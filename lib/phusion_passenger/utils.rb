--- conflicted
+++ resolved
@@ -178,7 +178,6 @@
 		end
 	end
 	
-<<<<<<< HEAD
 	# Prepare an application process using rules for the given spawn options.
 	# This method is to be called before loading the application code.
 	#
@@ -245,9 +244,6 @@
 		end
 		
 		
-=======
-	def setup_bundler_support(options = {})
->>>>>>> c2714800
 		# Rack::ApplicationSpawner depends on the 'rack' library, but the app
 		# might want us to use a bundled version instead of a
 		# gem/apt-get/yum/whatever-installed version. Therefore we must setup
@@ -267,7 +263,6 @@
 		#   These apps call Bundler.setup in their preinitializer.rb.
 		#
 		# So the strategy is as follows:
-<<<<<<< HEAD
 		
 		# Our strategy might be completely unsuitable for the app or the
 		# developer is using something other than Bundler, so we let the user
@@ -275,20 +270,10 @@
 		if options["load_path_setup_file"]
 			require File.expand(options["load_path_setup_file"])
 		
-=======
-
-		# Our strategy might be completely unsuitable for the app or the
-		# developer is using something other than Bundler (or possibly an
-		# older version of Bundler which is API incompatible with the latest
-		# version), so we let the user manually specify a load path setup file.
-		if options["load_path_setup_file"]
-			require File.expand(options["load_path_setup_file"])
-		
 		# The app developer may also override our strategy with this magic file.
 		elsif File.exist?('config/setup_load_paths.rb')
 			require File.expand('config/setup_load_paths')
 		
->>>>>>> c2714800
 		# If the Bundler lock environment file exists then load that. If it
 		# exists then there's a 99.9% chance that loading it is the correct
 		# thing to do.
