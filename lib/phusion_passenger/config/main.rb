--- conflicted
+++ resolved
@@ -92,21 +92,17 @@
 		puts "                         Install the #{PROGRAM_NAME} Standalone"
 		puts "                         runtime"
 		if all
-<<<<<<< HEAD
 			puts "  download-agent         Download the #{PROGRAM_NAME} agent binary"
 			puts "  download-nginx-engine  Download the Nginx engine for use with"
 			puts "                         #{PROGRAM_NAME} Standalone"
 			puts "  compile-agent          Compile the #{PROGRAM_NAME} agent binary"
 			puts "  compile-nginx-engine   Compile an Nginx engine for use with #{PROGRAM_NAME}"
 			puts "                         Standalone"
-=======
-			puts "  system-metrics        Display system metrics"
-			puts "  send-cloud-usage      Send cloud license usage data"
->>>>>>> dc5872d4
 		end
 		puts
 		puts "Miscellaneous commands:"
 		puts "  system-metrics        Display system metrics"
+		puts "  send-cloud-usage      Send cloud license usage data"
 		puts
 		puts "Run 'passenger-config <COMMAND> --help' for more information about each"
 		puts "command."
