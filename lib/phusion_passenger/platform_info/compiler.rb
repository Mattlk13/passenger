--- conflicted
+++ resolved
@@ -424,13 +424,10 @@
 	memoize :adress_sanitizer_flag
 
 	def self.cxx_11_flag
-<<<<<<< HEAD
-=======
 		# C++11 support on FreeBSD 10.0 + Clang seems to be bugged.
 		# http://llvm.org/bugs/show_bug.cgi?id=18310
 		return nil if os_name =~ /freebsd/
 
->>>>>>> a624a203
 		source = %{
 			struct Foo {
 				Foo(Foo &&f) { }
