#  Phusion Passenger - https://www.phusionpassenger.com/
#  Copyright (c) 2010-2014 Phusion
#
#  "Phusion Passenger" is a trademark of Hongli Lai & Ninh Bui.
#
#  See LICENSE file for license information.

require 'optparse'
require 'thread'
PhusionPassenger.require_passenger_lib 'constants'
PhusionPassenger.require_passenger_lib 'ruby_core_enhancements'
PhusionPassenger.require_passenger_lib 'standalone/command'
PhusionPassenger.require_passenger_lib 'standalone/config_utils'
PhusionPassenger.require_passenger_lib 'utils/tmpio'

# We lazy load as many libraries as possible not only to improve startup performance,
# but also to ensure that we don't require libraries before we've passed the dependency
# checking stage of the runtime installer.

module PhusionPassenger
module Standalone

class StartCommand < Command
	def self.create_default_options
		return {
			:environment       => ENV['RAILS_ENV'] || ENV['RACK_ENV'] || ENV['NODE_ENV'] ||
				ENV['PASSENGER_APP_ENV'] || 'development',
			:spawn_method      => Kernel.respond_to?(:fork) ? DEFAULT_SPAWN_METHOD : 'direct',
			:engine            => "builtin",
			:nginx_version     => PREFERRED_NGINX_VERSION,
			:log_level         => DEFAULT_LOG_LEVEL
		}
	end

	def run
		load_local_config_file
		parse_options
		sanity_check_options_and_set_defaults

		lookup_runtime_and_ensure_installed
		set_stdout_stderr_binmode
		exit if @options[:runtime_check_only]

		find_apps
		find_pid_and_log_file(@app_finder, @options)
		create_working_dir
		begin
			initialize_vars
			start_engine
			show_intro_message
			maybe_daemonize
			touch_temp_dir_in_background
			########################
			monitor_app_directories_in_background if @app_finder.multi_mode?
			########################
			watch_log_files_in_background if should_watch_logs?
			wait_until_engine_has_exited if should_wait_until_engine_has_exited?
		rescue Interrupt
			shutdown_and_cleanup(true)
			exit 2
		rescue SignalException => signal
			shutdown_and_cleanup(true)
			if signal.message == 'SIGINT' || signal.message == 'SIGTERM'
				exit 2
			else
				raise
			end
		rescue Exception
			shutdown_and_cleanup(true)
			raise
		else
			shutdown_and_cleanup(false)
		end
	end

private
	################# Configuration loading, option parsing and initialization ###################

	def self.create_option_parser(options)
		# If you add or change an option, make sure to update the following places too:
		# lib/phusion_passenger/standalone/start_command/builtin_engine.rb, #build_daemon_controller_options
		# resources/templates/config/standalone.erb
		OptionParser.new do |opts|
			nl = "\n" + ' ' * 37
			opts.banner = "Usage: passenger start [DIRECTORY] [OPTIONS]\n"
			opts.separator "Starts #{PROGRAM_NAME} Standalone and serve one or more web applications."
			opts.separator ""

			opts.separator "Server options:"
			opts.on("-a", "--address HOST", String, "Bind to the given address.#{nl}" +
				"Default: 0.0.0.0") do |value|
				options[:address] = value
			end
			opts.on("-p", "--port NUMBER", Integer,
				"Use the given port number. Default: 3000") do |value|
				options[:port] = value
			end
			opts.on("-S", "--socket FILE", String,
				"Bind to Unix domain socket instead of TCP#{nl}" +
				"socket") do |value|
				options[:socket_file] = value
			end
			opts.on("--ssl", "Enable SSL support (Nginx#{nl}" +
				"engine only)") do
				options[:ssl] = true
			end
			opts.on("--ssl-certificate PATH", String,
				"Specify the SSL certificate path#{nl}" +
				"(Nginx engine only)") do |value|
				options[:ssl_certificate] = File.absolute_path_no_resolve(value)
			end
			opts.on("--ssl-certificate-key PATH", String,
				"Specify the SSL key path") do |value|
				options[:ssl_certificate_key] = File.absolute_path_no_resolve(value)
			end
			opts.on("--ssl-port PORT", Integer,
				"Listen for SSL on this port, while#{nl}" +
				"listening for HTTP on the normal port#{nl}" +
				"(Nginx engine only)") do |value|
				options[:ssl_port] = value
			end
			opts.on("-d", "--daemonize", "Daemonize into the background") do
				options[:daemonize] = true
			end
			opts.on("--user USERNAME", String, "User to run as. Ignored unless#{nl}" +
				"running as root") do |value|
				options[:user] = value
			end
			opts.on("--log-file FILENAME", String,
				"Where to write log messages. Default:#{nl}" +
				"console, or /dev/null when daemonized") do |value|
				options[:log_file] = value
			end
			opts.on("--pid-file FILENAME", String, "Where to store the PID file") do |value|
				options[:pid_file] = value
			end
			opts.on("--instance-registry-dir PATH", String,
				"Use the given instance registry directory") do |value|
				options[:instance_registry_dir] = value
			end
			opts.on("--data-buffer-dir PATH", String,
				"Use the given data buffer directory") do |value|
				options[:data_buffer_dir] = value
			end

			opts.separator ""
			opts.separator "Application loading options:"
			opts.on("-e", "--environment ENV", String,
				"Framework environment.#{nl}" +
				"Default: #{options[:environment]}") do |value|
				options[:environment] = value
			end
			opts.on("-R", "--rackup FILE", String,
				"Consider application a Ruby app, and use#{nl}" +
				"the given rackup file") do |value|
				options[:app_type] = "rack"
				options[:startup_file] = value
			end
			opts.on("--app-type NAME", String,
				"Force app to be detected as the given type") do |value|
				options[:app_type] = value
			end
			opts.on("--startup-file FILENAME", String,
				"Force given startup file to be used") do |value|
				options[:startup_file] = value
			end
			opts.on("--spawn-method NAME", String,
				"The spawn method to use. Default: #{options[:spawn_method]}") do |value|
				options[:spawn_method] = value
			end
			opts.on("--static-files-dir PATH", String,
				"Specify the static files dir (Nginx engine#{nl}" +
				"only)") do |val|
				options[:static_files_dir] = File.absolute_path_no_resolve(val)
			end
			opts.on("--restart-dir PATH", String, "Specify the restart dir") do |val|
				options[:restart_dir] = File.absolute_path_no_resolve(val)
			end
			opts.on("--friendly-error-pages", "Turn on friendly error pages") do
				options[:friendly_error_pages] = true
			end
			opts.on("--no-friendly-error-pages", "Turn off friendly error pages") do
				options[:friendly_error_pages] = false
			end
			opts.on("--load-shell-envvars",
				"Load shell startup files before loading#{nl}" +
				"application") do
				options[:load_shell_envvars] = true
			end

			opts.separator ""
			opts.separator "Process management options:"
			opts.on("--max-pool-size NUMBER", Integer,
				"Maximum number of application processes.#{nl}" +
				"Default: #{DEFAULT_MAX_POOL_SIZE}") do |value|
				options[:max_pool_size] = value
			end
			opts.on("--min-instances NUMBER", Integer,
				"Minimum number of processes per#{nl}" +
				"application. Default: 1") do |value|
				options[:min_instances] = value
			end
			opts.on("--concurrency-model NAME", String,
				"The concurrency model to use, either#{nl}" +
				"'process' or 'thread' (Enterprise only).#{nl}" +
				"Default: #{DEFAULT_CONCURRENCY_MODEL}") do |value|
				options[:concurrency_model] = value
			end
			opts.on("--thread-count NAME", Integer,
				"The number of threads to use when using#{nl}" +
				"the 'thread' concurrency model (Enterprise#{nl}" +
				"only). Default: #{DEFAULT_APP_THREAD_COUNT}") do |value|
				options[:thread_count] = value
			end
			opts.on("--rolling-restarts", "Enable rolling restarts (Enterprise only)") do
				options[:rolling_restarts] = true
			end
			opts.on("--resist-deployment-errors", "Enable deployment error resistance#{nl}" +
				"(Enterprise only)") do
				options[:resist_deployment_errors] = true
			end

			opts.separator ""
			opts.separator "Request handling options:"
			opts.on("--sticky-sessions", "Enable sticky sessions") do
				options[:sticky_sessions] = true
			end
			opts.on("--sticky-sessions-cookie-name", String,
				"Cookie name to use for sticky sessions.#{nl}" +
				"Default: #{DEFAULT_STICKY_SESSIONS_COOKIE_NAME}") do |value|
				options[:sticky_sessions_cookie_name] = value
			end

			opts.separator ""
			opts.separator "Union Station options:"
			opts.on("--union-station-gateway HOST:PORT", String,
				"Specify Union Station Gateway host and port") do |value|
				host, port = value.split(":", 2)
				port = port.to_i
				port = 443 if port == 0
				options[:union_station_gateway_address] = host
				options[:union_station_gateway_port] = port.to_i
			end
			opts.on("--union-station-key KEY", String, "Specify Union Station key") do |value|
				options[:union_station_key] = value
			end
			opts.on("--debugger", "Enable debugger support") do
				options[:debugger] = true
			end

			opts.separator ""
			opts.separator "Nginx engine options:"
			opts.on("--nginx-bin FILENAME", String, "Nginx binary to use as core") do |value|
				options[:nginx_bin] = value
			end
			opts.on("--nginx-version VERSION", String,
				"Nginx version to use as core.#{nl}" +
				"Default: #{PREFERRED_NGINX_VERSION}") do |value|
				options[:nginx_version] = value
			end
			opts.on("--nginx-tarball FILENAME", String,
				"If Nginx needs to be installed, then the#{nl}" +
				"given tarball will be used instead of#{nl}" +
				"downloading from the Internet") do |value|
				options[:nginx_tarball] = File.absolute_path_no_resolve(value)
			end
			opts.on("--nginx-config-template FILENAME", String,
				"The template to use for generating the#{nl}" +
				"Nginx config file") do |value|
				options[:nginx_config_template] = File.absolute_path_no_resolve(value)
			end

			opts.separator ""
			opts.separator "Advanced options:"
			opts.on("--engine NAME", String,
				"Underlying HTTP engine to use. Available#{nl}" +
				"options: builtin (default), nginx") do |value|
				options[:engine] = value
			end
			opts.on("--log-level NUMBER", Integer, "Log level to use. Default: #{DEFAULT_LOG_LEVEL}") do |value|
				options[:log_level] = value
			end
			opts.on("--binaries-url-root URL", String,
				"If Nginx needs to be installed, then the#{nl}" +
				"specified URL will be checked for binaries#{nl}" +
				"prior to a local build") do |value|
				options[:binaries_url_root] = value
			end
			opts.on("--no-download-binaries", "Never download binaries") do
				options[:download_binaries] = false
			end
			opts.on("--runtime-check-only",
				"Quit after checking whether the#{nl}" +
				"#{PROGRAM_NAME} Standalone runtime files#{nl}" +
				"are installed") do
				options[:runtime_check_only] = true
			end
			opts.on("--no-install-runtime", "Abort if runtime must be installed") do
				options[:dont_install_runtime] = true
			end
			opts.on("--no-compile-runtime", "Abort if runtime must be compiled") do
				options[:dont_compile_runtime] = true
			end
		end
	end

	def load_local_config_file
		if @argv.empty?
			app_dir = File.absolute_path_no_resolve(".")
		elsif @argv.size == 1
			app_dir = @argv[0]
		end
		if app_dir
			begin
				ConfigUtils.load_local_config_file!(app_dir, @options)
			rescue ConfigLoadError => e
				abort "*** ERROR: #{e.message}"
			end
		end
	end

	def sanity_check_options_and_set_defaults
		if (@options[:address] || @options[:port]) && @options[:socket_file]
			abort "You cannot specify both --address/--port and --socket. Please choose either one."
		end
		if @options[:ssl] && !@options[:ssl_certificate]
			abort "You specified --ssl. Please specify --ssl-certificate as well."
		end
		if @options[:ssl] && !@options[:ssl_certificate_key]
			abort "You specified --ssl. Please specify --ssl-certificate-key as well."
		end
		if @options[:engine] != "builtin" && @options[:engine] != "nginx"
			abort "You've specified an invalid value for --engine. The only values allowed are: builtin, nginx."
		end

		if !@options[:socket_file]
			@options[:address] ||= "0.0.0.0"
			@options[:port] ||= 3000
		end

		if @options[:engine] == "builtin"
			# We explicitly check for some options are set and warn the user about this,
			# in case they forget to pass --engine=nginx. We don't warn about options
			# that begin with --nginx- because that should be obvious.
			check_nginx_option_used_with_builtin_engine(:ssl, "--ssl")
			check_nginx_option_used_with_builtin_engine(:ssl_certificate, "--ssl-certificate")
			check_nginx_option_used_with_builtin_engine(:ssl_certificate_key, "--ssl-certificate-key")
			check_nginx_option_used_with_builtin_engine(:ssl_port, "--ssl-port")
			check_nginx_option_used_with_builtin_engine(:static_files_dir, "--static-files-dir")
		end

		#############
	end

	def check_nginx_option_used_with_builtin_engine(option, argument)
		if @options.has_key?(option)
			STDERR.puts "*** Warning: the #{argument} option is only allowed if you use " +
				"the 'nginx' engine. You are currently using the 'builtin' engine, so " +
				"this option has been ignored. To switch to the Nginx engine, please " +
				"pass --engine=nginx."
		end
	end

	def lookup_runtime_and_ensure_installed
		@agent_exe = PhusionPassenger.find_support_binary(AGENT_EXE)
		if @options[:nginx_bin]
			@nginx_binary = @options[:nginx_bin]
			if !@nginx_binary
				abort "*** ERROR: Nginx binary #{@options[:nginx_bin]} does not exist"
			end
			if !@agent_exe
				install_runtime
				@agent_exe = PhusionPassenger.find_support_binary(AGENT_EXE)
			end
		else
			nginx_name = "nginx-#{@options[:nginx_version]}"
			@nginx_binary = PhusionPassenger.find_support_binary(nginx_name)
			if !@agent_exe || !@nginx_binary
				install_runtime
				@agent_exe = PhusionPassenger.find_support_binary(AGENT_EXE)
				@nginx_binary = PhusionPassenger.find_support_binary(nginx_name)
			end
		end
	end

	def install_runtime
		if @options[:dont_install_runtime]
			abort "*** ERROR: Refusing to install the #{PROGRAM_NAME} Standalone runtime " +
				"because --no-install-runtime is given."
		end

		args = ["--brief", "--no-force-tip"]
		if @options[:binaries_url_root]
			args << "--url-root"
			args << @options[:binaries_url_root]
		end
		if @options[:nginx_version]
			args << "--nginx-version"
			args << @options[:nginx_version]
		end
		if @options[:nginx_tarball]
			args << "--nginx-tarball"
			args << @options[:nginx_tarball]
		end
		if @options[:dont_compile_runtime]
			args << "--no-compile"
		end
		PhusionPassenger.require_passenger_lib 'config/install_standalone_runtime_command'
		PhusionPassenger::Config::InstallStandaloneRuntimeCommand.new(args).run
		puts
		puts "--------------------------"
		puts
	end

	def set_stdout_stderr_binmode
		# We already set STDOUT and STDERR to binmode in bin/passenger, which
		# fixes https://github.com/phusion/passenger-ruby-heroku-demo/issues/11.
		# However RuntimeInstaller sets them to UTF-8, so here we set them back.
		STDOUT.binmode
		STDERR.binmode
	end


	################## Core logic ##################

	def find_apps
		PhusionPassenger.require_passenger_lib 'standalone/app_finder'
		@app_finder = AppFinder.new(@argv, @options)
		@apps = @app_finder.scan
		if @app_finder.multi_mode? && @options[:engine] != 'nginx'
			puts "Mass deployment enabled, so forcing engine to 'nginx'."
			@options[:engine] = 'nginx'
		end
	end

	def find_pid_and_log_file(app_finder, options)
		exec_root = app_finder.execution_root
		if options[:socket_file]
			pid_basename = "passenger.pid"
			log_basename = "passenger.log"
		else
			pid_basename = "passenger.#{options[:port]}.pid"
			log_basename = "passenger.#{options[:port]}.log"
		end
		if File.directory?("#{exec_root}/tmp/pids")
			options[:pid_file] ||= "#{exec_root}/tmp/pids/#{pid_basename}"
<<<<<<< HEAD
		else
			options[:pid_file] ||= "#{exec_root}/#{pid_basename}"
		end
		if File.directory?("log")
			options[:log_file] ||= "#{exec_root}/log/#{log_basename}"
		else
=======
		else
			options[:pid_file] ||= "#{exec_root}/#{pid_basename}"
		end
		if File.directory?("log")
			options[:log_file] ||= "#{exec_root}/log/#{log_basename}"
		else
>>>>>>> 9f224438
			options[:log_file] ||= "#{exec_root}/#{log_basename}"
		end
	end

	def create_working_dir
		# We don't remove the working dir in 'passenger start'. In daemon
		# mode 'passenger start' just quits and lets background processes
		# running. A specific background process, temp-dir-toucher, is
		# responsible for cleaning up the working dir.
		@working_dir = PhusionPassenger::Utils.mktmpdir("passenger-standalone.")
		File.chmod(0755, @working_dir)
		Dir.mkdir("#{@working_dir}/logs")
		@can_remove_working_dir = true
	end

	def initialize_vars
		@console_mutex = Mutex.new
		@termination_pipe = IO.pipe
		@threads = []
		@interruptable_threads = []
	end

	def start_engine
		metaclass = class << self; self; end
		if @options[:engine] == 'nginx'
			PhusionPassenger.require_passenger_lib 'standalone/start_command/nginx_engine'
			metaclass.send(:include, PhusionPassenger::Standalone::StartCommand::NginxEngine)
		else
			PhusionPassenger.require_passenger_lib 'standalone/start_command/builtin_engine'
			metaclass.send(:include, PhusionPassenger::Standalone::StartCommand::BuiltinEngine)
		end
		start_engine_real
	end

	# Returns the URL that the server will be listening on.
	def listen_url
		if @options[:socket_file]
			return @options[:socket_file]
		else
			if @options[:ssl] && !@options[:ssl_port]
				scheme = "https"
			else
				scheme = "http"
			end
			result = "#{scheme}://"
			if @options[:port] == 80
				result << @options[:address]
			else
				result << compose_ip_and_port(@options[:address], @options[:port])
			end
			result << "/"
			return result
		end
	end

	def compose_ip_and_port(ip, port)
		if ip =~ /:/
			# IPv6
			return "[#{ip}]:#{port}"
		else
			return "#{ip}:#{port}"
		end
	end

	def show_intro_message
		puts "=============== Phusion Passenger Standalone web server started ==============="
		puts "PID file: #{@options[:pid_file]}"
		puts "Log file: #{@options[:log_file]}"
		puts "Environment: #{@options[:environment]}"

		if @app_finder.multi_mode?
			puts
			if @apps.empty?
				puts "No web applications detected. Waiting until you create one..."
			else
				require_hosts_file_parser
				begin
					if should_check_hosts_file?
						hosts_file = PhusionPassenger::Utils::HostsFileParser.new
					end
				rescue Errno::EACCES, Errno::ENOENT
					hosts_file = nil
				end
				warnings = 0

				if listening_on_unix_domain_socket?
					puts "Serving these applications:"
				else
					puts "Serving these applications on #{@options[:address]} port #{@options[:port]}:"
				end
				puts " Host name                     Directory"
				puts "------------------------------------------------------------"
				@apps.each do |app|
					host_name = app[:server_names][0]
					if hosts_file && !hosts_file.resolves_to_localhost?(host_name)
						host_name += " [!]"
						warnings += 1
					end
					printf " %-26s    %s\n", host_name, app[:root]
				end
				if warnings > 0
					puts
					puts "[!] = This host name does not resolve to localhost. You should add it to"
					puts "      /etc/hosts if you want to access it locally"
				end
			end
		else
			puts "Accessible via: #{listen_url}"
		end

		puts
		if @options[:daemonize]
			puts "Serving in the background as a daemon."
		else
			puts "You can stop #{PROGRAM_NAME} Standalone by pressing Ctrl-C."
		end
		puts "Problems? Check #{STANDALONE_DOC_URL}#troubleshooting"
		puts "==============================================================================="
	end

	def maybe_daemonize
		if @options[:daemonize]
			PhusionPassenger.require_passenger_lib 'platform_info/ruby'
			if PlatformInfo.ruby_supports_fork?
				daemonize
			else
				abort "Unable to daemonize using the current Ruby interpreter " +
					"(#{PlatformInfo.ruby_command}) because it does not support forking."
			end
		end
	end

	def daemonize
		pid = fork
		if pid
			# Parent
			exit!(0)
		else
			# Child
			trap "HUP", "IGNORE"
			STDIN.reopen("/dev/null", "r")
			STDOUT.reopen(@options[:log_file], "a")
			STDERR.reopen(@options[:log_file], "a")
			STDOUT.sync = true
			STDERR.sync = true
			Process.setsid
			@threads = nil
		end
	end

	def touch_temp_dir_in_background
		result = system(@agent_exe,
			"temp-dir-toucher",
			@working_dir,
			"--cleanup",
			"--daemonize",
			"--pid-file", "#{@working_dir}/temp_dir_toucher.pid",
			"--log-file", @options[:log_file])
		if !result
			abort "Cannot start #{@agent_exe} temp-dir-toucher"
		end
		@can_remove_working_dir = false
	end

	def watch_log_file(log_file)
		if File.exist?(log_file)
			backward = 0
		else
			# tail bails out if the file doesn't exist, so wait until it exists.
			while !File.exist?(log_file)
				sleep 1
			end
			backward = 10
		end

		IO.popen("tail -f -n #{backward} \"#{log_file}\"", "rb") do |f|
			begin
				while true
					begin
						line = f.readline
						@console_mutex.synchronize do
							STDOUT.write(line)
							STDOUT.flush
						end
					rescue EOFError
						break
					end
				end
			ensure
				Process.kill('TERM', f.pid) rescue nil
			end
		end
	end

	def watch_log_files_in_background
		@apps.each do |app|
			thread = Thread.new do
				Thread.current.abort_on_exception = true
				watch_log_file("#{app[:root]}/log/#{@options[:environment]}.log")
			end
			@threads << thread
			@interruptable_threads << thread
		end
		thread = Thread.new do
			Thread.current.abort_on_exception = true
			watch_log_file(@options[:log_file])
		end
		@threads << thread
		@interruptable_threads << thread
	end

	def should_watch_logs?
		return !@options[:daemonize] && @options[:log_file] != "/dev/null"
	end

	def wait_until_engine_has_exited
		# Since the engine is not our child process (it daemonizes)
		# we cannot use Process.waitpid to wait for it. A busy-sleep-loop with
		# Process.kill(0, pid) isn't very efficient. Instead we do this:
		#
		# Connect to the engine's server and wait until it disconnects the socket
		# because of timeout. Keep doing this until we can no longer connect.
		while true
			if @options[:socket_file]
				socket = UNIXSocket.new(@options[:socket_file])
			else
				socket = TCPSocket.new(@options[:address], @options[:port])
			end
			begin
				socket.read rescue nil
			ensure
				socket.close rescue nil
			end
		end
	rescue Errno::ECONNREFUSED, Errno::ECONNRESET
	end

	def should_wait_until_engine_has_exited?
		return !@options[:daemonize] || @app_finder.multi_mode?
	end


	################## Shut down and cleanup ##################

	def shutdown_and_cleanup(error_occurred)
		# Stop engine
		if @engine && (error_occurred || should_wait_until_engine_has_exited?)
			@console_mutex.synchronize do
				STDOUT.write("Stopping web server...")
				STDOUT.flush
				@engine.stop
				STDOUT.puts " done"
				STDOUT.flush
			end
			@engine = nil
		end

		# Stop threads
		if @threads
			if !@termination_pipe[1].closed?
				@termination_pipe[1].write("x")
				@termination_pipe[1].close
			end
			@interruptable_threads.each do |thread|
				thread.terminate
			end
			@interruptable_threads = []
			@threads.each do |thread|
				thread.join
			end
			@threads = nil
		end

		if @can_remove_working_dir
			FileUtils.remove_entry_secure(@working_dir)
			@can_remove_working_dir = false
		end
	end

	def default_group_for(username)
		user = Etc.getpwnam(username)
		group = Etc.getgrgid(user.gid)
		return group.name
	end

	#################

	def listening_on_unix_domain_socket?
		return !!@options[:socket_file]
	end

	def should_check_hosts_file?
		require_platform_info_operating_system
		return PlatformInfo.os_name == "macosx"
	end

	def require_platform_info_operating_system
		PhusionPassenger.require_passenger_lib 'platform_info/operating_system' \
			if !defined?(PhusionPassenger::PlatformInfo) || !PlatformInfo.respond_to?(:os_name)
	end

	def require_hosts_file_parser
		PhusionPassenger.require_passenger_lib 'utils/hosts_file_parser' \
			if !defined?(PhusionPassenger::Utils::HostsFileParser)
	end

	def monitor_app_directories_in_background
		@threads << Thread.new do
			Thread.current.abort_on_exception = true
			@app_finder.monitor(@termination_pipe[0]) do |apps|
				puts "*** #{Time.now}: redeploying applications ***"
				ok = true
				begin
					pid = @engine.pid
				rescue SystemCallError, IOError => e
					# Failing to read the PID file most likely means that the
					# web server's no longer running, in which case we're supposed
					# to quit anyway. Only print an error if the web server's still
					# running.
					if !wait_on_termination_pipe(3)
						@console_mutex.synchronize do
							error "Unable to retrieve the web server's PID (#{e})."
						end
						ok = false
					end
				end
				if ok
					# Tell the temp dir toucher that we're restarting Nginx,
					# so that it should ignore the SIGTERM that the old Watchdog
					# sends it.
					begin
						temp_dir_toucher_pid = File.open("#{@temp_dir}/temp_dir_toucher.pid", "r") do |f|
							f.read.to_i
						end
						Process.kill('HUP', temp_dir_toucher_pid)
						sleep 0.01
					rescue Errno::ENOENT, Errno::EACCES, Errno::ESRCH
					end

					# Now reload the engine.
					@apps = apps
					reload_engine(pid)
					@console_mutex.synchronize do
						show_new_app_list(apps)
					end
				end
			end
		end
	end

	def show_new_app_list(apps)
		if apps.empty?
			puts "No web applications detected. Waiting until you create one..."
		else
			require_hosts_file_parser
			begin
				if should_check_hosts_file?
					hosts_file = PhusionPassenger::Utils::HostsFileParser.new
				end
			rescue Errno::EACCES, Errno::ENOENT
				hosts_file = nil
			end
			warnings = 0

			puts "Now serving these applications:"
			puts " Host name                     Directory"
			puts "------------------------------------------------------------"
			apps.each do |app|
				host_name = app[:server_names][0]
				if hosts_file && !hosts_file.resolves_to_localhost?(host_name)
					host_name += " [!]"
					warnings += 1
				end
				printf " %-26s    %s\n", host_name, app[:root]
			end
			if warnings > 0
				puts
				puts "[!] = This host name does not resolve to localhost. You should add it to"
				puts "      /etc/hosts if you want to access it locally"
			end
			puts "------------------------------------------------------------"
		end
	end
end

end # module Standalone
end # module PhusionPassenger<|MERGE_RESOLUTION|>--- conflicted
+++ resolved
@@ -444,21 +444,12 @@
 		end
 		if File.directory?("#{exec_root}/tmp/pids")
 			options[:pid_file] ||= "#{exec_root}/tmp/pids/#{pid_basename}"
-<<<<<<< HEAD
 		else
 			options[:pid_file] ||= "#{exec_root}/#{pid_basename}"
 		end
 		if File.directory?("log")
 			options[:log_file] ||= "#{exec_root}/log/#{log_basename}"
 		else
-=======
-		else
-			options[:pid_file] ||= "#{exec_root}/#{pid_basename}"
-		end
-		if File.directory?("log")
-			options[:log_file] ||= "#{exec_root}/log/#{log_basename}"
-		else
->>>>>>> 9f224438
 			options[:log_file] ||= "#{exec_root}/#{log_basename}"
 		end
 	end
