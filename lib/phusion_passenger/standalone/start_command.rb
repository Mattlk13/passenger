--- conflicted
+++ resolved
@@ -476,8 +476,7 @@
 		puts "=============== Phusion Passenger Standalone web server started ==============="
 		puts "PID file: #{@options[:pid_file]}"
 		puts "Log file: #{@options[:log_file]}"
-<<<<<<< HEAD
-		puts "Environment: #{@options[:env]}"
+		puts "Environment: #{@options[:environment]}"
 
 		if @app_finder.multi_mode?
 			puts
@@ -518,10 +517,6 @@
 		else
 			puts "Accessible via: #{listen_url}"
 		end
-=======
-		puts "Environment: #{@options[:environment]}"
-		puts "Accessible via: #{listen_url}"
->>>>>>> 59e4e9fd
 
 		puts
 		if @options[:daemonize]
