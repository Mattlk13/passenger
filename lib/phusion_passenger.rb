# encoding: utf-8
#  Phusion Passenger - https://www.phusionpassenger.com/
#  Copyright (c) 2010-2013 Phusion
#
#  "Phusion Passenger" is a trademark of Hongli Lai & Ninh Bui.
#
#  See LICENSE file for license information.

module PhusionPassenger
	FILE_LOCATION = File.expand_path(__FILE__)
	
	
	###### Version numbers ######
	
	PACKAGE_NAME = 'passenger-enterprise-server'
	VERSION_STRING = '4.0.5'
	
	PREFERRED_NGINX_VERSION = '1.4.1'
	NGINX_SHA256_CHECKSUM = 'bca5d1e89751ba29406185e1736c390412603a7e6b604f5b4575281f6565d119'

	PREFERRED_PCRE_VERSION  = '8.32'
	PCRE_SHA256_CHECKSUM = 'd5d8634b36baf3d08be442a627001099583b397f456bc795304a013383b6423a'

	STANDALONE_INTERFACE_VERSION  = 1
	
	ENTERPRISE_SERVER = true
	
	
	###### Directories ######
	
<<<<<<< HEAD
	GLOBAL_NAMESPACE_DIRNAME            = "phusion-passenger-enterprise"
=======
	GLOBAL_NAMESPACE_DIRNAME            = "passenger"
>>>>>>> 7da7f911
	GLOBAL_STANDALONE_NAMESPACE_DIRNAME = "passenger-standalone"
	# Subdirectory under $HOME to use for storing stuff.
	USER_NAMESPACE_DIRNAME              = ".passenger"
	
	# Directories in which to look for plugins.
	PLUGIN_DIRS = [
		"/usr/share/#{GLOBAL_NAMESPACE_DIRNAME}/plugins",
		"/usr/local/share/#{GLOBAL_NAMESPACE_DIRNAME}/plugins",
		"~/#{USER_NAMESPACE_DIRNAME}/plugins"
	]
	
	# Directory under $HOME for storing Phusion Passenger Standalone runtime files.
	LOCAL_STANDALONE_RESOURCE_DIR  = File.join(USER_NAMESPACE_DIRNAME, "standalone")
	
	# System-wide directory for storing Phusion Passenger Standalone runtime files.
	GLOBAL_STANDALONE_RESOURCE_DIR = "/var/lib/#{GLOBAL_STANDALONE_NAMESPACE_DIRNAME}".freeze
	
	# Follows the logic of ext/common/ResourceLocator.h, so don't forget to modify that too.
	def self.locate_directories(source_root_or_location_configuration_file = nil)
		source_root_or_location_configuration_file ||= find_location_configuration_file
		root_or_file = @source_root = source_root_or_location_configuration_file
		
		if root_or_file && File.file?(root_or_file)
			filename = root_or_file
			options  = {}
			in_locations_section = false
			File.open(filename, 'r') do |f|
				while !f.eof?
					line = f.readline
					line.strip!
					next if line.empty?
					if line =~ /\A\[(.+)\]\Z/
						in_locations_section = $1 == 'locations'
					elsif in_locations_section && line =~ /=/
						key, value = line.split(/ *= */, 2)
						options[key.freeze] = value.freeze
					end
				end
			end
			
			@natively_packaged     = get_bool_option(filename, options, 'natively_packaged')
			@bin_dir               = get_option(filename, options, 'bin').freeze
			@agents_dir            = get_option(filename, options, 'agents').freeze
			@lib_dir               = get_option(filename, options, 'libdir').freeze
			@helper_scripts_dir    = get_option(filename, options, 'helper_scripts').freeze
			@resources_dir         = get_option(filename, options, 'resources').freeze
			@include_dir           = get_option(filename, options, 'includedir').freeze
			@doc_dir               = get_option(filename, options, 'doc').freeze
			@apache2_module_path   = get_option(filename, options, 'apache2_module').freeze
			@ruby_extension_source_dir = get_option(filename, options, 'ruby_extension_source').freeze
		else
			@source_root           = File.dirname(File.dirname(FILE_LOCATION))
			@natively_packaged     = false
			@bin_dir               = "#{@source_root}/bin".freeze
			@agents_dir            = "#{@source_root}/buildout/agents".freeze
			@lib_dir               = "#{@source_root}/buildout".freeze
			@helper_scripts_dir    = "#{@source_root}/helper-scripts".freeze
			@resources_dir         = "#{@source_root}/resources".freeze
			@include_dir           = "#{@source_root}/ext".freeze
			@doc_dir               = "#{@source_root}/doc".freeze
			@apache2_module_path   = "#{@source_root}/buildout/apache2/mod_passenger.so".freeze
			@ruby_extension_source_dir = "#{@source_root}/ext/ruby"
		end
	end
	
	# Returns whether this Phusion Passenger installation is in the 'originally packaged'
	# configuration (as opposed to the 'natively packaged' configuration.
	def self.originally_packaged?
		return !@natively_packaged
	end

	def self.natively_packaged?
		return @natively_packaged
	end

	# When originally packaged, returns the source root.
	# When natively packaged, returns the location of the location configuration file.
	def self.source_root
		return @source_root
	end
	
	def self.bin_dir
		return @bin_dir
	end
	
	def self.agents_dir
		return @agents_dir
	end

	def self.lib_dir
		return @lib_dir
	end
	
	def self.helper_scripts_dir
		return @helper_scripts_dir
	end
	
	def self.resources_dir
		return @resources_dir
	end

	def self.include_dir
		return @include_dir
	end
	
	def self.doc_dir
		return @doc_dir
	end
	
	def self.ruby_libdir
		@libdir ||= File.dirname(FILE_LOCATION)
	end
	
	def self.apache2_module_path
		return @apache2_module_path
	end

	def self.ruby_extension_source_dir
		return @ruby_extension_source_dir
	end

	def self.nginx_addon_dir
		if PhusionPassenger.natively_packaged?
			return "#{resources_dir}/ngx_http_passenger_module"
		else
			return "#{source_root}/ext/nginx"
		end
	end
	
	
	###### Other resource locations ######
	
	STANDALONE_BINARIES_URL_ROOT  = nil
	
	
	if !$LOAD_PATH.include?(ruby_libdir)
		$LOAD_PATH.unshift(ruby_libdir)
		$LOAD_PATH.uniq!
	end


private
	def self.find_location_configuration_file
		filename = ENV['PASSENGER_LOCATION_CONFIGURATION_FILE']
		return filename if filename && !filename.empty?

		filename = File.dirname(FILE_LOCATION) + "/phusion_passenger/locations.ini"
		return filename if filename && File.exist?(filename)

		require 'etc' if !defined?(Etc)
		begin
			home_dir = Etc.getpwuid(Process.uid).dir
		rescue ArgumentError
			# Unknown user.
			home_dir = ENV['HOME']
		end
		if home_dir && !home_dir.empty?
			filename = "#{home_dir}/.passenger/locations.ini"
			return filename if File.exist?(filename)
		end

		filename = "/etc/#{GLOBAL_NAMESPACE_DIRNAME}/locations.ini"
		return filename if File.exist?(filename)

		return nil
	end

	def self.get_option(filename, options, key, required = true)
		value = options[key]
		if value
			return value
		elsif required
			raise "Option '#{key}' missing in file '#{filename}'"
		else
			return nil
		end
	end
	
	def self.get_bool_option(filename, options, key)
		value = get_option(filename, options, key)
		return value == 'yes' || value == 'true' || value == 'on' || value == '1'
	end
end if !defined?(PhusionPassenger::VERSION_STRING)<|MERGE_RESOLUTION|>--- conflicted
+++ resolved
@@ -28,11 +28,7 @@
 	
 	###### Directories ######
 	
-<<<<<<< HEAD
-	GLOBAL_NAMESPACE_DIRNAME            = "phusion-passenger-enterprise"
-=======
-	GLOBAL_NAMESPACE_DIRNAME            = "passenger"
->>>>>>> 7da7f911
+	GLOBAL_NAMESPACE_DIRNAME            = "passenger-enterprise"
 	GLOBAL_STANDALONE_NAMESPACE_DIRNAME = "passenger-standalone"
 	# Subdirectory under $HOME to use for storing stuff.
 	USER_NAMESPACE_DIRNAME              = ".passenger"
