#  Phusion Passenger - http://www.modrails.com/
#  Copyright (c) 2010, 2011, 2012 Phusion
#
#  "Phusion Passenger" is a trademark of Hongli Lai & Ninh Bui.
#
#  See LICENSE file for license information.

module PhusionPassenger
	FILE_LOCATION = File.expand_path(__FILE__)
	
	
	###### Version numbers ######
	
	# Phusion Passenger version number. Don't forget to edit ext/common/Constants.h too.
	VERSION_STRING = '3.1.0'
	
	PREFERRED_NGINX_VERSION = '1.0.15'
	PREFERRED_PCRE_VERSION  = '8.30'
	STANDALONE_INTERFACE_VERSION  = 1
	
	ENTERPRISE_SERVER = true
	
	
	###### Directories ######
	
<<<<<<< HEAD
	NAMESPACE_DIRNAME            = "phusion-passenger"
	STANDALONE_NAMESPACE_DIRNAME = "passenger-standalone"
	
	# Subdirectory under $HOME to use for storing resource files.
	LOCAL_DIR = ".passenger"
	
	# Directories in which to look for plugins.
	PLUGIN_DIRS = [
		"/usr/share/#{NAMESPACE_DIRNAME}/plugins",
		"/usr/local/share/#{NAMESPACE_DIRNAME}/plugins",
		"~/#{LOCAL_DIR}/plugins"
	]
=======
	NATIVELY_PACKAGED_SOURCE_ROOT        = "/usr/share/phusion-passenger-enterprise/source"
	NATIVELY_PACKAGED_DOCDIR             = "/usr/share/doc/phusion-passenger-enterprise"
	NATIVELY_PACKAGED_RESOURCES_DIR      = "/usr/share/phusion-passenger-enterprise"
	NATIVELY_PACKAGED_AGENTS_DIR         = "/usr/lib/phusion-passenger-enterprise/agents"
	NATIVELY_PACKAGED_HELPER_SCRIPTS_DIR = "/usr/share/phusion-passenger-enterprise/helper-scripts"
	NATIVELY_PACKAGED_APACHE2_MODULE     = "/usr/lib/apache2/modules/mod_passenger.so"
	
	# Directory containing the Phusion Passenger Ruby libraries.
	LIBDIR         = File.expand_path(File.dirname(__FILE__))
	
	# Directory containing templates.
	TEMPLATES_DIR  = File.join(LIBDIR, "phusion_passenger", "templates")
	
	# Subdirectory under $HOME to use for storing resource files.
	LOCAL_DIR      = ".passenger-enterprise"
	
	# Directories in which to look for plugins.
	PLUGIN_DIRS    = ["/usr/share/phusion-passenger/plugins",
		"/usr/local/share/phusion-passenger/plugins",
		"~/.passenger/plugins"]
>>>>>>> 9e7daff4
	
	# Directory under $HOME for storing Phusion Passenger Standalone runtime files.
	LOCAL_STANDALONE_RESOURCE_DIR  = File.join(LOCAL_DIR, "standalone")
	
<<<<<<< HEAD
	# System-wide directory for storing Phusion Passenger Standalone runtime files.
	GLOBAL_STANDALONE_RESOURCE_DIR = "/var/lib/#{STANDALONE_NAMESPACE_DIRNAME}".freeze
=======
	# System-wide directory for storing Phusion Passenger Standalone resource files.
	GLOBAL_STANDALONE_RESOURCE_DIR = "/var/lib/passenger-enterprise-standalone"
>>>>>>> 9e7daff4
	
	NATIVELY_PACKAGED_BIN_DIR                = "/usr/bin".freeze
	NATIVELY_PACKAGED_AGENTS_DIR             = "/usr/lib/#{NAMESPACE_DIRNAME}/agents".freeze
	NATIVELY_PACKAGED_HELPER_SCRIPTS_DIR     = "/usr/share/#{NAMESPACE_DIRNAME}/helper-scripts".freeze
	NATIVELY_PACKAGED_RESOURCES_DIR          = "/usr/share/#{NAMESPACE_DIRNAME}".freeze
	NATIVELY_PACKAGED_DOC_DIR                = "/usr/share/doc/#{NAMESPACE_DIRNAME}".freeze
	NATIVELY_PACKAGED_RUNTIME_LIBDIR         = "/usr/lib/#{NAMESPACE_DIRNAME}".freeze
	NATIVELY_PACKAGED_HEADER_DIR             = "/usr/include/#{NAMESPACE_DIRNAME}".freeze
	NATIVELY_PACKAGED_APACHE2_MODULE         = "/usr/lib/apache2/modules/mod_passenger.so".freeze
	
	# Follows the logic of ext/common/ResourceLocator.h, so don't forget to modify that too.
	def self.locate_directories(root_or_file = nil)
		root_or_file ||= find_root_or_locations_file
		@root = root_or_file
		
		if File.file?(root_or_file)
			filename = root_or_file
			options  = {}
			in_locations_section = false
			File.open(filename, 'r') do |f|
				while !f.eof?
					line = f.readline
					line.strip!
					next if line.empty?
					if line =~ /\A\[(.+)\]\Z/
						in_locations_section = $1 == 'locations'
					elsif in_locations_section && line =~ /=/
						key, value = line.split(/ *= */, 2)
						options[key.freeze] = value.freeze
					end
				end
			end
			
			@originally_packaged   = false
			@bin_dir               = get_option(filename, options, 'bin')
			@agents_dir            = get_option(filename, options, 'agents')
			@helper_scripts_dir    = get_option(filename, options, 'helper_scripts')
			@resources_dir         = get_option(filename, options, 'resources')
			@doc_dir               = get_option(filename, options, 'doc')
			@compilable_source_dir = get_option(filename, options, 'compilable_source')
			@runtime_libdir        = get_option(filename, options, 'runtimelib')
			@header_dir            = get_option(filename, options, 'headers')
			@apache2_module_path   = get_option(filename, options, 'apache2_module')
			@ruby_native_support_dir = get_option(filename, options, 'ruby_native_support', false)
		else
			root = root_or_file
			@originally_packaged = File.exist?("#{root}/Rakefile") &&
			                       File.exist?("#{root}/DEVELOPERS.TXT")
			if @originally_packaged
				@bin_dir               = "#{root}/bin".freeze
				@agents_dir            = "#{root}/agents".freeze
				@helper_scripts_dir    = "#{root}/helper-scripts".freeze
				@resources_dir         = "#{root}/resources".freeze
				@doc_dir               = "#{root}/doc".freeze
				@compilable_source_dir = root.dup.freeze
				@runtime_libdir        = "#{root}/libout/common".freeze
				@header_dir            = "#{root}/ext".freeze
				@apache2_module_path   = "#{root}/ext/apache2/mod_passenger.so".freeze
				@ruby_native_support_dir = nil
			else
				@bin_dir               = NATIVELY_PACKAGED_BIN_DIR
				@agents_dir            = NATIVELY_PACKAGED_AGENTS_DIR
				@helper_scripts_dir    = NATIVELY_PACKAGED_HELPER_SCRIPTS_DIR
				@resources_dir         = NATIVELY_PACKAGED_RESOURCES_DIR
				@doc_dir               = NATIVELY_PACKAGED_DOC_DIR
				@compilable_source_dir = nil
				@runtime_libdir        = NATIVELY_PACKAGED_RUNTIME_LIBDIR
				@header_dir            = NATIVELY_PACKAGED_HEADER_DIR
				@apache2_module_path   = NATIVELY_PACKAGED_APACHE2_MODULE
				@ruby_native_support_dir = nil
			end
		end
	end
	
	def self.root
		return @root
	end
	
	# Returns whether this Phusion Passenger installation's files are all
	# located within the same directory, in the same manner as the source
	# tarball or the gem. If Phusion Passenger is installed with the OS's
	# native package manager (e.g. RPM/DEB) then the result is false.
	def self.originally_packaged?
		return @originally_packaged
	end
	
	def self.bin_dir
		return @bin_dir
	end
	
	def self.agents_dir
		return @agents_dir
	end
	
	def self.helper_scripts_dir
		return @helper_scripts_dir
	end
	
	def self.resources_dir
		return @resources_dir
	end
	
	def self.doc_dir
		return @doc_dir
	end
	
	def self.ruby_libdir
		@libdir ||= File.dirname(FILE_LOCATION)
	end
	
	def self.compilable_source_dir
		return @compilable_source_dir
	end
	
	def self.runtime_libdir
		return @runtime_libdir
	end
	
	def self.header_dir
		return @header_dir
	end
	
	def self.apache2_module_path
		return @apache2_module_path
	end
	
	
	def self.nginx_module_source_dir
		return "#{compilable_source_dir}/ext/nginx"
	end
	
	def self.templates_dir
		return "#{resources_dir}/templates"
	end
	
	# Only non-nil if explicitly set in location config file.
	def self.ruby_native_support_dir
		return @ruby_native_support_dir
	end
	
	def self.runtime_libraries_compiled?
		return File.exist?("#{runtime_libdir}/libpassenger_common") &&
			File.exist?("#{runtime_libdir}/libboost_oxt.a")
	end
	
	
	###### Other resource locations ######
	
	STANDALONE_BINARIES_URL_ROOT  = nil
	
	
	if !$LOAD_PATH.include?(ruby_libdir)
		$LOAD_PATH.unshift(ruby_libdir)
		$LOAD_PATH.uniq!
	end


private
	def self.find_root_or_locations_file
		filename = ENV['PASSENGER_ROOT']
		return filename if filename
		
		filename = "#{ruby_libdir}/locations.ini"
		return filename if File.exist?(filename)
		
		require 'etc' if !defined?(Etc)
		begin
			user = Etc.getpwuid(Process.uid)
		rescue ArgumentError
			# Unknown user.
			return File.dirname(libdir)
		end
		
		home = user.dir
		
		filename = "#{home}/#{LOCAL_DIR}/locations.ini"
		return filename if File.exist?(filename)
		
		filename = "/etc/#{NAMESPACE_DIRNAME}/locations.ini"
		return filename if File.exist?(filename)
		
		return File.dirname(ruby_libdir)
	end
	
	def self.get_option(filename, options, key, required = true)
		value = options[key]
		if value
			return value
		elsif required
			raise "Option '#{key}' missing in file '#{filename}'"
		else
			return nil
		end
	end
	
	def self.get_bool_option(filename, options, key)
		value = get_option(filename, options, key)
		return value == 'yes' || value == 'true' || value == 'on' || value == '1'
	end
end if !defined?(PhusionPassenger::VERSION_STRING)<|MERGE_RESOLUTION|>--- conflicted
+++ resolved
@@ -23,8 +23,7 @@
 	
 	###### Directories ######
 	
-<<<<<<< HEAD
-	NAMESPACE_DIRNAME            = "phusion-passenger"
+	NAMESPACE_DIRNAME            = "phusion-passenger-enterprise"
 	STANDALONE_NAMESPACE_DIRNAME = "passenger-standalone"
 	
 	# Subdirectory under $HOME to use for storing resource files.
@@ -36,39 +35,12 @@
 		"/usr/local/share/#{NAMESPACE_DIRNAME}/plugins",
 		"~/#{LOCAL_DIR}/plugins"
 	]
-=======
-	NATIVELY_PACKAGED_SOURCE_ROOT        = "/usr/share/phusion-passenger-enterprise/source"
-	NATIVELY_PACKAGED_DOCDIR             = "/usr/share/doc/phusion-passenger-enterprise"
-	NATIVELY_PACKAGED_RESOURCES_DIR      = "/usr/share/phusion-passenger-enterprise"
-	NATIVELY_PACKAGED_AGENTS_DIR         = "/usr/lib/phusion-passenger-enterprise/agents"
-	NATIVELY_PACKAGED_HELPER_SCRIPTS_DIR = "/usr/share/phusion-passenger-enterprise/helper-scripts"
-	NATIVELY_PACKAGED_APACHE2_MODULE     = "/usr/lib/apache2/modules/mod_passenger.so"
-	
-	# Directory containing the Phusion Passenger Ruby libraries.
-	LIBDIR         = File.expand_path(File.dirname(__FILE__))
-	
-	# Directory containing templates.
-	TEMPLATES_DIR  = File.join(LIBDIR, "phusion_passenger", "templates")
-	
-	# Subdirectory under $HOME to use for storing resource files.
-	LOCAL_DIR      = ".passenger-enterprise"
-	
-	# Directories in which to look for plugins.
-	PLUGIN_DIRS    = ["/usr/share/phusion-passenger/plugins",
-		"/usr/local/share/phusion-passenger/plugins",
-		"~/.passenger/plugins"]
->>>>>>> 9e7daff4
 	
 	# Directory under $HOME for storing Phusion Passenger Standalone runtime files.
 	LOCAL_STANDALONE_RESOURCE_DIR  = File.join(LOCAL_DIR, "standalone")
 	
-<<<<<<< HEAD
 	# System-wide directory for storing Phusion Passenger Standalone runtime files.
 	GLOBAL_STANDALONE_RESOURCE_DIR = "/var/lib/#{STANDALONE_NAMESPACE_DIRNAME}".freeze
-=======
-	# System-wide directory for storing Phusion Passenger Standalone resource files.
-	GLOBAL_STANDALONE_RESOURCE_DIR = "/var/lib/passenger-enterprise-standalone"
->>>>>>> 9e7daff4
 	
 	NATIVELY_PACKAGED_BIN_DIR                = "/usr/bin".freeze
 	NATIVELY_PACKAGED_AGENTS_DIR             = "/usr/lib/#{NAMESPACE_DIRNAME}/agents".freeze
