--- conflicted
+++ resolved
@@ -12,11 +12,7 @@
 # If you change the default distribution list, don't forget to update the configuration
 # file in passenger_apt_automation too: https://github.com/phusion/passenger_apt_automation
 ALL_DISTRIBUTIONS  = string_option("DEBIAN_DISTROS", "raring precise lucid").split(/[ ,]/)
-<<<<<<< HEAD
-DEBIAN_NAME        = "ruby-passenger-enterprise"
-=======
-DEBIAN_NAME        = "passenger"
->>>>>>> e8a7dc5f
+DEBIAN_NAME        = "passenger-enterprise"
 DEBIAN_EPOCH       = 1
 DEBIAN_ARCHS       = string_option("DEBIAN_ARCHS", "i386 amd64").split(/[ ,]/)
 DEBIAN_ORIG_TARBALL_FILES = lambda { PhusionPassenger::Packaging.debian_orig_tarball_files }
@@ -96,13 +92,8 @@
 
 desc "(Re)install the Debian binary packages built for local testing"
 task 'debian:dev:reinstall' do
-<<<<<<< HEAD
-	package_names = ["ruby-passenger-enterprise", "ruby-passenger-enterprise-dev",
-		"ruby-passenger-enterprise-doc", "libapache2-mod-passenger-enterprise"]
-=======
-	package_names = ["passenger", "passenger-dev",
-		"passenger-doc", "libapache2-mod-passenger"]
->>>>>>> e8a7dc5f
+	package_names = ["passenger-enterprise", "passenger-enterprise-dev",
+		"passenger-enterprise-doc", "libapache2-mod-passenger-enterprise"]
 	package_names.each do |name|
 		if Dir["#{PKG_DIR}/#{name}_*.deb"].size > 1
 			abort "Please ensure that #{PKG_DIR} only has 1 version of the Phusion Passenger packages."
