--- conflicted
+++ resolved
@@ -23,13 +23,9 @@
 
 ### Ruby components tests ###
 
-dependencies = [NATIVE_SUPPORT_TARGET, AGENT_OUTPUT_DIR + 'PassengerLoggingAgent'].compact
+dependencies = [NATIVE_SUPPORT_TARGET, AGENT_OUTPUT_DIR + 'PassengerLoggingAgent', 'test/support/allocate_memory'].compact
 desc "Run unit tests for the Ruby libraries"
-<<<<<<< HEAD
-task 'test:ruby' => [:native_support, AGENT_OUTPUT_DIR + 'PassengerLoggingAgent', 'test/support/allocate_memory'] do
-=======
 task 'test:ruby' => dependencies do
->>>>>>> 8fafd24e
 	if PlatformInfo.rspec.nil?
 		abort "RSpec is not installed for Ruby interpreter '#{PlatformInfo.ruby_command}'. Please install it."
 	else
