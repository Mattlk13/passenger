--- conflicted
+++ resolved
@@ -7,11 +7,7 @@
 
 ### Ruby components tests ###
 
-<<<<<<< HEAD
-dependencies = [NATIVE_SUPPORT_TARGET, AGENT_OUTPUT_DIR + 'PassengerAgent', 'test/support/allocate_memory'].compact
-=======
-dependencies = [NATIVE_SUPPORT_TARGET, AGENT_OUTPUT_DIR + AGENT_EXE].compact
->>>>>>> d65a90a2
+dependencies = [NATIVE_SUPPORT_TARGET, AGENT_OUTPUT_DIR + AGENT_EXE, 'test/support/allocate_memory'].compact
 desc "Run unit tests for the Ruby libraries"
 task 'test:ruby' => dependencies do
 	if maybe_grep = string_option('E')
