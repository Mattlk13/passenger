#ifndef BOOST_SMART_PTR_MAKE_SHARED_HPP_INCLUDED
#define BOOST_SMART_PTR_MAKE_SHARED_HPP_INCLUDED

//  make_shared.hpp
//
//  Copyright (c) 2007, 2008 Peter Dimov
//
//  Distributed under the Boost Software License, Version 1.0.
//  See accompanying file LICENSE_1_0.txt or copy at
//  http://www.boost.org/LICENSE_1_0.txt
//
//  See http://www.boost.org/libs/smart_ptr/make_shared.html
//  for documentation.

#include <boost/config.hpp>
#include <boost/smart_ptr/shared_ptr.hpp>
#include <boost/type_traits/type_with_alignment.hpp>
#include <boost/type_traits/alignment_of.hpp>
#include <cstddef>
#include <new>

namespace boost
{

namespace detail
{

template< std::size_t N, std::size_t A > struct sp_aligned_storage
{
    union type
    {
        char data_[ N ];
        typename boost::type_with_alignment< A >::type align_;
    };
};

template< class T > class sp_ms_deleter
{
private:

    typedef typename sp_aligned_storage< sizeof( T ), ::boost::alignment_of< T >::value >::type storage_type;

    bool initialized_;
    storage_type storage_;

private:

    void destroy()
    {
        if( initialized_ )
        {
#if defined( __GNUC__ )

            // fixes incorrect aliasing warning
            T * p = reinterpret_cast< T* >( storage_.data_ );
            p->~T();

#else

            reinterpret_cast< T* >( storage_.data_ )->~T();

#endif

            initialized_ = false;
        }
    }

public:

    sp_ms_deleter(): initialized_( false )
    {
    }

    // optimization: do not copy storage_
    sp_ms_deleter( sp_ms_deleter const & ): initialized_( false )
    {
    }

    ~sp_ms_deleter()
    {
        destroy();
    }

    void operator()( T * )
    {
        destroy();
    }

    void * address()
    {
        return storage_.data_;
    }

    void set_initialized()
    {
        initialized_ = true;
    }
};

#if defined( BOOST_HAS_RVALUE_REFS )

template< class T > T&& sp_forward( T & t )
{
    return static_cast< T&& >( t );
}

#endif

} // namespace detail

#if !defined( BOOST_NO_FUNCTION_TEMPLATE_ORDERING )
# define BOOST_SP_MSD( T ) boost::detail::sp_inplace_tag< boost::detail::sp_ms_deleter< T > >()
#else
# define BOOST_SP_MSD( T ) boost::detail::sp_ms_deleter< T >()
#endif

// Zero-argument versions
//
// Used even when variadic templates are available because of the new T() vs new T issue

template< class T > boost::shared_ptr< T > make_shared()
{
    boost::shared_ptr< T > pt( static_cast< T* >( 0 ), BOOST_SP_MSD( T ) );

    boost::detail::sp_ms_deleter< T > * pd = boost::get_deleter< boost::detail::sp_ms_deleter< T > >( pt );

    void * pv = pd->address();

    ::new( pv ) T();
    pd->set_initialized();

    T * pt2 = static_cast< T* >( pv );

    boost::detail::sp_enable_shared_from_this( &pt, pt2, pt2 );
    return boost::shared_ptr< T >( pt, pt2 );
}

template< class T, class A > boost::shared_ptr< T > allocate_shared( A const & a )
{
    boost::shared_ptr< T > pt( static_cast< T* >( 0 ), BOOST_SP_MSD( T ), a );

    boost::detail::sp_ms_deleter< T > * pd = boost::get_deleter< boost::detail::sp_ms_deleter< T > >( pt );

    void * pv = pd->address();

    ::new( pv ) T();
    pd->set_initialized();

    T * pt2 = static_cast< T* >( pv );

    boost::detail::sp_enable_shared_from_this( &pt, pt2, pt2 );
    return boost::shared_ptr< T >( pt, pt2 );
}

#if defined( BOOST_HAS_VARIADIC_TMPL ) && defined( BOOST_HAS_RVALUE_REFS )

// Variadic templates, rvalue reference

template< class T, class Arg1, class... Args > boost::shared_ptr< T > make_shared( Arg1 && arg1, Args && ... args )
{
    boost::shared_ptr< T > pt( static_cast< T* >( 0 ), BOOST_SP_MSD( T ) );

    boost::detail::sp_ms_deleter< T > * pd = boost::get_deleter< boost::detail::sp_ms_deleter< T > >( pt );

    void * pv = pd->address();

    ::new( pv ) T( boost::detail::sp_forward<Arg1>( arg1 ), boost::detail::sp_forward<Args>( args )... );
    pd->set_initialized();

    T * pt2 = static_cast< T* >( pv );

    boost::detail::sp_enable_shared_from_this( &pt, pt2, pt2 );
    return boost::shared_ptr< T >( pt, pt2 );
}

template< class T, class A, class Arg1, class... Args > boost::shared_ptr< T > allocate_shared( A const & a, Arg1 && arg1, Args && ... args )
{
    boost::shared_ptr< T > pt( static_cast< T* >( 0 ), BOOST_SP_MSD( T ), a );

    boost::detail::sp_ms_deleter< T > * pd = boost::get_deleter< boost::detail::sp_ms_deleter< T > >( pt );

    void * pv = pd->address();

    ::new( pv ) T( boost::detail::sp_forward<Arg1>( arg1 ), boost::detail::sp_forward<Args>( args )... );
    pd->set_initialized();

    T * pt2 = static_cast< T* >( pv );

    boost::detail::sp_enable_shared_from_this( &pt, pt2, pt2 );
    return boost::shared_ptr< T >( pt, pt2 );
}

#elif defined( BOOST_HAS_RVALUE_REFS )

// For example MSVC 10.0

template< class T, class A1 >
boost::shared_ptr< T > make_shared( A1 && a1 )
{
    boost::shared_ptr< T > pt( static_cast< T* >( 0 ), BOOST_SP_MSD( T ) );

    boost::detail::sp_ms_deleter< T > * pd = boost::get_deleter< boost::detail::sp_ms_deleter< T > >( pt );

    void * pv = pd->address();

    ::new( pv ) T(
        boost::detail::sp_forward<A1>( a1 )
        );

    pd->set_initialized();

    T * pt2 = static_cast< T* >( pv );

    boost::detail::sp_enable_shared_from_this( &pt, pt2, pt2 );
    return boost::shared_ptr< T >( pt, pt2 );
}

template< class T, class A, class A1 >
boost::shared_ptr< T > allocate_shared( A const & a, A1 && a1 )
{
    boost::shared_ptr< T > pt( static_cast< T* >( 0 ), BOOST_SP_MSD( T ), a );

    boost::detail::sp_ms_deleter< T > * pd = boost::get_deleter< boost::detail::sp_ms_deleter< T > >( pt );

    void * pv = pd->address();

    ::new( pv ) T( 
        boost::detail::sp_forward<A1>( a1 )
        );

    pd->set_initialized();

    T * pt2 = static_cast< T* >( pv );

    boost::detail::sp_enable_shared_from_this( &pt, pt2, pt2 );
    return boost::shared_ptr< T >( pt, pt2 );
}

template< class T, class A1, class A2 >
boost::shared_ptr< T > make_shared( A1 && a1, A2 && a2 )
{
    boost::shared_ptr< T > pt( static_cast< T* >( 0 ), BOOST_SP_MSD( T ) );

    boost::detail::sp_ms_deleter< T > * pd = boost::get_deleter< boost::detail::sp_ms_deleter< T > >( pt );

    void * pv = pd->address();

    ::new( pv ) T(
        boost::detail::sp_forward<A1>( a1 ), 
        boost::detail::sp_forward<A2>( a2 )
        );

    pd->set_initialized();

    T * pt2 = static_cast< T* >( pv );

    boost::detail::sp_enable_shared_from_this( &pt, pt2, pt2 );
    return boost::shared_ptr< T >( pt, pt2 );
}

template< class T, class A, class A1, class A2 >
boost::shared_ptr< T > allocate_shared( A const & a, A1 && a1, A2 && a2 )
{
    boost::shared_ptr< T > pt( static_cast< T* >( 0 ), BOOST_SP_MSD( T ), a );

    boost::detail::sp_ms_deleter< T > * pd = boost::get_deleter< boost::detail::sp_ms_deleter< T > >( pt );

    void * pv = pd->address();

    ::new( pv ) T( 
        boost::detail::sp_forward<A1>( a1 ), 
        boost::detail::sp_forward<A2>( a2 )
        );

    pd->set_initialized();

    T * pt2 = static_cast< T* >( pv );

    boost::detail::sp_enable_shared_from_this( &pt, pt2, pt2 );
    return boost::shared_ptr< T >( pt, pt2 );
}

template< class T, class A1, class A2, class A3 >
boost::shared_ptr< T > make_shared( A1 && a1, A2 && a2, A3 && a3 )
{
    boost::shared_ptr< T > pt( static_cast< T* >( 0 ), BOOST_SP_MSD( T ) );

    boost::detail::sp_ms_deleter< T > * pd = boost::get_deleter< boost::detail::sp_ms_deleter< T > >( pt );

    void * pv = pd->address();

    ::new( pv ) T(
        boost::detail::sp_forward<A1>( a1 ), 
        boost::detail::sp_forward<A2>( a2 ), 
        boost::detail::sp_forward<A3>( a3 )
        );

    pd->set_initialized();

    T * pt2 = static_cast< T* >( pv );

    boost::detail::sp_enable_shared_from_this( &pt, pt2, pt2 );
    return boost::shared_ptr< T >( pt, pt2 );
}

template< class T, class A, class A1, class A2, class A3 >
boost::shared_ptr< T > allocate_shared( A const & a, A1 && a1, A2 && a2, A3 && a3 )
{
    boost::shared_ptr< T > pt( static_cast< T* >( 0 ), BOOST_SP_MSD( T ), a );

    boost::detail::sp_ms_deleter< T > * pd = boost::get_deleter< boost::detail::sp_ms_deleter< T > >( pt );

    void * pv = pd->address();

    ::new( pv ) T( 
        boost::detail::sp_forward<A1>( a1 ), 
        boost::detail::sp_forward<A2>( a2 ), 
        boost::detail::sp_forward<A3>( a3 )
        );

    pd->set_initialized();

    T * pt2 = static_cast< T* >( pv );

    boost::detail::sp_enable_shared_from_this( &pt, pt2, pt2 );
    return boost::shared_ptr< T >( pt, pt2 );
}

template< class T, class A1, class A2, class A3, class A4 >
boost::shared_ptr< T > make_shared( A1 && a1, A2 && a2, A3 && a3, A4 && a4 )
{
    boost::shared_ptr< T > pt( static_cast< T* >( 0 ), BOOST_SP_MSD( T ) );

    boost::detail::sp_ms_deleter< T > * pd = boost::get_deleter< boost::detail::sp_ms_deleter< T > >( pt );

    void * pv = pd->address();

    ::new( pv ) T(
        boost::detail::sp_forward<A1>( a1 ), 
        boost::detail::sp_forward<A2>( a2 ), 
        boost::detail::sp_forward<A3>( a3 ), 
        boost::detail::sp_forward<A4>( a4 )
        );

    pd->set_initialized();

    T * pt2 = static_cast< T* >( pv );

    boost::detail::sp_enable_shared_from_this( &pt, pt2, pt2 );
    return boost::shared_ptr< T >( pt, pt2 );
}

template< class T, class A, class A1, class A2, class A3, class A4 >
boost::shared_ptr< T > allocate_shared( A const & a, A1 && a1, A2 && a2, A3 && a3, A4 && a4 )
{
    boost::shared_ptr< T > pt( static_cast< T* >( 0 ), BOOST_SP_MSD( T ), a );

    boost::detail::sp_ms_deleter< T > * pd = boost::get_deleter< boost::detail::sp_ms_deleter< T > >( pt );

    void * pv = pd->address();

    ::new( pv ) T( 
        boost::detail::sp_forward<A1>( a1 ), 
        boost::detail::sp_forward<A2>( a2 ), 
        boost::detail::sp_forward<A3>( a3 ), 
        boost::detail::sp_forward<A4>( a4 )
        );

    pd->set_initialized();

    T * pt2 = static_cast< T* >( pv );

    boost::detail::sp_enable_shared_from_this( &pt, pt2, pt2 );
    return boost::shared_ptr< T >( pt, pt2 );
}

template< class T, class A1, class A2, class A3, class A4, class A5 >
boost::shared_ptr< T > make_shared( A1 && a1, A2 && a2, A3 && a3, A4 && a4, A5 && a5 )
{
    boost::shared_ptr< T > pt( static_cast< T* >( 0 ), BOOST_SP_MSD( T ) );

    boost::detail::sp_ms_deleter< T > * pd = boost::get_deleter< boost::detail::sp_ms_deleter< T > >( pt );

    void * pv = pd->address();

    ::new( pv ) T(
        boost::detail::sp_forward<A1>( a1 ), 
        boost::detail::sp_forward<A2>( a2 ), 
        boost::detail::sp_forward<A3>( a3 ), 
        boost::detail::sp_forward<A4>( a4 ), 
        boost::detail::sp_forward<A5>( a5 )
        );

    pd->set_initialized();

    T * pt2 = static_cast< T* >( pv );

    boost::detail::sp_enable_shared_from_this( &pt, pt2, pt2 );
    return boost::shared_ptr< T >( pt, pt2 );
}

template< class T, class A, class A1, class A2, class A3, class A4, class A5 >
boost::shared_ptr< T > allocate_shared( A const & a, A1 && a1, A2 && a2, A3 && a3, A4 && a4, A5 && a5 )
{
    boost::shared_ptr< T > pt( static_cast< T* >( 0 ), BOOST_SP_MSD( T ), a );

    boost::detail::sp_ms_deleter< T > * pd = boost::get_deleter< boost::detail::sp_ms_deleter< T > >( pt );

    void * pv = pd->address();

    ::new( pv ) T( 
        boost::detail::sp_forward<A1>( a1 ), 
        boost::detail::sp_forward<A2>( a2 ), 
        boost::detail::sp_forward<A3>( a3 ), 
        boost::detail::sp_forward<A4>( a4 ), 
        boost::detail::sp_forward<A5>( a5 )
        );

    pd->set_initialized();

    T * pt2 = static_cast< T* >( pv );

    boost::detail::sp_enable_shared_from_this( &pt, pt2, pt2 );
    return boost::shared_ptr< T >( pt, pt2 );
}

template< class T, class A1, class A2, class A3, class A4, class A5, class A6 >
boost::shared_ptr< T > make_shared( A1 && a1, A2 && a2, A3 && a3, A4 && a4, A5 && a5, A6 && a6 )
{
    boost::shared_ptr< T > pt( static_cast< T* >( 0 ), BOOST_SP_MSD( T ) );

    boost::detail::sp_ms_deleter< T > * pd = boost::get_deleter< boost::detail::sp_ms_deleter< T > >( pt );

    void * pv = pd->address();

    ::new( pv ) T(
        boost::detail::sp_forward<A1>( a1 ), 
        boost::detail::sp_forward<A2>( a2 ), 
        boost::detail::sp_forward<A3>( a3 ), 
        boost::detail::sp_forward<A4>( a4 ), 
        boost::detail::sp_forward<A5>( a5 ), 
        boost::detail::sp_forward<A6>( a6 )
        );

    pd->set_initialized();

    T * pt2 = static_cast< T* >( pv );

    boost::detail::sp_enable_shared_from_this( &pt, pt2, pt2 );
    return boost::shared_ptr< T >( pt, pt2 );
}

template< class T, class A, class A1, class A2, class A3, class A4, class A5, class A6 >
boost::shared_ptr< T > allocate_shared( A const & a, A1 && a1, A2 && a2, A3 && a3, A4 && a4, A5 && a5, A6 && a6 )
{
    boost::shared_ptr< T > pt( static_cast< T* >( 0 ), BOOST_SP_MSD( T ), a );

    boost::detail::sp_ms_deleter< T > * pd = boost::get_deleter< boost::detail::sp_ms_deleter< T > >( pt );

    void * pv = pd->address();

    ::new( pv ) T( 
        boost::detail::sp_forward<A1>( a1 ), 
        boost::detail::sp_forward<A2>( a2 ), 
        boost::detail::sp_forward<A3>( a3 ), 
        boost::detail::sp_forward<A4>( a4 ), 
        boost::detail::sp_forward<A5>( a5 ), 
        boost::detail::sp_forward<A6>( a6 )
        );

    pd->set_initialized();

    T * pt2 = static_cast< T* >( pv );

    boost::detail::sp_enable_shared_from_this( &pt, pt2, pt2 );
    return boost::shared_ptr< T >( pt, pt2 );
}

template< class T, class A1, class A2, class A3, class A4, class A5, class A6, class A7 >
boost::shared_ptr< T > make_shared( A1 && a1, A2 && a2, A3 && a3, A4 && a4, A5 && a5, A6 && a6, A7 && a7 )
{
    boost::shared_ptr< T > pt( static_cast< T* >( 0 ), BOOST_SP_MSD( T ) );

    boost::detail::sp_ms_deleter< T > * pd = boost::get_deleter< boost::detail::sp_ms_deleter< T > >( pt );

    void * pv = pd->address();

    ::new( pv ) T(
        boost::detail::sp_forward<A1>( a1 ), 
        boost::detail::sp_forward<A2>( a2 ), 
        boost::detail::sp_forward<A3>( a3 ), 
        boost::detail::sp_forward<A4>( a4 ), 
        boost::detail::sp_forward<A5>( a5 ), 
        boost::detail::sp_forward<A6>( a6 ), 
        boost::detail::sp_forward<A7>( a7 )
        );

    pd->set_initialized();

    T * pt2 = static_cast< T* >( pv );

    boost::detail::sp_enable_shared_from_this( &pt, pt2, pt2 );
    return boost::shared_ptr< T >( pt, pt2 );
}

template< class T, class A, class A1, class A2, class A3, class A4, class A5, class A6, class A7 >
boost::shared_ptr< T > allocate_shared( A const & a, A1 && a1, A2 && a2, A3 && a3, A4 && a4, A5 && a5, A6 && a6, A7 && a7 )
{
    boost::shared_ptr< T > pt( static_cast< T* >( 0 ), BOOST_SP_MSD( T ), a );

    boost::detail::sp_ms_deleter< T > * pd = boost::get_deleter< boost::detail::sp_ms_deleter< T > >( pt );

    void * pv = pd->address();

    ::new( pv ) T( 
        boost::detail::sp_forward<A1>( a1 ), 
        boost::detail::sp_forward<A2>( a2 ), 
        boost::detail::sp_forward<A3>( a3 ), 
        boost::detail::sp_forward<A4>( a4 ), 
        boost::detail::sp_forward<A5>( a5 ), 
        boost::detail::sp_forward<A6>( a6 ), 
        boost::detail::sp_forward<A7>( a7 )
        );

    pd->set_initialized();

    T * pt2 = static_cast< T* >( pv );

    boost::detail::sp_enable_shared_from_this( &pt, pt2, pt2 );
    return boost::shared_ptr< T >( pt, pt2 );
}

template< class T, class A1, class A2, class A3, class A4, class A5, class A6, class A7, class A8 >
boost::shared_ptr< T > make_shared( A1 && a1, A2 && a2, A3 && a3, A4 && a4, A5 && a5, A6 && a6, A7 && a7, A8 && a8 )
{
    boost::shared_ptr< T > pt( static_cast< T* >( 0 ), BOOST_SP_MSD( T ) );

    boost::detail::sp_ms_deleter< T > * pd = boost::get_deleter< boost::detail::sp_ms_deleter< T > >( pt );

    void * pv = pd->address();

    ::new( pv ) T(
        boost::detail::sp_forward<A1>( a1 ), 
        boost::detail::sp_forward<A2>( a2 ), 
        boost::detail::sp_forward<A3>( a3 ), 
        boost::detail::sp_forward<A4>( a4 ), 
        boost::detail::sp_forward<A5>( a5 ), 
        boost::detail::sp_forward<A6>( a6 ), 
        boost::detail::sp_forward<A7>( a7 ), 
        boost::detail::sp_forward<A8>( a8 )
        );

    pd->set_initialized();

    T * pt2 = static_cast< T* >( pv );

    boost::detail::sp_enable_shared_from_this( &pt, pt2, pt2 );
    return boost::shared_ptr< T >( pt, pt2 );
}

template< class T, class A, class A1, class A2, class A3, class A4, class A5, class A6, class A7, class A8 >
boost::shared_ptr< T > allocate_shared( A const & a, A1 && a1, A2 && a2, A3 && a3, A4 && a4, A5 && a5, A6 && a6, A7 && a7, A8 && a8 )
{
    boost::shared_ptr< T > pt( static_cast< T* >( 0 ), BOOST_SP_MSD( T ), a );

    boost::detail::sp_ms_deleter< T > * pd = boost::get_deleter< boost::detail::sp_ms_deleter< T > >( pt );

    void * pv = pd->address();

    ::new( pv ) T( 
        boost::detail::sp_forward<A1>( a1 ), 
        boost::detail::sp_forward<A2>( a2 ), 
        boost::detail::sp_forward<A3>( a3 ), 
        boost::detail::sp_forward<A4>( a4 ), 
        boost::detail::sp_forward<A5>( a5 ), 
        boost::detail::sp_forward<A6>( a6 ), 
        boost::detail::sp_forward<A7>( a7 ), 
        boost::detail::sp_forward<A8>( a8 )
        );

    pd->set_initialized();

    T * pt2 = static_cast< T* >( pv );

    boost::detail::sp_enable_shared_from_this( &pt, pt2, pt2 );
    return boost::shared_ptr< T >( pt, pt2 );
}

template< class T, class A1, class A2, class A3, class A4, class A5, class A6, class A7, class A8, class A9 >
boost::shared_ptr< T > make_shared( A1 && a1, A2 && a2, A3 && a3, A4 && a4, A5 && a5, A6 && a6, A7 && a7, A8 && a8, A9 && a9 )
{
    boost::shared_ptr< T > pt( static_cast< T* >( 0 ), BOOST_SP_MSD( T ) );

    boost::detail::sp_ms_deleter< T > * pd = boost::get_deleter< boost::detail::sp_ms_deleter< T > >( pt );

    void * pv = pd->address();

    ::new( pv ) T(
        boost::detail::sp_forward<A1>( a1 ), 
        boost::detail::sp_forward<A2>( a2 ), 
        boost::detail::sp_forward<A3>( a3 ), 
        boost::detail::sp_forward<A4>( a4 ), 
        boost::detail::sp_forward<A5>( a5 ), 
        boost::detail::sp_forward<A6>( a6 ), 
        boost::detail::sp_forward<A7>( a7 ), 
        boost::detail::sp_forward<A8>( a8 ), 
        boost::detail::sp_forward<A9>( a9 )
        );

    pd->set_initialized();

    T * pt2 = static_cast< T* >( pv );

    boost::detail::sp_enable_shared_from_this( &pt, pt2, pt2 );
    return boost::shared_ptr< T >( pt, pt2 );
}

template< class T, class A, class A1, class A2, class A3, class A4, class A5, class A6, class A7, class A8, class A9 >
boost::shared_ptr< T > allocate_shared( A const & a, A1 && a1, A2 && a2, A3 && a3, A4 && a4, A5 && a5, A6 && a6, A7 && a7, A8 && a8, A9 && a9 )
{
    boost::shared_ptr< T > pt( static_cast< T* >( 0 ), BOOST_SP_MSD( T ), a );

    boost::detail::sp_ms_deleter< T > * pd = boost::get_deleter< boost::detail::sp_ms_deleter< T > >( pt );

    void * pv = pd->address();

    ::new( pv ) T( 
        boost::detail::sp_forward<A1>( a1 ), 
        boost::detail::sp_forward<A2>( a2 ), 
        boost::detail::sp_forward<A3>( a3 ), 
        boost::detail::sp_forward<A4>( a4 ), 
        boost::detail::sp_forward<A5>( a5 ), 
        boost::detail::sp_forward<A6>( a6 ), 
        boost::detail::sp_forward<A7>( a7 ), 
        boost::detail::sp_forward<A8>( a8 ), 
        boost::detail::sp_forward<A9>( a9 )
        );

    pd->set_initialized();

    T * pt2 = static_cast< T* >( pv );

    boost::detail::sp_enable_shared_from_this( &pt, pt2, pt2 );
    return boost::shared_ptr< T >( pt, pt2 );
}

<<<<<<< HEAD
=======
template< class T, class A1, class A2, class A3, class A4, class A5, class A6, class A7, class A8, class A9, class A10 >
boost::shared_ptr< T > make_shared( A1 && a1, A2 && a2, A3 && a3, A4 && a4, A5 && a5, A6 && a6, A7 && a7, A8 && a8, A9 && a9, A10 && a10 )
{
    boost::shared_ptr< T > pt( static_cast< T* >( 0 ), BOOST_SP_MSD( T ) );

    boost::detail::sp_ms_deleter< T > * pd = boost::get_deleter< boost::detail::sp_ms_deleter< T > >( pt );

    void * pv = pd->address();

    ::new( pv ) T(
        boost::detail::sp_forward<A1>( a1 ), 
        boost::detail::sp_forward<A2>( a2 ), 
        boost::detail::sp_forward<A3>( a3 ), 
        boost::detail::sp_forward<A4>( a4 ), 
        boost::detail::sp_forward<A5>( a5 ), 
        boost::detail::sp_forward<A6>( a6 ), 
        boost::detail::sp_forward<A7>( a7 ), 
        boost::detail::sp_forward<A8>( a8 ), 
        boost::detail::sp_forward<A9>( a9 ),
        boost::detail::sp_forward<A9>( a10 )
        );

    pd->set_initialized();

    T * pt2 = static_cast< T* >( pv );

    boost::detail::sp_enable_shared_from_this( &pt, pt2, pt2 );
    return boost::shared_ptr< T >( pt, pt2 );
}

template< class T, class A, class A1, class A2, class A3, class A4, class A5, class A6, class A7, class A8, class A9, class A10 >
boost::shared_ptr< T > allocate_shared( A const & a, A1 && a1, A2 && a2, A3 && a3, A4 && a4, A5 && a5, A6 && a6, A7 && a7, A8 && a8, A9 && a9, A10 && a10 )
{
    boost::shared_ptr< T > pt( static_cast< T* >( 0 ), BOOST_SP_MSD( T ), a );

    boost::detail::sp_ms_deleter< T > * pd = boost::get_deleter< boost::detail::sp_ms_deleter< T > >( pt );

    void * pv = pd->address();

    ::new( pv ) T( 
        boost::detail::sp_forward<A1>( a1 ), 
        boost::detail::sp_forward<A2>( a2 ), 
        boost::detail::sp_forward<A3>( a3 ), 
        boost::detail::sp_forward<A4>( a4 ), 
        boost::detail::sp_forward<A5>( a5 ), 
        boost::detail::sp_forward<A6>( a6 ), 
        boost::detail::sp_forward<A7>( a7 ), 
        boost::detail::sp_forward<A8>( a8 ), 
        boost::detail::sp_forward<A9>( a9 ), 
        boost::detail::sp_forward<A9>( a10 )
        );

    pd->set_initialized();

    T * pt2 = static_cast< T* >( pv );

    boost::detail::sp_enable_shared_from_this( &pt, pt2, pt2 );
    return boost::shared_ptr< T >( pt, pt2 );
}

>>>>>>> 3e0338aa
#else

// C++03 version

template< class T, class A1 >
boost::shared_ptr< T > make_shared( A1 const & a1 )
{
    boost::shared_ptr< T > pt( static_cast< T* >( 0 ), BOOST_SP_MSD( T ) );

    boost::detail::sp_ms_deleter< T > * pd = boost::get_deleter< boost::detail::sp_ms_deleter< T > >( pt );

    void * pv = pd->address();

    ::new( pv ) T( a1 );
    pd->set_initialized();

    T * pt2 = static_cast< T* >( pv );

    boost::detail::sp_enable_shared_from_this( &pt, pt2, pt2 );
    return boost::shared_ptr< T >( pt, pt2 );
}

template< class T, class A, class A1 >
boost::shared_ptr< T > allocate_shared( A const & a, A1 const & a1 )
{
    boost::shared_ptr< T > pt( static_cast< T* >( 0 ), BOOST_SP_MSD( T ), a );

    boost::detail::sp_ms_deleter< T > * pd = boost::get_deleter< boost::detail::sp_ms_deleter< T > >( pt );

    void * pv = pd->address();

    ::new( pv ) T( a1 );
    pd->set_initialized();

    T * pt2 = static_cast< T* >( pv );

    boost::detail::sp_enable_shared_from_this( &pt, pt2, pt2 );
    return boost::shared_ptr< T >( pt, pt2 );
}

template< class T, class A1, class A2 >
boost::shared_ptr< T > make_shared( A1 const & a1, A2 const & a2 )
{
    boost::shared_ptr< T > pt( static_cast< T* >( 0 ), BOOST_SP_MSD( T ) );

    boost::detail::sp_ms_deleter< T > * pd = boost::get_deleter< boost::detail::sp_ms_deleter< T > >( pt );

    void * pv = pd->address();

    ::new( pv ) T( a1, a2 );
    pd->set_initialized();

    T * pt2 = static_cast< T* >( pv );

    boost::detail::sp_enable_shared_from_this( &pt, pt2, pt2 );
    return boost::shared_ptr< T >( pt, pt2 );
}

template< class T, class A, class A1, class A2 >
boost::shared_ptr< T > allocate_shared( A const & a, A1 const & a1, A2 const & a2 )
{
    boost::shared_ptr< T > pt( static_cast< T* >( 0 ), BOOST_SP_MSD( T ), a );

    boost::detail::sp_ms_deleter< T > * pd = boost::get_deleter< boost::detail::sp_ms_deleter< T > >( pt );

    void * pv = pd->address();

    ::new( pv ) T( a1, a2 );
    pd->set_initialized();

    T * pt2 = static_cast< T* >( pv );

    boost::detail::sp_enable_shared_from_this( &pt, pt2, pt2 );
    return boost::shared_ptr< T >( pt, pt2 );
}

template< class T, class A1, class A2, class A3 >
boost::shared_ptr< T > make_shared( A1 const & a1, A2 const & a2, A3 const & a3 )
{
    boost::shared_ptr< T > pt( static_cast< T* >( 0 ), BOOST_SP_MSD( T ) );

    boost::detail::sp_ms_deleter< T > * pd = boost::get_deleter< boost::detail::sp_ms_deleter< T > >( pt );

    void * pv = pd->address();

    ::new( pv ) T( a1, a2, a3 );
    pd->set_initialized();

    T * pt2 = static_cast< T* >( pv );

    boost::detail::sp_enable_shared_from_this( &pt, pt2, pt2 );
    return boost::shared_ptr< T >( pt, pt2 );
}

template< class T, class A, class A1, class A2, class A3 >
boost::shared_ptr< T > allocate_shared( A const & a, A1 const & a1, A2 const & a2, A3 const & a3 )
{
    boost::shared_ptr< T > pt( static_cast< T* >( 0 ), BOOST_SP_MSD( T ), a );

    boost::detail::sp_ms_deleter< T > * pd = boost::get_deleter< boost::detail::sp_ms_deleter< T > >( pt );

    void * pv = pd->address();

    ::new( pv ) T( a1, a2, a3 );
    pd->set_initialized();

    T * pt2 = static_cast< T* >( pv );

    boost::detail::sp_enable_shared_from_this( &pt, pt2, pt2 );
    return boost::shared_ptr< T >( pt, pt2 );
}

template< class T, class A1, class A2, class A3, class A4 >
boost::shared_ptr< T > make_shared( A1 const & a1, A2 const & a2, A3 const & a3, A4 const & a4 )
{
    boost::shared_ptr< T > pt( static_cast< T* >( 0 ), BOOST_SP_MSD( T ) );

    boost::detail::sp_ms_deleter< T > * pd = boost::get_deleter< boost::detail::sp_ms_deleter< T > >( pt );

    void * pv = pd->address();

    ::new( pv ) T( a1, a2, a3, a4 );
    pd->set_initialized();

    T * pt2 = static_cast< T* >( pv );

    boost::detail::sp_enable_shared_from_this( &pt, pt2, pt2 );
    return boost::shared_ptr< T >( pt, pt2 );
}

template< class T, class A, class A1, class A2, class A3, class A4 >
boost::shared_ptr< T > allocate_shared( A const & a, A1 const & a1, A2 const & a2, A3 const & a3, A4 const & a4 )
{
    boost::shared_ptr< T > pt( static_cast< T* >( 0 ), BOOST_SP_MSD( T ), a );

    boost::detail::sp_ms_deleter< T > * pd = boost::get_deleter< boost::detail::sp_ms_deleter< T > >( pt );

    void * pv = pd->address();

    ::new( pv ) T( a1, a2, a3, a4 );
    pd->set_initialized();

    T * pt2 = static_cast< T* >( pv );

    boost::detail::sp_enable_shared_from_this( &pt, pt2, pt2 );
    return boost::shared_ptr< T >( pt, pt2 );
}

template< class T, class A1, class A2, class A3, class A4, class A5 >
boost::shared_ptr< T > make_shared( A1 const & a1, A2 const & a2, A3 const & a3, A4 const & a4, A5 const & a5 )
{
    boost::shared_ptr< T > pt( static_cast< T* >( 0 ), BOOST_SP_MSD( T ) );

    boost::detail::sp_ms_deleter< T > * pd = boost::get_deleter< boost::detail::sp_ms_deleter< T > >( pt );

    void * pv = pd->address();

    ::new( pv ) T( a1, a2, a3, a4, a5 );
    pd->set_initialized();

    T * pt2 = static_cast< T* >( pv );

    boost::detail::sp_enable_shared_from_this( &pt, pt2, pt2 );
    return boost::shared_ptr< T >( pt, pt2 );
}

template< class T, class A, class A1, class A2, class A3, class A4, class A5 >
boost::shared_ptr< T > allocate_shared( A const & a, A1 const & a1, A2 const & a2, A3 const & a3, A4 const & a4, A5 const & a5 )
{
    boost::shared_ptr< T > pt( static_cast< T* >( 0 ), BOOST_SP_MSD( T ), a );

    boost::detail::sp_ms_deleter< T > * pd = boost::get_deleter< boost::detail::sp_ms_deleter< T > >( pt );

    void * pv = pd->address();

    ::new( pv ) T( a1, a2, a3, a4, a5 );
    pd->set_initialized();

    T * pt2 = static_cast< T* >( pv );

    boost::detail::sp_enable_shared_from_this( &pt, pt2, pt2 );
    return boost::shared_ptr< T >( pt, pt2 );
}

template< class T, class A1, class A2, class A3, class A4, class A5, class A6 >
boost::shared_ptr< T > make_shared( A1 const & a1, A2 const & a2, A3 const & a3, A4 const & a4, A5 const & a5, A6 const & a6 )
{
    boost::shared_ptr< T > pt( static_cast< T* >( 0 ), BOOST_SP_MSD( T ) );

    boost::detail::sp_ms_deleter< T > * pd = boost::get_deleter< boost::detail::sp_ms_deleter< T > >( pt );

    void * pv = pd->address();

    ::new( pv ) T( a1, a2, a3, a4, a5, a6 );
    pd->set_initialized();

    T * pt2 = static_cast< T* >( pv );

    boost::detail::sp_enable_shared_from_this( &pt, pt2, pt2 );
    return boost::shared_ptr< T >( pt, pt2 );
}

template< class T, class A, class A1, class A2, class A3, class A4, class A5, class A6 >
boost::shared_ptr< T > allocate_shared( A const & a, A1 const & a1, A2 const & a2, A3 const & a3, A4 const & a4, A5 const & a5, A6 const & a6 )
{
    boost::shared_ptr< T > pt( static_cast< T* >( 0 ), BOOST_SP_MSD( T ), a );

    boost::detail::sp_ms_deleter< T > * pd = boost::get_deleter< boost::detail::sp_ms_deleter< T > >( pt );

    void * pv = pd->address();

    ::new( pv ) T( a1, a2, a3, a4, a5, a6 );
    pd->set_initialized();

    T * pt2 = static_cast< T* >( pv );

    boost::detail::sp_enable_shared_from_this( &pt, pt2, pt2 );
    return boost::shared_ptr< T >( pt, pt2 );
}

template< class T, class A1, class A2, class A3, class A4, class A5, class A6, class A7 >
boost::shared_ptr< T > make_shared( A1 const & a1, A2 const & a2, A3 const & a3, A4 const & a4, A5 const & a5, A6 const & a6, A7 const & a7 )
{
    boost::shared_ptr< T > pt( static_cast< T* >( 0 ), BOOST_SP_MSD( T ) );

    boost::detail::sp_ms_deleter< T > * pd = boost::get_deleter< boost::detail::sp_ms_deleter< T > >( pt );

    void * pv = pd->address();

    ::new( pv ) T( a1, a2, a3, a4, a5, a6, a7 );
    pd->set_initialized();

    T * pt2 = static_cast< T* >( pv );

    boost::detail::sp_enable_shared_from_this( &pt, pt2, pt2 );
    return boost::shared_ptr< T >( pt, pt2 );
}

template< class T, class A, class A1, class A2, class A3, class A4, class A5, class A6, class A7 >
boost::shared_ptr< T > allocate_shared( A const & a, A1 const & a1, A2 const & a2, A3 const & a3, A4 const & a4, A5 const & a5, A6 const & a6, A7 const & a7 )
{
    boost::shared_ptr< T > pt( static_cast< T* >( 0 ), BOOST_SP_MSD( T ), a );

    boost::detail::sp_ms_deleter< T > * pd = boost::get_deleter< boost::detail::sp_ms_deleter< T > >( pt );

    void * pv = pd->address();

    ::new( pv ) T( a1, a2, a3, a4, a5, a6, a7 );
    pd->set_initialized();

    T * pt2 = static_cast< T* >( pv );

    boost::detail::sp_enable_shared_from_this( &pt, pt2, pt2 );
    return boost::shared_ptr< T >( pt, pt2 );
}

template< class T, class A1, class A2, class A3, class A4, class A5, class A6, class A7, class A8 >
boost::shared_ptr< T > make_shared( A1 const & a1, A2 const & a2, A3 const & a3, A4 const & a4, A5 const & a5, A6 const & a6, A7 const & a7, A8 const & a8 )
{
    boost::shared_ptr< T > pt( static_cast< T* >( 0 ), BOOST_SP_MSD( T ) );

    boost::detail::sp_ms_deleter< T > * pd = boost::get_deleter< boost::detail::sp_ms_deleter< T > >( pt );

    void * pv = pd->address();

    ::new( pv ) T( a1, a2, a3, a4, a5, a6, a7, a8 );
    pd->set_initialized();

    T * pt2 = static_cast< T* >( pv );

    boost::detail::sp_enable_shared_from_this( &pt, pt2, pt2 );
    return boost::shared_ptr< T >( pt, pt2 );
}

template< class T, class A, class A1, class A2, class A3, class A4, class A5, class A6, class A7, class A8 >
boost::shared_ptr< T > allocate_shared( A const & a, A1 const & a1, A2 const & a2, A3 const & a3, A4 const & a4, A5 const & a5, A6 const & a6, A7 const & a7, A8 const & a8 )
{
    boost::shared_ptr< T > pt( static_cast< T* >( 0 ), BOOST_SP_MSD( T ), a );

    boost::detail::sp_ms_deleter< T > * pd = boost::get_deleter< boost::detail::sp_ms_deleter< T > >( pt );

    void * pv = pd->address();

    ::new( pv ) T( a1, a2, a3, a4, a5, a6, a7, a8 );
    pd->set_initialized();

    T * pt2 = static_cast< T* >( pv );

    boost::detail::sp_enable_shared_from_this( &pt, pt2, pt2 );
    return boost::shared_ptr< T >( pt, pt2 );
}

template< class T, class A1, class A2, class A3, class A4, class A5, class A6, class A7, class A8, class A9 >
boost::shared_ptr< T > make_shared( A1 const & a1, A2 const & a2, A3 const & a3, A4 const & a4, A5 const & a5, A6 const & a6, A7 const & a7, A8 const & a8, A9 const & a9 )
{
    boost::shared_ptr< T > pt( static_cast< T* >( 0 ), BOOST_SP_MSD( T ) );

    boost::detail::sp_ms_deleter< T > * pd = boost::get_deleter< boost::detail::sp_ms_deleter< T > >( pt );

    void * pv = pd->address();

    ::new( pv ) T( a1, a2, a3, a4, a5, a6, a7, a8, a9 );
    pd->set_initialized();

    T * pt2 = static_cast< T* >( pv );

    boost::detail::sp_enable_shared_from_this( &pt, pt2, pt2 );
    return boost::shared_ptr< T >( pt, pt2 );
}

template< class T, class A, class A1, class A2, class A3, class A4, class A5, class A6, class A7, class A8, class A9 >
boost::shared_ptr< T > allocate_shared( A const & a, A1 const & a1, A2 const & a2, A3 const & a3, A4 const & a4, A5 const & a5, A6 const & a6, A7 const & a7, A8 const & a8, A9 const & a9 )
{
    boost::shared_ptr< T > pt( static_cast< T* >( 0 ), BOOST_SP_MSD( T ), a );

    boost::detail::sp_ms_deleter< T > * pd = boost::get_deleter< boost::detail::sp_ms_deleter< T > >( pt );

    void * pv = pd->address();

    ::new( pv ) T( a1, a2, a3, a4, a5, a6, a7, a8, a9 );
    pd->set_initialized();

    T * pt2 = static_cast< T* >( pv );

    boost::detail::sp_enable_shared_from_this( &pt, pt2, pt2 );
    return boost::shared_ptr< T >( pt, pt2 );
}

template< class T, class A1, class A2, class A3, class A4, class A5, class A6, class A7, class A8, class A9, class A10 >
boost::shared_ptr< T > make_shared( A1 const & a1, A2 const & a2, A3 const & a3, A4 const & a4, A5 const & a5, A6 const & a6, A7 const & a7, A8 const & a8, A9 const & a9, A10 const &a10 )
{
    boost::shared_ptr< T > pt( static_cast< T* >( 0 ), BOOST_SP_MSD( T ) );

    boost::detail::sp_ms_deleter< T > * pd = boost::get_deleter< boost::detail::sp_ms_deleter< T > >( pt );

    void * pv = pd->address();

    ::new( pv ) T( a1, a2, a3, a4, a5, a6, a7, a8, a9, a10 );
    pd->set_initialized();

    T * pt2 = static_cast< T* >( pv );

    boost::detail::sp_enable_shared_from_this( &pt, pt2, pt2 );
    return boost::shared_ptr< T >( pt, pt2 );
}

template< class T, class A, class A1, class A2, class A3, class A4, class A5, class A6, class A7, class A8, class A9, class A10 >
boost::shared_ptr< T > allocate_shared( A const & a, A1 const & a1, A2 const & a2, A3 const & a3, A4 const & a4, A5 const & a5, A6 const & a6, A7 const & a7, A8 const & a8, A9 const & a9, A10 const & a10 )
{
    boost::shared_ptr< T > pt( static_cast< T* >( 0 ), BOOST_SP_MSD( T ), a );

    boost::detail::sp_ms_deleter< T > * pd = boost::get_deleter< boost::detail::sp_ms_deleter< T > >( pt );

    void * pv = pd->address();

    ::new( pv ) T( a1, a2, a3, a4, a5, a6, a7, a8, a9, a10 );
    pd->set_initialized();

    T * pt2 = static_cast< T* >( pv );

    boost::detail::sp_enable_shared_from_this( &pt, pt2, pt2 );
    return boost::shared_ptr< T >( pt, pt2 );
}

#endif

#undef BOOST_SP_MSD

} // namespace boost

#endif // #ifndef BOOST_SMART_PTR_MAKE_SHARED_HPP_INCLUDED<|MERGE_RESOLUTION|>--- conflicted
+++ resolved
@@ -644,8 +644,6 @@
     return boost::shared_ptr< T >( pt, pt2 );
 }
 
-<<<<<<< HEAD
-=======
 template< class T, class A1, class A2, class A3, class A4, class A5, class A6, class A7, class A8, class A9, class A10 >
 boost::shared_ptr< T > make_shared( A1 && a1, A2 && a2, A3 && a3, A4 && a4, A5 && a5, A6 && a6, A7 && a7, A8 && a8, A9 && a9, A10 && a10 )
 {
@@ -706,7 +704,6 @@
     return boost::shared_ptr< T >( pt, pt2 );
 }
 
->>>>>>> 3e0338aa
 #else
 
 // C++03 version
