/*
 *  Phusion Passenger - https://www.phusionpassenger.com/
 *  Copyright (c) 2010-2013 Phusion
 *
 *  "Phusion Passenger" is a trademark of Hongli Lai & Ninh Bui.
 *
 *  See LICENSE file for license information.
 */

/*
 * CacheLocationConfig.c is automatically generated from CacheLocationConfig.c.erb,
 * using definitions from lib/phusion_passenger/nginx/config_options.rb.
 * Edits to CacheLocationConfig.c will be lost.
 *
 * To update CacheLocationConfig.c:
 *   rake nginx
 *
 * To force regeneration of CacheLocationConfig.c:
 *   rm -f ext/nginx/CacheLocationConfig.c
 *   rake ext/nginx/CacheLocationConfig.c
 */



size_t len = 0;
u_char int_buf[32], *end, *buf, *pos;

/* Calculate lengths */

	
		if (conf->ruby.data != NULL) {
			len += 15;
			len += conf->ruby.len + 1;
		}
	

	
		if (conf->python.data != NULL) {
			len += 17;
			len += conf->python.len + 1;
		}
	

	
		if (conf->nodejs.data != NULL) {
			len += 17;
			len += conf->nodejs.len + 1;
		}
	

	
		if (conf->environment.data != NULL) {
			len += 18;
			len += conf->environment.len + 1;
		}
	

	
		if (conf->friendly_error_pages != NGX_CONF_UNSET) {
			len += 31;
			len += conf->friendly_error_pages ? sizeof("true") : sizeof("false");
		}
	

	
		if (conf->min_instances != NGX_CONF_UNSET) {
			end = ngx_snprintf(int_buf,
				sizeof(int_buf) - 1,
				"%d",
				conf->min_instances);
			len += 24;
			len += end - int_buf + 1;
		}
	

	
		if (conf->max_instances_per_app != NGX_CONF_UNSET) {
			end = ngx_snprintf(int_buf,
				sizeof(int_buf) - 1,
				"%d",
				conf->max_instances_per_app);
			len += 24;
			len += end - int_buf + 1;
		}
	

	
		if (conf->max_requests != NGX_CONF_UNSET) {
			end = ngx_snprintf(int_buf,
				sizeof(int_buf) - 1,
				"%d",
				conf->max_requests);
			len += 23;
			len += end - int_buf + 1;
		}
	

	
		if (conf->start_timeout != NGX_CONF_UNSET) {
			end = ngx_snprintf(int_buf,
				sizeof(int_buf) - 1,
				"%d",
				conf->start_timeout);
			len += 24;
			len += end - int_buf + 1;
		}
	

	
		if (conf->user.data != NULL) {
			len += 15;
			len += conf->user.len + 1;
		}
	

	
		if (conf->group.data != NULL) {
			len += 16;
			len += conf->group.len + 1;
		}
	

	
		if (conf->app_group_name.data != NULL) {
			len += 25;
			len += conf->app_group_name.len + 1;
		}
	

	
		if (conf->app_root.data != NULL) {
			len += 19;
			len += conf->app_root.len + 1;
		}
	

	
		if (conf->app_rights.data != NULL) {
			len += 21;
			len += conf->app_rights.len + 1;
		}
	

	
		if (conf->union_station_support != NGX_CONF_UNSET) {
			len += 22;
			len += conf->union_station_support ? sizeof("true") : sizeof("false");
		}
	

	
		if (conf->debugger != NGX_CONF_UNSET) {
			len += 19;
			len += conf->debugger ? sizeof("true") : sizeof("false");
		}
	

	
		if (conf->show_version_in_header != NGX_CONF_UNSET) {
			len += 33;
			len += conf->show_version_in_header ? sizeof("true") : sizeof("false");
		}
	

	
		if (conf->max_preloader_idle_time != NGX_CONF_UNSET) {
			end = ngx_snprintf(int_buf,
				sizeof(int_buf) - 1,
				"%d",
				conf->max_preloader_idle_time);
			len += 34;
			len += end - int_buf + 1;
		}
	

	
		if (conf->spawn_method.data != NULL) {
			len += 23;
			len += conf->spawn_method.len + 1;
		}
	

	
		if (conf->load_shell_envvars != NGX_CONF_UNSET) {
			len += 29;
			len += conf->load_shell_envvars ? sizeof("true") : sizeof("false");
		}
	

	
		if (conf->union_station_key.data != NULL) {
			len += 18;
			len += conf->union_station_key.len + 1;
		}
	

	
		if (conf->max_request_queue_size != NGX_CONF_UNSET) {
			end = ngx_snprintf(int_buf,
				sizeof(int_buf) - 1,
				"%d",
				conf->max_request_queue_size);
			len += 33;
			len += end - int_buf + 1;
		}
	

	
		if (conf->request_queue_overflow_status_code != NGX_CONF_UNSET) {
			end = ngx_snprintf(int_buf,
				sizeof(int_buf) - 1,
				"%d",
				conf->request_queue_overflow_status_code);
			len += 45;
			len += end - int_buf + 1;
		}
	

	
		if (conf->restart_dir.data != NULL) {
			len += 22;
			len += conf->restart_dir.len + 1;
		}
	

	
		if (conf->startup_file.data != NULL) {
			len += 23;
			len += conf->startup_file.len + 1;
		}
	

	
<<<<<<< HEAD
		if (conf->fly_with.data != NULL) {
			len += 19;
			len += conf->fly_with.len + 1;
		}
	

	
		if (conf->max_instances != NGX_CONF_UNSET) {
			end = ngx_snprintf(int_buf,
				sizeof(int_buf) - 1,
				"%d",
				conf->max_instances);
			len += 24;
			len += end - int_buf + 1;
		}
	

	
		if (conf->max_request_time != NGX_CONF_UNSET) {
			end = ngx_snprintf(int_buf,
				sizeof(int_buf) - 1,
				"%d",
				conf->max_request_time);
			len += 27;
			len += end - int_buf + 1;
		}
	

	
		if (conf->memory_limit != NGX_CONF_UNSET) {
			end = ngx_snprintf(int_buf,
				sizeof(int_buf) - 1,
				"%d",
				conf->memory_limit);
			len += 23;
			len += end - int_buf + 1;
		}
	

	
		if (conf->concurrency_model.data != NULL) {
			len += 28;
			len += conf->concurrency_model.len + 1;
		}
	

	
		if (conf->thread_count != NGX_CONF_UNSET) {
			end = ngx_snprintf(int_buf,
				sizeof(int_buf) - 1,
				"%d",
				conf->thread_count);
			len += 23;
			len += end - int_buf + 1;
		}
	

	
		if (conf->rolling_restarts != NGX_CONF_UNSET) {
			len += 27;
			len += conf->rolling_restarts ? sizeof("true") : sizeof("false");
		}
	

	
		if (conf->resist_deployment_errors != NGX_CONF_UNSET) {
			len += 35;
			len += conf->resist_deployment_errors ? sizeof("true") : sizeof("false");
=======
		if (conf->sticky_sessions != NGX_CONF_UNSET) {
			len += 26;
			len += conf->sticky_sessions ? sizeof("true") : sizeof("false");
		}
	

	
		if (conf->sticky_sessions_cookie_name.data != NULL) {
			len += 38;
			len += conf->sticky_sessions_cookie_name.len + 1;
>>>>>>> d3415b12
		}
	


/* Create string */
buf = pos = ngx_pnalloc(cf->pool, len);


	
		if (conf->ruby.data != NULL) {
			pos = ngx_copy(pos,
				"PASSENGER_RUBY",
				15);
			pos = ngx_copy(pos,
				conf->ruby.data,
				conf->ruby.len);
			*pos = '\0';
			pos++;
		}
	

	
		if (conf->python.data != NULL) {
			pos = ngx_copy(pos,
				"PASSENGER_PYTHON",
				17);
			pos = ngx_copy(pos,
				conf->python.data,
				conf->python.len);
			*pos = '\0';
			pos++;
		}
	

	
		if (conf->nodejs.data != NULL) {
			pos = ngx_copy(pos,
				"PASSENGER_NODEJS",
				17);
			pos = ngx_copy(pos,
				conf->nodejs.data,
				conf->nodejs.len);
			*pos = '\0';
			pos++;
		}
	

	
		if (conf->environment.data != NULL) {
			pos = ngx_copy(pos,
				"PASSENGER_APP_ENV",
				18);
			pos = ngx_copy(pos,
				conf->environment.data,
				conf->environment.len);
			*pos = '\0';
			pos++;
		}
	

	
		if (conf->friendly_error_pages != NGX_CONF_UNSET) {
			pos = ngx_copy(pos,
				"PASSENGER_FRIENDLY_ERROR_PAGES",
				31);
			if (conf->friendly_error_pages) {
				pos = ngx_copy(pos, "true", sizeof("true"));
			} else {
				pos = ngx_copy(pos, "false", sizeof("false"));
			}
		}
	

	
		if (conf->min_instances != NGX_CONF_UNSET) {
			pos = ngx_copy(pos,
				"PASSENGER_MIN_PROCESSES",
				24);
			end = ngx_snprintf(int_buf,
				sizeof(int_buf) - 1,
				"%d",
				conf->min_instances);
			pos = ngx_copy(pos,
				int_buf,
				end - int_buf);
			*pos = '\0';
			pos++;
		}
	

	
		if (conf->max_instances_per_app != NGX_CONF_UNSET) {
			pos = ngx_copy(pos,
				"PASSENGER_MAX_PROCESSES",
				24);
			end = ngx_snprintf(int_buf,
				sizeof(int_buf) - 1,
				"%d",
				conf->max_instances_per_app);
			pos = ngx_copy(pos,
				int_buf,
				end - int_buf);
			*pos = '\0';
			pos++;
		}
	

	
		if (conf->max_requests != NGX_CONF_UNSET) {
			pos = ngx_copy(pos,
				"PASSENGER_MAX_REQUESTS",
				23);
			end = ngx_snprintf(int_buf,
				sizeof(int_buf) - 1,
				"%d",
				conf->max_requests);
			pos = ngx_copy(pos,
				int_buf,
				end - int_buf);
			*pos = '\0';
			pos++;
		}
	

	
		if (conf->start_timeout != NGX_CONF_UNSET) {
			pos = ngx_copy(pos,
				"PASSENGER_START_TIMEOUT",
				24);
			end = ngx_snprintf(int_buf,
				sizeof(int_buf) - 1,
				"%d",
				conf->start_timeout);
			pos = ngx_copy(pos,
				int_buf,
				end - int_buf);
			*pos = '\0';
			pos++;
		}
	

	
		if (conf->user.data != NULL) {
			pos = ngx_copy(pos,
				"PASSENGER_USER",
				15);
			pos = ngx_copy(pos,
				conf->user.data,
				conf->user.len);
			*pos = '\0';
			pos++;
		}
	

	
		if (conf->group.data != NULL) {
			pos = ngx_copy(pos,
				"PASSENGER_GROUP",
				16);
			pos = ngx_copy(pos,
				conf->group.data,
				conf->group.len);
			*pos = '\0';
			pos++;
		}
	

	
		if (conf->app_group_name.data != NULL) {
			pos = ngx_copy(pos,
				"PASSENGER_APP_GROUP_NAME",
				25);
			pos = ngx_copy(pos,
				conf->app_group_name.data,
				conf->app_group_name.len);
			*pos = '\0';
			pos++;
		}
	

	
		if (conf->app_root.data != NULL) {
			pos = ngx_copy(pos,
				"PASSENGER_APP_ROOT",
				19);
			pos = ngx_copy(pos,
				conf->app_root.data,
				conf->app_root.len);
			*pos = '\0';
			pos++;
		}
	

	
		if (conf->app_rights.data != NULL) {
			pos = ngx_copy(pos,
				"PASSENGER_APP_RIGHTS",
				21);
			pos = ngx_copy(pos,
				conf->app_rights.data,
				conf->app_rights.len);
			*pos = '\0';
			pos++;
		}
	

	
		if (conf->union_station_support != NGX_CONF_UNSET) {
			pos = ngx_copy(pos,
				"UNION_STATION_SUPPORT",
				22);
			if (conf->union_station_support) {
				pos = ngx_copy(pos, "true", sizeof("true"));
			} else {
				pos = ngx_copy(pos, "false", sizeof("false"));
			}
		}
	

	
		if (conf->debugger != NGX_CONF_UNSET) {
			pos = ngx_copy(pos,
				"PASSENGER_DEBUGGER",
				19);
			if (conf->debugger) {
				pos = ngx_copy(pos, "true", sizeof("true"));
			} else {
				pos = ngx_copy(pos, "false", sizeof("false"));
			}
		}
	

	
		if (conf->show_version_in_header != NGX_CONF_UNSET) {
			pos = ngx_copy(pos,
				"PASSENGER_SHOW_VERSION_IN_HEADER",
				33);
			if (conf->show_version_in_header) {
				pos = ngx_copy(pos, "true", sizeof("true"));
			} else {
				pos = ngx_copy(pos, "false", sizeof("false"));
			}
		}
	

	
		if (conf->max_preloader_idle_time != NGX_CONF_UNSET) {
			pos = ngx_copy(pos,
				"PASSENGER_MAX_PRELOADER_IDLE_TIME",
				34);
			end = ngx_snprintf(int_buf,
				sizeof(int_buf) - 1,
				"%d",
				conf->max_preloader_idle_time);
			pos = ngx_copy(pos,
				int_buf,
				end - int_buf);
			*pos = '\0';
			pos++;
		}
	

	
		if (conf->spawn_method.data != NULL) {
			pos = ngx_copy(pos,
				"PASSENGER_SPAWN_METHOD",
				23);
			pos = ngx_copy(pos,
				conf->spawn_method.data,
				conf->spawn_method.len);
			*pos = '\0';
			pos++;
		}
	

	
		if (conf->load_shell_envvars != NGX_CONF_UNSET) {
			pos = ngx_copy(pos,
				"PASSENGER_LOAD_SHELL_ENVVARS",
				29);
			if (conf->load_shell_envvars) {
				pos = ngx_copy(pos, "true", sizeof("true"));
			} else {
				pos = ngx_copy(pos, "false", sizeof("false"));
			}
		}
	

	
		if (conf->union_station_key.data != NULL) {
			pos = ngx_copy(pos,
				"UNION_STATION_KEY",
				18);
			pos = ngx_copy(pos,
				conf->union_station_key.data,
				conf->union_station_key.len);
			*pos = '\0';
			pos++;
		}
	

	
		if (conf->max_request_queue_size != NGX_CONF_UNSET) {
			pos = ngx_copy(pos,
				"PASSENGER_MAX_REQUEST_QUEUE_SIZE",
				33);
			end = ngx_snprintf(int_buf,
				sizeof(int_buf) - 1,
				"%d",
				conf->max_request_queue_size);
			pos = ngx_copy(pos,
				int_buf,
				end - int_buf);
			*pos = '\0';
			pos++;
		}
	

	
		if (conf->request_queue_overflow_status_code != NGX_CONF_UNSET) {
			pos = ngx_copy(pos,
				"PASSENGER_REQUEST_QUEUE_OVERFLOW_STATUS_CODE",
				45);
			end = ngx_snprintf(int_buf,
				sizeof(int_buf) - 1,
				"%d",
				conf->request_queue_overflow_status_code);
			pos = ngx_copy(pos,
				int_buf,
				end - int_buf);
			*pos = '\0';
			pos++;
		}
	

	
		if (conf->restart_dir.data != NULL) {
			pos = ngx_copy(pos,
				"PASSENGER_RESTART_DIR",
				22);
			pos = ngx_copy(pos,
				conf->restart_dir.data,
				conf->restart_dir.len);
			*pos = '\0';
			pos++;
		}
	

	
		if (conf->startup_file.data != NULL) {
			pos = ngx_copy(pos,
				"PASSENGER_STARTUP_FILE",
				23);
			pos = ngx_copy(pos,
				conf->startup_file.data,
				conf->startup_file.len);
			*pos = '\0';
			pos++;
		}
	

	
<<<<<<< HEAD
		if (conf->fly_with.data != NULL) {
			pos = ngx_copy(pos,
				"PASSENGER_FLY_WITH",
				19);
			pos = ngx_copy(pos,
				conf->fly_with.data,
				conf->fly_with.len);
			*pos = '\0';
			pos++;
		}
	

	
		if (conf->max_instances != NGX_CONF_UNSET) {
			pos = ngx_copy(pos,
				"PASSENGER_MAX_PROCESSES",
				24);
			end = ngx_snprintf(int_buf,
				sizeof(int_buf) - 1,
				"%d",
				conf->max_instances);
			pos = ngx_copy(pos,
				int_buf,
				end - int_buf);
			*pos = '\0';
			pos++;
		}
	

	
		if (conf->max_request_time != NGX_CONF_UNSET) {
			pos = ngx_copy(pos,
				"PASSENGER_MAX_REQUEST_TIME",
				27);
			end = ngx_snprintf(int_buf,
				sizeof(int_buf) - 1,
				"%d",
				conf->max_request_time);
			pos = ngx_copy(pos,
				int_buf,
				end - int_buf);
			*pos = '\0';
			pos++;
		}
	

	
		if (conf->memory_limit != NGX_CONF_UNSET) {
			pos = ngx_copy(pos,
				"PASSENGER_MEMORY_LIMIT",
				23);
			end = ngx_snprintf(int_buf,
				sizeof(int_buf) - 1,
				"%d",
				conf->memory_limit);
			pos = ngx_copy(pos,
				int_buf,
				end - int_buf);
			*pos = '\0';
			pos++;
		}
	

	
		if (conf->concurrency_model.data != NULL) {
			pos = ngx_copy(pos,
				"PASSENGER_CONCURRENCY_MODEL",
				28);
			pos = ngx_copy(pos,
				conf->concurrency_model.data,
				conf->concurrency_model.len);
			*pos = '\0';
			pos++;
		}
	

	
		if (conf->thread_count != NGX_CONF_UNSET) {
			pos = ngx_copy(pos,
				"PASSENGER_THREAD_COUNT",
				23);
			end = ngx_snprintf(int_buf,
				sizeof(int_buf) - 1,
				"%d",
				conf->thread_count);
			pos = ngx_copy(pos,
				int_buf,
				end - int_buf);
			*pos = '\0';
			pos++;
		}
	

	
		if (conf->rolling_restarts != NGX_CONF_UNSET) {
			pos = ngx_copy(pos,
				"PASSENGER_ROLLING_RESTARTS",
				27);
			if (conf->rolling_restarts) {
=======
		if (conf->sticky_sessions != NGX_CONF_UNSET) {
			pos = ngx_copy(pos,
				"PASSENGER_STICKY_SESSIONS",
				26);
			if (conf->sticky_sessions) {
>>>>>>> d3415b12
				pos = ngx_copy(pos, "true", sizeof("true"));
			} else {
				pos = ngx_copy(pos, "false", sizeof("false"));
			}
		}
	

	
<<<<<<< HEAD
		if (conf->resist_deployment_errors != NGX_CONF_UNSET) {
			pos = ngx_copy(pos,
				"PASSENGER_RESIST_DEPLOYMENT_ERRORS",
				35);
			if (conf->resist_deployment_errors) {
				pos = ngx_copy(pos, "true", sizeof("true"));
			} else {
				pos = ngx_copy(pos, "false", sizeof("false"));
			}
=======
		if (conf->sticky_sessions_cookie_name.data != NULL) {
			pos = ngx_copy(pos,
				"PASSENGER_STICKY_SESSIONS_COOKIE_NAME",
				38);
			pos = ngx_copy(pos,
				conf->sticky_sessions_cookie_name.data,
				conf->sticky_sessions_cookie_name.len);
			*pos = '\0';
			pos++;
>>>>>>> d3415b12
		}
	


conf->options_cache.data = buf;
conf->options_cache.len = pos - buf;<|MERGE_RESOLUTION|>--- conflicted
+++ resolved
@@ -231,7 +231,20 @@
 	
 
 	
-<<<<<<< HEAD
+		if (conf->sticky_sessions != NGX_CONF_UNSET) {
+			len += 26;
+			len += conf->sticky_sessions ? sizeof("true") : sizeof("false");
+		}
+	
+
+	
+		if (conf->sticky_sessions_cookie_name.data != NULL) {
+			len += 38;
+			len += conf->sticky_sessions_cookie_name.len + 1;
+		}
+	
+
+	
 		if (conf->fly_with.data != NULL) {
 			len += 19;
 			len += conf->fly_with.len + 1;
@@ -300,18 +313,6 @@
 		if (conf->resist_deployment_errors != NGX_CONF_UNSET) {
 			len += 35;
 			len += conf->resist_deployment_errors ? sizeof("true") : sizeof("false");
-=======
-		if (conf->sticky_sessions != NGX_CONF_UNSET) {
-			len += 26;
-			len += conf->sticky_sessions ? sizeof("true") : sizeof("false");
-		}
-	
-
-	
-		if (conf->sticky_sessions_cookie_name.data != NULL) {
-			len += 38;
-			len += conf->sticky_sessions_cookie_name.len + 1;
->>>>>>> d3415b12
 		}
 	
 
@@ -674,113 +675,11 @@
 	
 
 	
-<<<<<<< HEAD
-		if (conf->fly_with.data != NULL) {
-			pos = ngx_copy(pos,
-				"PASSENGER_FLY_WITH",
-				19);
-			pos = ngx_copy(pos,
-				conf->fly_with.data,
-				conf->fly_with.len);
-			*pos = '\0';
-			pos++;
-		}
-	
-
-	
-		if (conf->max_instances != NGX_CONF_UNSET) {
-			pos = ngx_copy(pos,
-				"PASSENGER_MAX_PROCESSES",
-				24);
-			end = ngx_snprintf(int_buf,
-				sizeof(int_buf) - 1,
-				"%d",
-				conf->max_instances);
-			pos = ngx_copy(pos,
-				int_buf,
-				end - int_buf);
-			*pos = '\0';
-			pos++;
-		}
-	
-
-	
-		if (conf->max_request_time != NGX_CONF_UNSET) {
-			pos = ngx_copy(pos,
-				"PASSENGER_MAX_REQUEST_TIME",
-				27);
-			end = ngx_snprintf(int_buf,
-				sizeof(int_buf) - 1,
-				"%d",
-				conf->max_request_time);
-			pos = ngx_copy(pos,
-				int_buf,
-				end - int_buf);
-			*pos = '\0';
-			pos++;
-		}
-	
-
-	
-		if (conf->memory_limit != NGX_CONF_UNSET) {
-			pos = ngx_copy(pos,
-				"PASSENGER_MEMORY_LIMIT",
-				23);
-			end = ngx_snprintf(int_buf,
-				sizeof(int_buf) - 1,
-				"%d",
-				conf->memory_limit);
-			pos = ngx_copy(pos,
-				int_buf,
-				end - int_buf);
-			*pos = '\0';
-			pos++;
-		}
-	
-
-	
-		if (conf->concurrency_model.data != NULL) {
-			pos = ngx_copy(pos,
-				"PASSENGER_CONCURRENCY_MODEL",
-				28);
-			pos = ngx_copy(pos,
-				conf->concurrency_model.data,
-				conf->concurrency_model.len);
-			*pos = '\0';
-			pos++;
-		}
-	
-
-	
-		if (conf->thread_count != NGX_CONF_UNSET) {
-			pos = ngx_copy(pos,
-				"PASSENGER_THREAD_COUNT",
-				23);
-			end = ngx_snprintf(int_buf,
-				sizeof(int_buf) - 1,
-				"%d",
-				conf->thread_count);
-			pos = ngx_copy(pos,
-				int_buf,
-				end - int_buf);
-			*pos = '\0';
-			pos++;
-		}
-	
-
-	
-		if (conf->rolling_restarts != NGX_CONF_UNSET) {
-			pos = ngx_copy(pos,
-				"PASSENGER_ROLLING_RESTARTS",
-				27);
-			if (conf->rolling_restarts) {
-=======
 		if (conf->sticky_sessions != NGX_CONF_UNSET) {
 			pos = ngx_copy(pos,
 				"PASSENGER_STICKY_SESSIONS",
 				26);
 			if (conf->sticky_sessions) {
->>>>>>> d3415b12
 				pos = ngx_copy(pos, "true", sizeof("true"));
 			} else {
 				pos = ngx_copy(pos, "false", sizeof("false"));
@@ -789,7 +688,126 @@
 	
 
 	
-<<<<<<< HEAD
+		if (conf->sticky_sessions_cookie_name.data != NULL) {
+			pos = ngx_copy(pos,
+				"PASSENGER_STICKY_SESSIONS_COOKIE_NAME",
+				38);
+			pos = ngx_copy(pos,
+				conf->sticky_sessions_cookie_name.data,
+				conf->sticky_sessions_cookie_name.len);
+			*pos = '\0';
+			pos++;
+		}
+	
+
+	
+		if (conf->fly_with.data != NULL) {
+			pos = ngx_copy(pos,
+				"PASSENGER_FLY_WITH",
+				19);
+			pos = ngx_copy(pos,
+				conf->fly_with.data,
+				conf->fly_with.len);
+			*pos = '\0';
+			pos++;
+		}
+	
+
+	
+		if (conf->max_instances != NGX_CONF_UNSET) {
+			pos = ngx_copy(pos,
+				"PASSENGER_MAX_PROCESSES",
+				24);
+			end = ngx_snprintf(int_buf,
+				sizeof(int_buf) - 1,
+				"%d",
+				conf->max_instances);
+			pos = ngx_copy(pos,
+				int_buf,
+				end - int_buf);
+			*pos = '\0';
+			pos++;
+		}
+	
+
+	
+		if (conf->max_request_time != NGX_CONF_UNSET) {
+			pos = ngx_copy(pos,
+				"PASSENGER_MAX_REQUEST_TIME",
+				27);
+			end = ngx_snprintf(int_buf,
+				sizeof(int_buf) - 1,
+				"%d",
+				conf->max_request_time);
+			pos = ngx_copy(pos,
+				int_buf,
+				end - int_buf);
+			*pos = '\0';
+			pos++;
+		}
+	
+
+	
+		if (conf->memory_limit != NGX_CONF_UNSET) {
+			pos = ngx_copy(pos,
+				"PASSENGER_MEMORY_LIMIT",
+				23);
+			end = ngx_snprintf(int_buf,
+				sizeof(int_buf) - 1,
+				"%d",
+				conf->memory_limit);
+			pos = ngx_copy(pos,
+				int_buf,
+				end - int_buf);
+			*pos = '\0';
+			pos++;
+		}
+	
+
+	
+		if (conf->concurrency_model.data != NULL) {
+			pos = ngx_copy(pos,
+				"PASSENGER_CONCURRENCY_MODEL",
+				28);
+			pos = ngx_copy(pos,
+				conf->concurrency_model.data,
+				conf->concurrency_model.len);
+			*pos = '\0';
+			pos++;
+		}
+	
+
+	
+		if (conf->thread_count != NGX_CONF_UNSET) {
+			pos = ngx_copy(pos,
+				"PASSENGER_THREAD_COUNT",
+				23);
+			end = ngx_snprintf(int_buf,
+				sizeof(int_buf) - 1,
+				"%d",
+				conf->thread_count);
+			pos = ngx_copy(pos,
+				int_buf,
+				end - int_buf);
+			*pos = '\0';
+			pos++;
+		}
+	
+
+	
+		if (conf->rolling_restarts != NGX_CONF_UNSET) {
+			pos = ngx_copy(pos,
+				"PASSENGER_ROLLING_RESTARTS",
+				27);
+			if (conf->rolling_restarts) {
+				pos = ngx_copy(pos, "true", sizeof("true"));
+			} else {
+				pos = ngx_copy(pos, "false", sizeof("false"));
+			}
+		}
+	
+
+	
 		if (conf->resist_deployment_errors != NGX_CONF_UNSET) {
 			pos = ngx_copy(pos,
 				"PASSENGER_RESIST_DEPLOYMENT_ERRORS",
@@ -799,17 +817,6 @@
 			} else {
 				pos = ngx_copy(pos, "false", sizeof("false"));
 			}
-=======
-		if (conf->sticky_sessions_cookie_name.data != NULL) {
-			pos = ngx_copy(pos,
-				"PASSENGER_STICKY_SESSIONS_COOKIE_NAME",
-				38);
-			pos = ngx_copy(pos,
-				conf->sticky_sessions_cookie_name.data,
-				conf->sticky_sessions_cookie_name.len);
-			*pos = '\0';
-			pos++;
->>>>>>> d3415b12
 		}
 	
 
