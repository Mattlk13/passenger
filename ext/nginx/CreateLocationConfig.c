/*
 *  Phusion Passenger - https://www.phusionpassenger.com/
 *  Copyright (c) 2010-2015 Phusion
 *
 *  "Phusion Passenger" is a trademark of Hongli Lai & Ninh Bui.
 *
 *  See LICENSE file for license information.
 */

/*
 * CreateLocationConfig.c is automatically generated from CreateLocationConfig.c.erb,
 * using definitions from lib/phusion_passenger/nginx/config_options.rb.
 * Edits to CreateLocationConfig.c will be lost.
 *
 * To update CreateLocationConfig.c:
 *   rake nginx
 *
 * To force regeneration of CreateLocationConfig.c:
 *   rm -f ext/nginx/CreateLocationConfig.c
 *   rake ext/nginx/CreateLocationConfig.c
 */

void generated_set_conf_part(passenger_loc_conf_t  *conf) {



	
		conf->enabled = NGX_CONF_UNSET;
	

	
		conf->ruby.data = NULL;
		conf->ruby.len  = 0;
	

	
		conf->python.data = NULL;
		conf->python.len  = 0;
	

	
		conf->nodejs.data = NULL;
		conf->nodejs.len  = 0;
	

	
		conf->meteor_app_settings.data = NULL;
		conf->meteor_app_settings.len  = 0;
	

	
		conf->environment.data = NULL;
		conf->environment.len  = 0;
	

	
		conf->friendly_error_pages = NGX_CONF_UNSET;
	

	
		conf->min_instances = NGX_CONF_UNSET;
	

	
		conf->max_instances_per_app = NGX_CONF_UNSET;
	

	
		conf->max_requests = NGX_CONF_UNSET;
	

	
		conf->start_timeout = NGX_CONF_UNSET;
	

	
		conf->base_uris = NGX_CONF_UNSET_PTR;
	

	
		conf->document_root.data = NULL;
		conf->document_root.len  = 0;
	

	
		conf->user.data = NULL;
		conf->user.len  = 0;
	

	
		conf->group.data = NULL;
		conf->group.len  = 0;
	

	
		conf->app_group_name.data = NULL;
		conf->app_group_name.len  = 0;
	

	
		conf->app_root.data = NULL;
		conf->app_root.len  = 0;
	

	
		conf->app_rights.data = NULL;
		conf->app_rights.len  = 0;
	

	
		conf->union_station_support = NGX_CONF_UNSET;
	

	
		conf->union_station_filters = NGX_CONF_UNSET_PTR;
	

	
		conf->debugger = NGX_CONF_UNSET;
	

	
		conf->max_preloader_idle_time = NGX_CONF_UNSET;
	

	
		conf->env_vars = NULL;
	

	
		conf->headers_hash_max_size = NGX_CONF_UNSET_UINT;
	

	
		conf->headers_hash_bucket_size = NGX_CONF_UNSET_UINT;
	

	
		conf->spawn_method.data = NULL;
		conf->spawn_method.len  = 0;
	

	
		conf->load_shell_envvars = NGX_CONF_UNSET;
	

	
		conf->union_station_key.data = NULL;
		conf->union_station_key.len  = 0;
	

	
		conf->max_request_queue_size = NGX_CONF_UNSET;
	

	
		conf->request_queue_overflow_status_code = NGX_CONF_UNSET;
	

	
		conf->restart_dir.data = NULL;
		conf->restart_dir.len  = 0;
	

	
		conf->app_type.data = NULL;
		conf->app_type.len  = 0;
	

	
		conf->startup_file.data = NULL;
		conf->startup_file.len  = 0;
	

	
		conf->sticky_sessions = NGX_CONF_UNSET;
	

	
		conf->sticky_sessions_cookie_name.data = NULL;
		conf->sticky_sessions_cookie_name.len  = 0;
	

	
		conf->vary_turbocache_by_cookie.data = NULL;
		conf->vary_turbocache_by_cookie.len  = 0;
	

<<<<<<< HEAD
	
		conf->fly_with.data = NULL;
		conf->fly_with.len  = 0;
	

	
		conf->max_instances = NGX_CONF_UNSET;
	

	
		conf->max_request_time = NGX_CONF_UNSET;
	

	
		conf->memory_limit = NGX_CONF_UNSET;
	

	
		conf->concurrency_model.data = NULL;
		conf->concurrency_model.len  = 0;
	

	
		conf->thread_count = NGX_CONF_UNSET;
	

	
		conf->rolling_restarts = NGX_CONF_UNSET;
	

	
		conf->resist_deployment_errors = NGX_CONF_UNSET;
	
=======
}
>>>>>>> cdb46b0d
<|MERGE_RESOLUTION|>--- conflicted
+++ resolved
@@ -186,7 +186,6 @@
 		conf->vary_turbocache_by_cookie.len  = 0;
 	
 
-<<<<<<< HEAD
 	
 		conf->fly_with.data = NULL;
 		conf->fly_with.len  = 0;
@@ -220,6 +219,5 @@
 	
 		conf->resist_deployment_errors = NGX_CONF_UNSET;
 	
-=======
-}
->>>>>>> cdb46b0d
+
+}