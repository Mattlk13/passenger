--- conflicted
+++ resolved
@@ -176,7 +176,11 @@
 	
 
 	
-<<<<<<< HEAD
+		conf->vary_turbocache_by_cookie.data = NULL;
+		conf->vary_turbocache_by_cookie.len  = 0;
+	
+
+	
 		conf->fly_with.data = NULL;
 		conf->fly_with.len  = 0;
 	
@@ -208,8 +212,4 @@
 
 	
 		conf->resist_deployment_errors = NGX_CONF_UNSET;
-=======
-		conf->vary_turbocache_by_cookie.data = NULL;
-		conf->vary_turbocache_by_cookie.len  = 0;
->>>>>>> 5e72eb9c
-	
+	
