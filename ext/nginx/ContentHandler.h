--- conflicted
+++ resolved
@@ -33,18 +33,6 @@
 #include "../common/ApplicationPool2/AppTypes.h"
 
 
-<<<<<<< HEAD
-typedef enum {
-    AP_CLASSIC_RAILS,
-    AP_RACK,
-    AP_WSGI,
-    AP_NODE,
-    AP_METEOR,
-    AP_NONE
-} passenger_app_type_t;
-
-=======
->>>>>>> ca2866c2
 typedef struct {
     /** Proxy state. */
     ngx_uint_t  status;
