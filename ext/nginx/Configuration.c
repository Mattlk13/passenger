--- conflicted
+++ resolved
@@ -311,10 +311,7 @@
     conf->max_request_time = NGX_CONF_UNSET;
     conf->memory_limit     = NGX_CONF_UNSET;
     conf->rolling_restarts = NGX_CONF_UNSET;
-<<<<<<< HEAD
-=======
     conf->resist_deployment_errors = NGX_CONF_UNSET;
->>>>>>> 1b54341f
     /******************************/
 
     conf->upstream_config.pass_headers = ngx_array_create(cf->pool, 1, sizeof(ngx_keyval_t));
@@ -459,10 +456,7 @@
     ngx_conf_merge_value(conf->max_request_time, prev->max_request_time, 0);
     ngx_conf_merge_value(conf->memory_limit, prev->memory_limit, 0);
     ngx_conf_merge_value(conf->rolling_restarts, prev->rolling_restarts, 0);
-<<<<<<< HEAD
-=======
     ngx_conf_merge_value(conf->resist_deployment_errors, prev->resist_deployment_errors, 0);
->>>>>>> 1b54341f
 
     /******************************/
 
@@ -1418,38 +1412,6 @@
       NULL },
 
     { ngx_string("passenger_rolling_restarts"),
-      NGX_HTTP_MAIN_CONF | NGX_HTTP_SRV_CONF | NGX_HTTP_LOC_CONF | NGX_HTTP_LIF_CONF | NGX_CONF_TAKE1,
-      ngx_conf_set_flag_slot,
-      NGX_HTTP_LOC_CONF_OFFSET,
-      offsetof(passenger_loc_conf_t, rolling_restarts),
-      NULL },
-
-<<<<<<< HEAD
-=======
-    /************************************/
-
-    { ngx_string("passenger_max_instances"),
-      NGX_HTTP_MAIN_CONF | NGX_HTTP_SRV_CONF | NGX_HTTP_LOC_CONF | NGX_HTTP_LIF_CONF | NGX_CONF_TAKE1,
-      ngx_conf_set_num_slot,
-      NGX_HTTP_LOC_CONF_OFFSET,
-      offsetof(passenger_loc_conf_t, max_instances),
-      NULL },
-
-    { ngx_string("passenger_max_request_time"),
-      NGX_HTTP_MAIN_CONF | NGX_HTTP_SRV_CONF | NGX_HTTP_LOC_CONF | NGX_HTTP_LIF_CONF | NGX_CONF_TAKE1,
-      ngx_conf_set_num_slot,
-      NGX_HTTP_LOC_CONF_OFFSET,
-      offsetof(passenger_loc_conf_t, max_request_time),
-      NULL },
-
-    { ngx_string("passenger_memory_limit"),
-      NGX_HTTP_MAIN_CONF | NGX_HTTP_SRV_CONF | NGX_HTTP_LOC_CONF | NGX_HTTP_LIF_CONF | NGX_CONF_TAKE1,
-      ngx_conf_set_num_slot,
-      NGX_HTTP_LOC_CONF_OFFSET,
-      offsetof(passenger_loc_conf_t, memory_limit),
-      NULL },
-
-    { ngx_string("passenger_rolling_restarts"),
       NGX_HTTP_MAIN_CONF | NGX_HTTP_SRV_CONF | NGX_HTTP_LOC_CONF | NGX_HTTP_LIF_CONF | NGX_CONF_FLAG,
       ngx_conf_set_flag_slot,
       NGX_HTTP_LOC_CONF_OFFSET,
@@ -1463,7 +1425,6 @@
       offsetof(passenger_loc_conf_t, resist_deployment_errors),
       NULL },
 
->>>>>>> 1b54341f
     /************************************/
 
     /******** Backward compatibility options ********/
