/*
 * Copyright (C) Igor Sysoev
 * Copyright (C) 2007 Manlio Perillo (manlio.perillo@gmail.com)
 * Copyright (C) 2010, 2011, 2012 Phusion
 *
 * Redistribution and use in source and binary forms, with or without
 * modification, are permitted provided that the following conditions
 * are met:
 * 1. Redistributions of source code must retain the above copyright
 *    notice, this list of conditions and the following disclaimer.
 * 2. Redistributions in binary form must reproduce the above copyright
 *    notice, this list of conditions and the following disclaimer in the
 *    documentation and/or other materials provided with the distribution.
 *
 * THIS SOFTWARE IS PROVIDED BY AUTHOR AND CONTRIBUTORS ``AS IS'' AND
 * ANY EXPRESS OR IMPLIED WARRANTIES, INCLUDING, BUT NOT LIMITED TO, THE
 * IMPLIED WARRANTIES OF MERCHANTABILITY AND FITNESS FOR A PARTICULAR PURPOSE
 * ARE DISCLAIMED.  IN NO EVENT SHALL AUTHOR OR CONTRIBUTORS BE LIABLE
 * FOR ANY DIRECT, INDIRECT, INCIDENTAL, SPECIAL, EXEMPLARY, OR CONSEQUENTIAL
 * DAMAGES (INCLUDING, BUT NOT LIMITED TO, PROCUREMENT OF SUBSTITUTE GOODS
 * OR SERVICES; LOSS OF USE, DATA, OR PROFITS; OR BUSINESS INTERRUPTION)
 * HOWEVER CAUSED AND ON ANY THEORY OF LIABILITY, WHETHER IN CONTRACT, STRICT
 * LIABILITY, OR TORT (INCLUDING NEGLIGENCE OR OTHERWISE) ARISING IN ANY WAY
 * OUT OF THE USE OF THIS SOFTWARE, EVEN IF ADVISED OF THE POSSIBILITY OF
 * SUCH DAMAGE.
 */

#include <nginx.h>
#include "ngx_http_passenger_module.h"
#include "ContentHandler.h"
#include "StaticContentHandler.h"
#include "Configuration.h"
#include "../common/Constants.h"


#define NGX_HTTP_SCGI_PARSE_NO_HEADER  20

typedef enum {
    FT_ERROR,
    FT_FILE,
    FT_DIRECTORY,
    FT_OTHER
} FileType;


static ngx_int_t reinit_request(ngx_http_request_t *r);
static ngx_int_t process_status_line(ngx_http_request_t *r);
static ngx_int_t parse_status_line(ngx_http_request_t *r,
    passenger_context_t *context);
static ngx_int_t process_header(ngx_http_request_t *r);
static void abort_request(ngx_http_request_t *r);
static void finalize_request(ngx_http_request_t *r, ngx_int_t rc);


static void
uint_to_str(ngx_uint_t i, u_char *str, ngx_uint_t size) {
    ngx_memzero(str, size);
    ngx_snprintf(str, size, "%ui", i);
}

static FileType
get_file_type(const u_char *filename, unsigned int throttle_rate) {
    struct stat buf;
    int ret;
    
    ret = cached_file_stat_perform(passenger_stat_cache,
                                   (const char *) filename,
                                   &buf,
                                   throttle_rate);
    if (ret == 0) {
        if (S_ISREG(buf.st_mode)) {
            return FT_FILE;
        } else if (S_ISDIR(buf.st_mode)) {
            return FT_DIRECTORY;
        } else {
            return FT_OTHER;
        }
    } else {
        return FT_ERROR;
    }
}

static int
file_exists(const u_char *filename, unsigned int throttle_rate) {
    return get_file_type(filename, throttle_rate) == FT_FILE;
}

static int
directory_exists(const u_char *filename, unsigned int throttle_rate) {
    return get_file_type(filename, throttle_rate) == FT_DIRECTORY;
}

static passenger_app_type_t
detect_application_type(const ngx_str_t *public_dir) {
    u_char filename[NGX_MAX_PATH];
    
    ngx_memzero(filename, sizeof(filename));
    ngx_snprintf(filename, sizeof(filename), "%s/%s",
                 public_dir->data, "../config.ru");
    if (file_exists(filename, 1)) {
        return AP_RACK;
    }
    
    ngx_memzero(filename, sizeof(filename));
    ngx_snprintf(filename, sizeof(filename), "%s/%s",
                 public_dir->data, "../config/environment.rb");
    if (file_exists(filename, 1)) {
        return AP_CLASSIC_RAILS;
    }
        
    ngx_memzero(filename, sizeof(filename));
    ngx_snprintf(filename, sizeof(filename), "%s/%s",
                 public_dir->data, "../passenger_wsgi.py");
    if (file_exists(filename, 1)) {
        return AP_WSGI;
    }

    ngx_memzero(filename, sizeof(filename));
    ngx_snprintf(filename, sizeof(filename), "%s/%s",
                 public_dir->data, "../passenger_node.js");
    if (file_exists(filename, 1)) {
        return AP_NODE;
    }

    ngx_memzero(filename, sizeof(filename));
    ngx_snprintf(filename, sizeof(filename), "%s/%s",
                 public_dir->data, "../.meteor");
    if (directory_exists(filename, 1)) {
        return AP_METEOR;
    }
    
    return AP_NONE;
}

/**
 * Maps the URI for the given request to a page cache file, if possible.
 *
 * @return Whether the URI has been successfully mapped to a page cache file.
 * @param r The corresponding request.
 * @param public_dir The web application's 'public' directory.
 * @param filename The filename that the URI normally maps to.
 * @param filename_len The length of the <tt>filename</tt> string.
 * @param root The size of the root path in <tt>filename</tt>.
 * @param page_cache_file If mapping was successful, then the page cache
 *                        file's filename will be stored in here.
 *                        <tt>page_cache_file.data</tt> must already point to
 *                        a buffer, and <tt>page_cache_file.len</tt> must be set
 *                        to the size of this buffer, including terminating NUL.
 */
static int
map_uri_to_page_cache_file(ngx_http_request_t *r, ngx_str_t *public_dir,
                           const u_char *filename, size_t filename_len,
                           ngx_str_t *page_cache_file)
{
    u_char *end;
    
    if ((r->method != NGX_HTTP_GET && r->method != NGX_HTTP_HEAD) || filename_len == 0) {
        return 0;
    }
    
    /* From this point on we know that filename is not an empty string. */
    
    /* Check whether filename is equal to public_dir. filename may also be equal to
     * public_dir + "/" so check for that as well.
     */
    if ((public_dir->len == filename_len && memcmp(public_dir->data, filename,
                                                   filename_len) == 0) ||
        (public_dir->len == filename_len - 1 &&
         filename[filename_len - 1] == '/' &&
         memcmp(public_dir->data, filename, filename_len - 1) == 0)
       ) {
        /* If the URI maps to the 'public' directory (i.e. the request is the
         * base URI) then index.html is the page cache file.
         */
        
        if (filename_len + sizeof("/index.html") > page_cache_file->len) {
            /* Page cache filename doesn't fit in the buffer. */
            return 0;
        }
        
        end = ngx_copy(page_cache_file->data, filename, filename_len);
        if (filename[filename_len - 1] != '/') {
            end = ngx_copy(end, "/", 1);
        }
        end = ngx_copy(end, "index.html", sizeof("index.html"));
        
    } else {
        /* Otherwise, the page cache file is just filename + ".html". */
        
        if (filename_len + sizeof(".html") > page_cache_file->len) {
            /* Page cache filename doesn't fit in the buffer. */
            return 0;
        }
        
        end = ngx_copy(page_cache_file->data, filename, filename_len);
        end = ngx_copy(end, ".html", sizeof(".html"));
    }
    
    if (file_exists(page_cache_file->data, 0)) {
        page_cache_file->len = end - page_cache_file->data - 1;
        return 1;
    } else {
        return 0;
    }
}

static int
find_base_uri(ngx_http_request_t *r, const passenger_loc_conf_t *loc,
              ngx_str_t *found_base_uri)
{
    ngx_uint_t  i;
    ngx_str_t  *base_uris, *base_uri, *uri;
    
    if (loc->base_uris == NGX_CONF_UNSET_PTR) {
        return 0;
    } else {
        base_uris = (ngx_str_t *) loc->base_uris->elts;
        for (i = 0; i < loc->base_uris->nelts; i++) {
            base_uri = &base_uris[i];
            uri      = &r->uri;
            
            if (uri->len == 1 && uri->data[0] == '/') {
                /* Ignore 'passenger_base_uri /' options. Users usually
                 * specify this out of ignorance.
                 */
                continue;
            }
            
            if ((    uri->len == base_uri->len
                  && ngx_strncmp(uri->data, base_uri->data, uri->len) == 0 )
             || (    uri->len >  base_uri->len
                  && ngx_strncmp(uri->data, base_uri->data, base_uri->len) == 0
                  && uri->data[base_uri->len] == (u_char) '/' )) {
                *found_base_uri = base_uris[i];
                return 1;
            }
        }
        return 0;
    }
}

static void
set_upstream_server_address(ngx_http_upstream_t *upstream, ngx_http_upstream_conf_t *upstream_config) {
    ngx_http_upstream_server_t *servers = upstream_config->upstream->servers->elts;
    ngx_addr_t                 *address = &servers[0].addrs[0];
    const char                 *request_socket_filename;
    unsigned int                request_socket_filename_len;
    struct sockaddr_un         *sockaddr;
    
    /* The Nginx API makes it extremely difficult to register an upstream server
     * address outside of the configuration loading phase. However we don't know
     * the helper agent's request socket filename until we're done with loading
     * the configuration. So during configuration loading we register a placeholder
     * address for the upstream configuration, and while processing requests
     * we substitute the placeholder filename with the real helper agent request
     * socket filename.
     */
    if (address->name.data == passenger_placeholder_upstream_address.data) {
        sockaddr = (struct sockaddr_un *) address->sockaddr;
        request_socket_filename =
            agents_starter_get_request_socket_filename(passenger_agents_starter,
                                                       &request_socket_filename_len);
        
        address->name.data = (u_char *) request_socket_filename;
        address->name.len  = request_socket_filename_len;
        strncpy(sockaddr->sun_path, request_socket_filename, sizeof(sockaddr->sun_path));
        sockaddr->sun_path[sizeof(sockaddr->sun_path) - 1] = '\0';
    }
}


/* Convenience macros for building the SCGI header in create_request(). */

#define ANALYZE_BOOLEAN_CONFIG_LENGTH(name, container, config_field)    \
    do {                                                                \
        if (container->config_field) {                                  \
            len += sizeof(name) + sizeof("true");                       \
        } else {                                                        \
            len += sizeof(name) + sizeof("false");                      \
        }                                                               \
    } while (0)

#define SERIALIZE_BOOLEAN_CONFIG_DATA(name, container, config_field)    \
    do {                                                                \
        b->last = ngx_copy(b->last, name, sizeof(name));                \
        if (container->config_field) {                                  \
            b->last = ngx_copy(b->last, "true", sizeof("true"));        \
        } else {                                                        \
            b->last = ngx_copy(b->last, "false", sizeof("false"));      \
        }                                                               \
    } while (0)

#define PREPARE_INT_CONFIG_DATA(name, container, config_field)      \
    do {                                                            \
        end = ngx_snprintf(config_field ## _string,                 \
                           sizeof(config_field ## _string) - 1,     \
                           "%d",                                    \
                           container->config_field);                \
        *end = '\0';                                                \
        len += sizeof(name) + (end - config_field ## _string) + 1;  \
    } while (0)

#define SERIALIZE_INT_CONFIG_DATA(name, container, config_field)        \
    do {                                                                \
        b->last = ngx_copy(b->last, name, sizeof(name));                \
        b->last = ngx_copy(b->last, config_field ## _string,            \
                           ngx_strlen(config_field ## _string) + 1);    \
    } while (0)

#define ANALYZE_STR_CONFIG_LENGTH(name, container, config_field)        \
    do {                                                                \
        if (container->config_field.data != NULL) {                     \
            len += sizeof(name) + (container->config_field.len) + 1;    \
        }                                                               \
    } while (0)

#define SERIALIZE_STR_CONFIG_DATA(name, container, config_field)        \
    do {                                                                \
        if (container->config_field.data != NULL) {                     \
            b->last = ngx_copy(b->last, name, sizeof(name));            \
            b->last = ngx_copy(b->last, container->config_field.data,   \
                               container->config_field.len);            \
            *b->last = '\0';                                            \
            b->last++;                                                  \
        }                                                               \
    } while (0)


#if (NGX_HTTP_CACHE)

static ngx_int_t
create_key(ngx_http_request_t *r)
{
    ngx_str_t            *key;
    passenger_loc_conf_t *slcf;

    key = ngx_array_push(&r->cache->keys);
    if (key == NULL) {
        return NGX_ERROR;
    }

    slcf = ngx_http_get_module_loc_conf(r, ngx_http_passenger_module);

    if (ngx_http_complex_value(r, &slcf->cache_key, key) != NGX_OK) {
        return NGX_ERROR;
    }

    return NGX_OK;
}

#endif


static ngx_int_t
create_request(ngx_http_request_t *r)
{
    u_char                         ch;
    const char *                   helper_agent_request_socket_password_data;
    unsigned int                   helper_agent_request_socket_password_len;
    u_char                         buf[sizeof("4294967296")];
    size_t                         len, size, key_len, val_len, content_length;
    const u_char                  *app_type_string;
    size_t                         app_type_string_len;
    int                            server_name_len;
    ngx_str_t                      escaped_uri;
    ngx_str_t                     *union_station_filters = NULL;
    u_char                         min_instances_string[12];
    u_char                         max_requests_string[12];
    u_char                         max_preloader_idle_time_string[12];
    u_char                        *end;
    void                          *tmp;
    ngx_uint_t                     i, n;
    ngx_buf_t                     *b;
    ngx_chain_t                   *cl, *body;
    ngx_list_part_t               *part;
    ngx_table_elt_t               *header;
    ngx_http_script_code_pt        code;
    ngx_http_script_engine_t       e, le;
    ngx_http_core_srv_conf_t      *cscf;
    passenger_loc_conf_t          *slcf;
    passenger_context_t           *context;
    ngx_http_script_len_code_pt    lcode;
    #if (NGX_HTTP_SSL)
        ngx_http_ssl_srv_conf_t   *ssl_conf;
    #endif
    
    u_char max_instances_string[12];
    u_char max_request_time_string[12];
<<<<<<< HEAD
=======
    u_char thread_count_string[12];
>>>>>>> 54e5bc06
    u_char memory_limit_string[12];
    
    cscf = ngx_http_get_module_srv_conf(r, ngx_http_core_module);
    slcf = ngx_http_get_module_loc_conf(r, ngx_http_passenger_module);
    context = ngx_http_get_module_ctx(r, ngx_http_passenger_module);
    if (context == NULL) {
        return NGX_HTTP_INTERNAL_SERVER_ERROR;
    }
    
    switch (context->app_type) {
    case AP_CLASSIC_RAILS:
        app_type_string = (const u_char *) "classic-rails";
        app_type_string_len = sizeof("classic-rails");
        break;
    case AP_RACK:
        app_type_string = (const u_char *) "rack";
        app_type_string_len = sizeof("rack");
        break;
    case AP_WSGI:
        app_type_string = (const u_char *) "wsgi";
        app_type_string_len = sizeof("wsgi");
        break;
    case AP_NODE:
        app_type_string = (const u_char *) "node";
        app_type_string_len = sizeof("node");
        break;
    case AP_METEOR:
        app_type_string = (const u_char *) "meteor";
        app_type_string_len = sizeof("meteor");
        break;
    default:
        app_type_string = (const u_char *) "rack";
        app_type_string_len = sizeof("rack");
        break;
    }
    
    
    /*
     * Nginx unescapes URI's before passing them to Phusion Passenger,
     * but backend processes expect the escaped version.
     * http://code.google.com/p/phusion-passenger/issues/detail?id=404
     */
    escaped_uri.len =
        2 * ngx_escape_uri(NULL, r->uri.data, r->uri.len, NGX_ESCAPE_URI)
        + r->uri.len;
    escaped_uri.data = ngx_pnalloc(r->pool, escaped_uri.len + 1);
    escaped_uri.data[escaped_uri.len] = '\0';
    ngx_escape_uri(escaped_uri.data, r->uri.data, r->uri.len, NGX_ESCAPE_URI);


    /**************************************************
     * Determine the request header length.
     **************************************************/
    
    /* Length of the Content-Length header. */
    if (r->headers_in.content_length_n < 0) {
        content_length = 0;
    } else {
        content_length = r->headers_in.content_length_n;
    }
    uint_to_str(content_length, buf, sizeof(buf));
    /* +1 for trailing null */
    len = sizeof("CONTENT_LENGTH") + ngx_strlen(buf) + 1;
    
    /* DOCUMENT_ROOT, SCRIPT_NAME, RAILS_RELATIVE_URL_ROOT, PATH_INFO and REQUEST_URI. */
    len += sizeof("DOCUMENT_ROOT") + context->public_dir.len + 1;
    if (context->base_uri.len > 0) {
        len += sizeof("SCRIPT_NAME") + context->base_uri.len + 1;
        len += sizeof("RAILS_RELATIVE_URL_ROOT") +
               context->base_uri.len + 1;
        len += sizeof("PATH_INFO") + escaped_uri.len - context->base_uri.len + 1;
    } else {
        len += sizeof("SCRIPT_NAME") + sizeof("");
        len += sizeof("PATH_INFO") + escaped_uri.len + 1;
    }
    len += sizeof("REQUEST_URI") + escaped_uri.len + 1;
    if (r->args.len > 0) {
        len += 1 + r->args.len;
    }
    
    /* SERVER_NAME; must be equal to HTTP_HOST without the port part */
    if (r->headers_in.host != NULL) {
        tmp = memchr(r->headers_in.host->value.data, ':', r->headers_in.host->value.len);
        if (tmp == NULL) {
            server_name_len = r->headers_in.host->value.len;
        } else {
            server_name_len = (int) ((const u_char *) tmp - r->headers_in.host->value.data);
        }
    } else {
        server_name_len = cscf->server_name.len;
    }
    len += sizeof("SERVER_NAME") + server_name_len + 1;
    
    /* Various other HTTP headers. */
    if (r->headers_in.content_type != NULL
     && r->headers_in.content_type->value.len > 0) {
        len += sizeof("CONTENT_TYPE") + r->headers_in.content_type->value.len + 1;
    }
    
    #if (NGX_HTTP_SSL)
        ssl_conf = ngx_http_get_module_srv_conf(r, ngx_http_ssl_module);
        if (ssl_conf->enable) {
            len += sizeof("HTTPS") + sizeof("on");
        }
    #endif
    
    /* Lengths of Passenger application pool options. */
    ANALYZE_BOOLEAN_CONFIG_LENGTH("PASSENGER_FRIENDLY_ERROR_PAGES",
                                  slcf, friendly_error_pages);
    ANALYZE_BOOLEAN_CONFIG_LENGTH("UNION_STATION_SUPPORT",
                                  slcf, union_station_support);
    ANALYZE_BOOLEAN_CONFIG_LENGTH("PASSENGER_DEBUGGER",
                                  slcf, debugger);
    ANALYZE_BOOLEAN_CONFIG_LENGTH("PASSENGER_SHOW_VERSION_IN_HEADER",
                                  slcf, show_version_in_header);
    ANALYZE_STR_CONFIG_LENGTH("PASSENGER_RUBY", slcf, ruby);
    len += sizeof("PASSENGER_ENV") + slcf->environment.len + 1;
    len += sizeof("PASSENGER_SPAWN_METHOD") + slcf->spawn_method.len + 1;
    len += sizeof("PASSENGER_APP_TYPE") + app_type_string_len;
    ANALYZE_STR_CONFIG_LENGTH("PASSENGER_APP_GROUP_NAME", slcf, app_group_name);
    ANALYZE_STR_CONFIG_LENGTH("PASSENGER_APP_RIGHTS", slcf, app_rights);
    ANALYZE_STR_CONFIG_LENGTH("PASSENGER_USER", slcf, user);
    ANALYZE_STR_CONFIG_LENGTH("PASSENGER_GROUP", slcf, group);
    ANALYZE_STR_CONFIG_LENGTH("UNION_STATION_KEY", slcf, union_station_key);
    
    end = ngx_snprintf(min_instances_string,
                       sizeof(min_instances_string) - 1,
                       "%d",
                       (slcf->min_instances == (ngx_int_t) -1) ? 1 : slcf->min_instances);
    *end = '\0';
    len += sizeof("PASSENGER_MIN_INSTANCES") +
           ngx_strlen(min_instances_string) + 1;

    end = ngx_snprintf(max_requests_string,
                       sizeof(max_requests_string) - 1,
                       "%d",
                       (slcf->max_requests == (ngx_int_t) -1) ? 0 : slcf->max_requests);
    *end = '\0';
    len += sizeof("PASSENGER_MAX_REQUESTS") +
           ngx_strlen(max_requests_string) + 1;
    
    end = ngx_snprintf(max_preloader_idle_time_string,
                       sizeof(max_preloader_idle_time_string) - 1,
                       "%d",
                       (slcf->max_preloader_idle_time == (ngx_int_t) -1) ?
                           -1 : slcf->max_preloader_idle_time);
    *end = '\0';
    len += sizeof("PASSENGER_MAX_PRELOADER_IDLE_TIME") +
           ngx_strlen(max_preloader_idle_time_string) + 1;
    
    if (slcf->union_station_filters != NGX_CONF_UNSET_PTR && slcf->union_station_filters->nelts > 0) {
        len += sizeof("UNION_STATION_FILTERS");
        
        union_station_filters = (ngx_str_t *) slcf->union_station_filters->elts;
        for (i = 0; i < slcf->union_station_filters->nelts; i++) {
            if (i != 0) {
                len++;
            }
            len += union_station_filters[i].len;
        }
        len++;
    }


    /***********************/

    PREPARE_INT_CONFIG_DATA("PASSENGER_MAX_INSTANCES", slcf, max_instances);
    PREPARE_INT_CONFIG_DATA("PASSENGER_MAX_REQUEST_TIME", slcf, max_request_time);
<<<<<<< HEAD
=======
    ANALYZE_STR_CONFIG_LENGTH("PASSENGER_CONCURRENCY_MODEL", slcf, concurrency_model);
    PREPARE_INT_CONFIG_DATA("PASSENGER_THREAD_COUNT", slcf, thread_count);
>>>>>>> 54e5bc06
    PREPARE_INT_CONFIG_DATA("PASSENGER_MEMORY_LIMIT", slcf, memory_limit);
    ANALYZE_BOOLEAN_CONFIG_LENGTH("PASSENGER_ROLLING_RESTARTS",
                                  slcf, rolling_restarts);
    ANALYZE_BOOLEAN_CONFIG_LENGTH("PASSENGER_RESIST_DEPLOYMENT_ERRORS",
                                  slcf, resist_deployment_errors);

    /***********************/

    /* Lengths of various CGI variables. */
    if (slcf->vars_len) {
        ngx_memzero(&le, sizeof(ngx_http_script_engine_t));

        ngx_http_script_flush_no_cacheable_variables(r, slcf->flushes);
        le.flushed = 1;

        le.ip = slcf->vars_len->elts;
        le.request = r;

        while (*(uintptr_t *) le.ip) {

            lcode = *(ngx_http_script_len_code_pt *) le.ip;
            key_len = lcode(&le);

            for (val_len = 0; *(uintptr_t *) le.ip; val_len += lcode(&le)) {
                lcode = *(ngx_http_script_len_code_pt *) le.ip;
            }
            le.ip += sizeof(uintptr_t);

            len += key_len + val_len;
        }
    }

    /* Lengths of HTTP headers. */
    if (slcf->upstream_config.pass_request_headers) {

        part = &r->headers_in.headers.part;
        header = part->elts;

        for (i = 0; /* void */; i++) {

            if (i >= part->nelts) {
                if (part->next == NULL) {
                    break;
                }

                part = part->next;
                header = part->elts;
                i = 0;
            }

            len += sizeof("HTTP_") - 1 + header[i].key.len + 1
                + header[i].value.len + 1;
        }
    }


    /**************************************************
     * Build the request header data.
     **************************************************/
    
    helper_agent_request_socket_password_data =
        agents_starter_get_request_socket_password(passenger_agents_starter,
            &helper_agent_request_socket_password_len);
    size = helper_agent_request_socket_password_len +
        /* netstring length + ":" + trailing "," */
        /* note: 10 == sizeof("4294967296") - 1 */
        len + 10 + 1 + 1;

    b = ngx_create_temp_buf(r->pool, size);
    if (b == NULL) {
        return NGX_ERROR;
    }

    cl = ngx_alloc_chain_link(r->pool);
    if (cl == NULL) {
        return NGX_ERROR;
    }

    cl->buf = b;
    
    /* Build SCGI header netstring length part. */
    b->last = ngx_copy(b->last, helper_agent_request_socket_password_data,
                       helper_agent_request_socket_password_len);

    b->last = ngx_snprintf(b->last, 10, "%ui", len);
    *b->last++ = (u_char) ':';

    /* Build CONTENT_LENGTH header. This must always be sent, even if 0. */
    b->last = ngx_copy(b->last, "CONTENT_LENGTH",
                       sizeof("CONTENT_LENGTH"));

    b->last = ngx_snprintf(b->last, 10, "%ui", content_length);
    *b->last++ = (u_char) 0;
    
    /* Build DOCUMENT_ROOT, SCRIPT_NAME, RAILS_RELATIVE_URL_ROOT, PATH_INFO and REQUEST_URI. */
    b->last = ngx_copy(b->last, "DOCUMENT_ROOT", sizeof("DOCUMENT_ROOT"));
    b->last = ngx_copy(b->last, context->public_dir.data,
                       context->public_dir.len + 1);
    
    if (context->base_uri.len > 0) {
        b->last = ngx_copy(b->last, "SCRIPT_NAME", sizeof("SCRIPT_NAME"));
        b->last = ngx_copy(b->last, context->base_uri.data,
                           context->base_uri.len + 1);
        
        b->last = ngx_copy(b->last, "RAILS_RELATIVE_URL_ROOT",
                           sizeof("RAILS_RELATIVE_URL_ROOT"));
        b->last = ngx_copy(b->last, context->base_uri.data,
                           context->base_uri.len + 1);
        
        b->last = ngx_copy(b->last, "PATH_INFO", sizeof("PATH_INFO"));
        b->last = ngx_copy(b->last, escaped_uri.data + context->base_uri.len,
                           escaped_uri.len - context->base_uri.len);
        b->last = ngx_copy(b->last, "", 1);
    } else {
        b->last = ngx_copy(b->last, "SCRIPT_NAME", sizeof("SCRIPT_NAME"));
        b->last = ngx_copy(b->last, "", sizeof(""));
        
        b->last = ngx_copy(b->last, "PATH_INFO", sizeof("PATH_INFO"));
        b->last = ngx_copy(b->last, escaped_uri.data, escaped_uri.len);
        b->last = ngx_copy(b->last, "", 1);
    }
    
    b->last = ngx_copy(b->last, "REQUEST_URI", sizeof("REQUEST_URI"));
    b->last = ngx_copy(b->last, escaped_uri.data, escaped_uri.len);
    if (r->args.len > 0) {
        b->last = ngx_copy(b->last, "?", 1);
        b->last = ngx_copy(b->last, r->args.data, r->args.len);
    }
    b->last = ngx_copy(b->last, "", 1);
    
    /* SERVER_NAME */
    b->last = ngx_copy(b->last, "SERVER_NAME", sizeof("SERVER_NAME"));
    if (r->headers_in.host != NULL) {
        b->last = ngx_copy(b->last, r->headers_in.host->value.data,
                           server_name_len);
    } else {
        b->last = ngx_copy(b->last, cscf->server_name.data,
                           server_name_len);
    }
    b->last = ngx_copy(b->last, "", 1);
    
    /* Various other HTTP headers. */
    if (r->headers_in.content_type != NULL
     && r->headers_in.content_type->value.len > 0) {
        b->last = ngx_copy(b->last, "CONTENT_TYPE", sizeof("CONTENT_TYPE"));
        b->last = ngx_copy(b->last, r->headers_in.content_type->value.data,
                           r->headers_in.content_type->value.len);
        b->last = ngx_copy(b->last, "", 1);
    }
    
    #if (NGX_HTTP_SSL)
        ssl_conf = ngx_http_get_module_srv_conf(r, ngx_http_ssl_module);
        if (ssl_conf->enable) {
            b->last = ngx_copy(b->last, "HTTPS", sizeof("HTTPS"));
            b->last = ngx_copy(b->last, "on", sizeof("on"));
        }
    #endif
    

    /* Build Passenger application pool option headers. */
    SERIALIZE_BOOLEAN_CONFIG_DATA("PASSENGER_FRIENDLY_ERROR_PAGES",
                                  slcf, friendly_error_pages);
    SERIALIZE_BOOLEAN_CONFIG_DATA("UNION_STATION_SUPPORT",
                                  slcf, union_station_support);
    SERIALIZE_BOOLEAN_CONFIG_DATA("PASSENGER_DEBUGGER",
                                  slcf, debugger);
    SERIALIZE_BOOLEAN_CONFIG_DATA("PASSENGER_SHOW_VERSION_IN_HEADER",
                                  slcf, show_version_in_header);
    
    SERIALIZE_STR_CONFIG_DATA("PASSENGER_RUBY",
                              slcf, ruby);

    b->last = ngx_copy(b->last, "PASSENGER_ENV",
                       sizeof("PASSENGER_ENV"));
    b->last = ngx_copy(b->last, slcf->environment.data,
                       slcf->environment.len + 1);

    b->last = ngx_copy(b->last, "PASSENGER_SPAWN_METHOD",
                       sizeof("PASSENGER_SPAWN_METHOD"));
    b->last = ngx_copy(b->last, slcf->spawn_method.data,
                       slcf->spawn_method.len + 1);

    SERIALIZE_STR_CONFIG_DATA("PASSENGER_APP_GROUP_NAME",
                              slcf, app_group_name);
    SERIALIZE_STR_CONFIG_DATA("PASSENGER_APP_RIGHTS",
                              slcf, app_rights);
    SERIALIZE_STR_CONFIG_DATA("PASSENGER_USER",
                              slcf, user);
    SERIALIZE_STR_CONFIG_DATA("PASSENGER_GROUP",
                              slcf, group);
    SERIALIZE_STR_CONFIG_DATA("UNION_STATION_KEY",
                              slcf, union_station_key);

    b->last = ngx_copy(b->last, "PASSENGER_APP_TYPE",
                       sizeof("PASSENGER_APP_TYPE"));
    b->last = ngx_copy(b->last, app_type_string, app_type_string_len);

    b->last = ngx_copy(b->last, "PASSENGER_MIN_INSTANCES",
                       sizeof("PASSENGER_MIN_INSTANCES"));
    b->last = ngx_copy(b->last, min_instances_string,
                       ngx_strlen(min_instances_string) + 1);

    b->last = ngx_copy(b->last, "PASSENGER_MAX_REQUESTS",
                       sizeof("PASSENGER_MAX_REQUESTS"));
    b->last = ngx_copy(b->last, max_requests_string,
                       ngx_strlen(max_requests_string) + 1);

    b->last = ngx_copy(b->last, "PASSENGER_MAX_PRELOADER_IDLE_TIME",
                       sizeof("PASSENGER_MAX_PRELOADER_IDLE_TIME"));
    b->last = ngx_copy(b->last, max_preloader_idle_time_string,
                       ngx_strlen(max_preloader_idle_time_string) + 1);

    if (slcf->union_station_filters != NGX_CONF_UNSET_PTR && slcf->union_station_filters->nelts > 0) {
        b->last = ngx_copy(b->last, "UNION_STATION_FILTERS",
                           sizeof("UNION_STATION_FILTERS"));
        
        for (i = 0; i < slcf->union_station_filters->nelts; i++) {
            if (i != 0) {
                b->last = ngx_copy(b->last, "\1", 1);
            }
            b->last = ngx_copy(b->last, union_station_filters[i].data,
                               union_station_filters[i].len);
        }
        b->last = ngx_copy(b->last, "\0", 1);
    }

    /***********************/

    SERIALIZE_INT_CONFIG_DATA("PASSENGER_MAX_INSTANCES",
                              slcf, max_instances);
    SERIALIZE_INT_CONFIG_DATA("PASSENGER_MAX_REQUEST_TIME",
                              slcf, max_request_time);
<<<<<<< HEAD
=======
    SERIALIZE_STR_CONFIG_DATA("PASSENGER_CONCURRENCY_MODEL",
                              slcf, concurrency_model);
    SERIALIZE_INT_CONFIG_DATA("PASSENGER_THREAD_COUNT",
                              slcf, thread_count);
>>>>>>> 54e5bc06
    SERIALIZE_INT_CONFIG_DATA("PASSENGER_MEMORY_LIMIT",
                              slcf, memory_limit);
    SERIALIZE_BOOLEAN_CONFIG_DATA("PASSENGER_ROLLING_RESTARTS",
                                  slcf, rolling_restarts);
    SERIALIZE_BOOLEAN_CONFIG_DATA("PASSENGER_RESIST_DEPLOYMENT_ERRORS",
                                  slcf, resist_deployment_errors);

    /***********************/

    if (slcf->vars_len) {
        ngx_memzero(&e, sizeof(ngx_http_script_engine_t));

        e.ip = slcf->vars->elts;
        e.pos = b->last;
        e.request = r;
        e.flushed = 1;

        le.ip = slcf->vars_len->elts;

        while (*(uintptr_t *) le.ip) {

            lcode = *(ngx_http_script_len_code_pt *) le.ip;
            (void) lcode(&le);

            for (val_len = 0; *(uintptr_t *) le.ip; val_len += lcode(&le)) {
                lcode = *(ngx_http_script_len_code_pt *) le.ip;
            }
            le.ip += sizeof(uintptr_t);

            while (*(uintptr_t *) e.ip) {
                code = *(ngx_http_script_code_pt *) e.ip;
                code((ngx_http_script_engine_t *) &e);
            }
            e.ip += sizeof(uintptr_t);
        }

        b->last = e.pos;
    }


    if (slcf->upstream_config.pass_request_headers) {

        part = &r->headers_in.headers.part;
        header = part->elts;

        for (i = 0; /* void */; i++) {

            if (i >= part->nelts) {
                if (part->next == NULL) {
                    break;
                }

                part = part->next;
                header = part->elts;
                i = 0;
            }

            b->last = ngx_cpymem(b->last, "HTTP_", sizeof("HTTP_") - 1);

            for (n = 0; n < header[i].key.len; n++) {
                ch = header[i].key.data[n];

                if (ch >= 'a' && ch <= 'z') {
                    ch &= ~0x20;

                } else if (ch == '-') {
                    ch = '_';
                }

                *b->last++ = ch;
            }

            *b->last++ = (u_char) 0;

            b->last = ngx_copy(b->last, header[i].value.data,
                               header[i].value.len);
            *b->last++ = (u_char) 0;
         }
    }
    
    *b->last++ = (u_char) ',';

    if (slcf->upstream_config.pass_request_body) {

        body = r->upstream->request_bufs;
        r->upstream->request_bufs = cl;

        while (body) {
            b = ngx_alloc_buf(r->pool);
            if (b == NULL) {
                return NGX_ERROR;
            }

            ngx_memcpy(b, body->buf, sizeof(ngx_buf_t));

            cl->next = ngx_alloc_chain_link(r->pool);
            if (cl->next == NULL) {
                return NGX_ERROR;
            }

            cl = cl->next;
            cl->buf = b;

            body = body->next;
        }

        b->flush = 1;

    } else {
        r->upstream->request_bufs = cl;
    }


    cl->next = NULL;

    return NGX_OK;
}


static ngx_int_t
reinit_request(ngx_http_request_t *r)
{
    passenger_context_t  *context;

    context = ngx_http_get_module_ctx(r, ngx_http_passenger_module);

    if (context == NULL) {
        return NGX_OK;
    }

    context->status = 0;
    context->status_count = 0;
    context->status_start = NULL;
    context->status_end = NULL;

    r->upstream->process_header = process_status_line;

    return NGX_OK;
}


static ngx_int_t
process_status_line(ngx_http_request_t *r)
{
    ngx_int_t             rc;
    ngx_http_upstream_t  *u;
    passenger_context_t  *context;

    context = ngx_http_get_module_ctx(r, ngx_http_passenger_module);

    if (context == NULL) {
        return NGX_ERROR;
    }

    rc = parse_status_line(r, context);

    if (rc == NGX_AGAIN) {
        return rc;
    }

    u = r->upstream;

    if (rc == NGX_HTTP_SCGI_PARSE_NO_HEADER) {
        ngx_log_error(NGX_LOG_ERR, r->connection->log, 0,
                      "upstream sent no valid HTTP/1.0 header");

#if 0
        if (u->accel) {
            return NGX_HTTP_UPSTREAM_INVALID_HEADER;
        }
#endif

        u->headers_in.status_n = NGX_HTTP_OK;
        u->state->status = NGX_HTTP_OK;

        return NGX_OK;
    }

    u->headers_in.status_n = context->status;
    u->state->status = context->status;

    u->headers_in.status_line.len = context->status_end - context->status_start;
    u->headers_in.status_line.data = ngx_palloc(r->pool,
                                                u->headers_in.status_line.len);
    if (u->headers_in.status_line.data == NULL) {
        return NGX_ERROR;
    }

    ngx_memcpy(u->headers_in.status_line.data, context->status_start,
               u->headers_in.status_line.len);

    ngx_log_debug2(NGX_LOG_DEBUG_HTTP, r->connection->log, 0,
                   "http scgi status %ui \"%V\"",
                   u->headers_in.status_n, &u->headers_in.status_line);

    u->process_header = process_header;

    return process_header(r);
}


static ngx_int_t
parse_status_line(ngx_http_request_t *r, passenger_context_t *context)
{
    u_char                ch;
    u_char               *pos;
    ngx_http_upstream_t  *u;
    enum  {
        sw_start = 0,
        sw_H,
        sw_HT,
        sw_HTT,
        sw_HTTP,
        sw_first_major_digit,
        sw_major_digit,
        sw_first_minor_digit,
        sw_minor_digit,
        sw_status,
        sw_space_after_status,
        sw_status_text,
        sw_almost_done
    } state;

    u = r->upstream;

    state = r->state;

    for (pos = u->buffer.pos; pos < u->buffer.last; pos++) {
        ch = *pos;

        switch (state) {

        /* "HTTP/" */
        case sw_start:
            switch (ch) {
            case 'H':
                state = sw_H;
                break;
            default:
                return NGX_HTTP_SCGI_PARSE_NO_HEADER;
            }
            break;

        case sw_H:
            switch (ch) {
            case 'T':
                state = sw_HT;
                break;
            default:
                return NGX_HTTP_SCGI_PARSE_NO_HEADER;
            }
            break;

        case sw_HT:
            switch (ch) {
            case 'T':
                state = sw_HTT;
                break;
            default:
                return NGX_HTTP_SCGI_PARSE_NO_HEADER;
            }
            break;

        case sw_HTT:
            switch (ch) {
            case 'P':
                state = sw_HTTP;
                break;
            default:
                return NGX_HTTP_SCGI_PARSE_NO_HEADER;
            }
            break;

        case sw_HTTP:
            switch (ch) {
            case '/':
                state = sw_first_major_digit;
                break;
            default:
                return NGX_HTTP_SCGI_PARSE_NO_HEADER;
            }
            break;

        /* the first digit of major HTTP version */
        case sw_first_major_digit:
            if (ch < '1' || ch > '9') {
                return NGX_HTTP_SCGI_PARSE_NO_HEADER;
            }

            state = sw_major_digit;
            break;

        /* the major HTTP version or dot */
        case sw_major_digit:
            if (ch == '.') {
                state = sw_first_minor_digit;
                break;
            }

            if (ch < '0' || ch > '9') {
                return NGX_HTTP_SCGI_PARSE_NO_HEADER;
            }

            break;

        /* the first digit of minor HTTP version */
        case sw_first_minor_digit:
            if (ch < '0' || ch > '9') {
                return NGX_HTTP_SCGI_PARSE_NO_HEADER;
            }

            state = sw_minor_digit;
            break;

        /* the minor HTTP version or the end of the request line */
        case sw_minor_digit:
            if (ch == ' ') {
                state = sw_status;
                break;
            }

            if (ch < '0' || ch > '9') {
                return NGX_HTTP_SCGI_PARSE_NO_HEADER;
            }

            break;

        /* HTTP status code */
        case sw_status:
            if (ch == ' ') {
                break;
            }

            if (ch < '0' || ch > '9') {
                return NGX_HTTP_SCGI_PARSE_NO_HEADER;
            }

            context->status = context->status * 10 + ch - '0';

            if (++context->status_count == 3) {
                state = sw_space_after_status;
                context->status_start = pos - 2;
            }

            break;

         /* space or end of line */
         case sw_space_after_status:
            switch (ch) {
            case ' ':
                state = sw_status_text;
                break;
            case '.':                    /* IIS may send 403.1, 403.2, etc */
                state = sw_status_text;
                break;
            case CR:
                state = sw_almost_done;
                break;
            case LF:
                goto done;
            default:
                return NGX_HTTP_SCGI_PARSE_NO_HEADER;
            }
            break;

        /* any text until end of line */
        case sw_status_text:
            switch (ch) {
            case CR:
                state = sw_almost_done;

                break;
            case LF:
                goto done;
            }
            break;

        /* end of status line */
        case sw_almost_done:
            context->status_end = pos - 1;
            switch (ch) {
            case LF:
                goto done;
            default:
                return NGX_HTTP_SCGI_PARSE_NO_HEADER;
            }
        }
    }

    u->buffer.pos = pos;
    r->state = state;

    return NGX_AGAIN;

done:

    u->buffer.pos = pos + 1;

    if (context->status_end == NULL) {
        context->status_end = pos;
    }

    r->state = sw_start;

    return NGX_OK;
}


static ngx_int_t
process_header(ngx_http_request_t *r)
{
    ngx_int_t                       rc;
    ngx_uint_t                      i;
    ngx_table_elt_t                *h;
    ngx_http_upstream_header_t     *hh;
    ngx_http_upstream_main_conf_t  *umcf;
    passenger_loc_conf_t           *slcf;

    umcf = ngx_http_get_module_main_conf(r, ngx_http_upstream_module);
    slcf = ngx_http_get_module_loc_conf(r, ngx_http_passenger_module);

    for ( ;;  ) {

        rc = ngx_http_parse_header_line(r, &r->upstream->buffer, 1);

        if (rc == NGX_OK) {

            /* a header line has been parsed successfully */

            h = ngx_list_push(&r->upstream->headers_in.headers);
            if (h == NULL) {
                return NGX_HTTP_INTERNAL_SERVER_ERROR;
            }

            h->hash = r->header_hash;

            h->key.len = r->header_name_end - r->header_name_start;
            h->value.len = r->header_end - r->header_start;

            h->key.data = ngx_palloc(r->pool,
                               h->key.len + 1 + h->value.len + 1 + h->key.len);
            if (h->key.data == NULL) {
                return NGX_HTTP_INTERNAL_SERVER_ERROR;
            }

            h->value.data = h->key.data + h->key.len + 1;
            h->lowcase_key = h->key.data + h->key.len + 1 + h->value.len + 1;

            ngx_memcpy(h->key.data, r->header_name_start, h->key.len);
            h->key.data[h->key.len] = '\0';
            ngx_memcpy(h->value.data, r->header_start, h->value.len);
            h->value.data[h->value.len] = '\0';

            if (h->key.len == r->lowcase_index) {
                ngx_memcpy(h->lowcase_key, r->lowcase_header, h->key.len);

            } else {
                for (i = 0; i < h->key.len; i++) {
                    h->lowcase_key[i] = ngx_tolower(h->key.data[i]);
                }
            }

            hh = ngx_hash_find(&umcf->headers_in_hash, h->hash,
                               h->lowcase_key, h->key.len);

            if (hh && hh->handler(r, h, hh->offset) != NGX_OK) {
                return NGX_HTTP_INTERNAL_SERVER_ERROR;
            }

            ngx_log_debug2(NGX_LOG_DEBUG_HTTP, r->connection->log, 0,
                           "http scgi header: \"%V: %V\"",
                           &h->key, &h->value);

            continue;
        }

        if (rc == NGX_HTTP_PARSE_HEADER_DONE) {

            /* a whole header has been parsed successfully */

            ngx_log_debug0(NGX_LOG_DEBUG_HTTP, r->connection->log, 0,
                           "http scgi header done");

            /*
             * if no "Server" and "Date" in header line,
             * then add the default headers
             */

            if (r->upstream->headers_in.server == NULL) {
                h = ngx_list_push(&r->upstream->headers_in.headers);
                if (h == NULL) {
                    return NGX_HTTP_INTERNAL_SERVER_ERROR;
                }

                h->hash = ngx_hash(ngx_hash(ngx_hash(ngx_hash(
                                    ngx_hash('s', 'e'), 'r'), 'v'), 'e'), 'r');

                h->key.len = sizeof("Server") - 1;
                h->key.data = (u_char *) "Server";
                if( slcf->show_version_in_header == 0 ) {
                    h->value.data = (u_char *) (NGINX_VER " + Phusion Passenger (mod_rails/mod_rack)");
                } else {
                    h->value.data = (u_char *) (NGINX_VER " + Phusion Passenger " PASSENGER_VERSION " (mod_rails/mod_rack)");
                }
                h->value.len = ngx_strlen(h->value.data);
                h->lowcase_key = (u_char *) "server";
            }

            if (r->upstream->headers_in.date == NULL) {
                h = ngx_list_push(&r->upstream->headers_in.headers);
                if (h == NULL) {
                    return NGX_HTTP_INTERNAL_SERVER_ERROR;
                }

                h->hash = ngx_hash(ngx_hash(ngx_hash('d', 'a'), 't'), 'e');

                h->key.len = sizeof("Date") - 1;
                h->key.data = (u_char *) "Date";
                h->value.len = 0;
                h->value.data = NULL;
                h->lowcase_key = (u_char *) "date";
            }

            return NGX_OK;
        }

        if (rc == NGX_AGAIN) {
            return NGX_AGAIN;
        }

        /* there was error while a header line parsing */

        ngx_log_error(NGX_LOG_ERR, r->connection->log, 0,
                      "upstream sent invalid header");

        return NGX_HTTP_UPSTREAM_INVALID_HEADER;
    }
}


static void
abort_request(ngx_http_request_t *r)
{
    ngx_log_debug0(NGX_LOG_DEBUG_HTTP, r->connection->log, 0,
                   "abort Passenger request");
}


static void
finalize_request(ngx_http_request_t *r, ngx_int_t rc)
{
    ngx_log_debug0(NGX_LOG_DEBUG_HTTP, r->connection->log, 0,
                   "finalize Passenger request");
}


ngx_int_t
passenger_content_handler(ngx_http_request_t *r)
{
    ngx_int_t              rc;
    ngx_http_upstream_t   *u;
    passenger_loc_conf_t  *slcf;
    ngx_str_t              path, base_uri;
    u_char                *path_last, *end;
    u_char                 root_path_str[NGX_MAX_PATH + 1];
    ngx_str_t              root_path;
    size_t                 root, len;
    u_char                 page_cache_file_str[NGX_MAX_PATH + 1];
    ngx_str_t              page_cache_file;
    passenger_context_t   *context;

    if (passenger_main_conf.root_dir.len == 0) {
        return NGX_DECLINED;
    } else if (r->subrequest_in_memory) {
        ngx_log_error(NGX_LOG_ALERT, r->connection->log, 0,
                      "ngx_http_passenger_module does not support "
                      "subrequest in memory");
        return NGX_HTTP_INTERNAL_SERVER_ERROR;
    }

    slcf = ngx_http_get_module_loc_conf(r, ngx_http_passenger_module);

    /* Let the next content handler take care of this request if Phusion
     * Passenger is disabled for this URL.
     */
    if (!slcf->enabled) {
        return NGX_DECLINED;
    }
    
    /* Let the next content handler take care of this request if this URL
     * maps to an existing file.
     */
    path_last = ngx_http_map_uri_to_path(r, &path, &root, 0);
    if (path_last != NULL && file_exists(path.data, 0)) {
        return NGX_DECLINED;
    }
    
    /* Create a string containing the root path. This path already
     * contains a trailing slash.
     */
    end = ngx_copy(root_path_str, path.data, root);
    *end = '\0';
    root_path.data = root_path_str;
    root_path.len  = root;
    
    
    context = ngx_pcalloc(r->pool, sizeof(passenger_context_t));
    if (context == NULL) {
        return NGX_HTTP_INTERNAL_SERVER_ERROR;
    }
    ngx_http_set_ctx(r, context, ngx_http_passenger_module);
    
    
    /* Find the base URI for this web application, if any. */
    if (find_base_uri(r, slcf, &base_uri)) {
        /* Store the found base URI in context->public_dir. We infer that the 'public'
         * directory of the web application is document root + base URI.
         */
        len = root_path.len + base_uri.len + 1;
        context->public_dir.data = ngx_palloc(r->pool, sizeof(u_char) * len);
        end = ngx_copy(context->public_dir.data, root_path.data, root_path.len);
        end = ngx_copy(end, base_uri.data, base_uri.len);
        *end = '\0';
        context->public_dir.len = len - 1;
        context->base_uri = base_uri;
    } else {
        /* No base URI directives are applicable for this request. So assume that
         * the web application's public directory is the document root.
         * context->base_uri is now a NULL string.
         */
        len = sizeof(u_char *) * (root_path.len + 1);
        context->public_dir.data = ngx_palloc(r->pool, len);
        end = ngx_copy(context->public_dir.data, root_path.data,
                       root_path.len);
        *end = '\0';
        context->public_dir.len  = root_path.len;
    }
    
    /* If there's a corresponding page cache file for this URL, then serve that
     * file instead.
     */
    page_cache_file.data = page_cache_file_str;
    page_cache_file.len  = sizeof(page_cache_file_str);
    if (map_uri_to_page_cache_file(r, &context->public_dir, path.data,
                                   path_last - path.data, &page_cache_file)) {
        return passenger_static_content_handler(r, &page_cache_file);
    }
    
    context->app_type = detect_application_type(&context->public_dir);
    if (context->app_type == AP_NONE) {
        return NGX_DECLINED;
    }
    
    
    /* Setup upstream stuff and prepare sending the request to the backend. */
    
    if (ngx_http_upstream_create(r) != NGX_OK) {
        return NGX_HTTP_INTERNAL_SERVER_ERROR;
    }
    u = r->upstream;
    
    u->schema = passenger_schema_string;
    u->output.tag = (ngx_buf_tag_t) &ngx_http_passenger_module;
    set_upstream_server_address(u, &slcf->upstream_config);
    u->conf = &slcf->upstream_config;

#if (NGX_HTTP_CACHE)
    u->create_key       = create_key;
#endif
    u->create_request   = create_request;
    u->reinit_request   = reinit_request;
    u->process_header   = process_status_line;
    u->abort_request    = abort_request;
    u->finalize_request = finalize_request;

    u->buffering = slcf->upstream_config.buffering;
    
    u->pipe = ngx_pcalloc(r->pool, sizeof(ngx_event_pipe_t));
    if (u->pipe == NULL) {
        return NGX_HTTP_INTERNAL_SERVER_ERROR;
    }

    u->pipe->input_filter = ngx_event_pipe_copy_input_filter;
    u->pipe->input_ctx = r;

    rc = ngx_http_read_client_request_body(r, ngx_http_upstream_init);

    if (rc >= NGX_HTTP_SPECIAL_RESPONSE) {
        return rc;
    }

    return NGX_DONE;
}
<|MERGE_RESOLUTION|>--- conflicted
+++ resolved
@@ -386,10 +386,7 @@
     
     u_char max_instances_string[12];
     u_char max_request_time_string[12];
-<<<<<<< HEAD
-=======
     u_char thread_count_string[12];
->>>>>>> 54e5bc06
     u_char memory_limit_string[12];
     
     cscf = ngx_http_get_module_srv_conf(r, ngx_http_core_module);
@@ -558,11 +555,8 @@
 
     PREPARE_INT_CONFIG_DATA("PASSENGER_MAX_INSTANCES", slcf, max_instances);
     PREPARE_INT_CONFIG_DATA("PASSENGER_MAX_REQUEST_TIME", slcf, max_request_time);
-<<<<<<< HEAD
-=======
     ANALYZE_STR_CONFIG_LENGTH("PASSENGER_CONCURRENCY_MODEL", slcf, concurrency_model);
     PREPARE_INT_CONFIG_DATA("PASSENGER_THREAD_COUNT", slcf, thread_count);
->>>>>>> 54e5bc06
     PREPARE_INT_CONFIG_DATA("PASSENGER_MEMORY_LIMIT", slcf, memory_limit);
     ANALYZE_BOOLEAN_CONFIG_LENGTH("PASSENGER_ROLLING_RESTARTS",
                                   slcf, rolling_restarts);
@@ -795,13 +789,10 @@
                               slcf, max_instances);
     SERIALIZE_INT_CONFIG_DATA("PASSENGER_MAX_REQUEST_TIME",
                               slcf, max_request_time);
-<<<<<<< HEAD
-=======
     SERIALIZE_STR_CONFIG_DATA("PASSENGER_CONCURRENCY_MODEL",
                               slcf, concurrency_model);
     SERIALIZE_INT_CONFIG_DATA("PASSENGER_THREAD_COUNT",
                               slcf, thread_count);
->>>>>>> 54e5bc06
     SERIALIZE_INT_CONFIG_DATA("PASSENGER_MEMORY_LIMIT",
                               slcf, memory_limit);
     SERIALIZE_BOOLEAN_CONFIG_DATA("PASSENGER_ROLLING_RESTARTS",
