/*
 * libev select fd activity backend
 *
<<<<<<< HEAD
 * Copyright (c) 2007,2008,2009,2010 Marc Alexander Lehmann <libev@schmorp.de>
=======
 * Copyright (c) 2007,2008,2009,2010,2011 Marc Alexander Lehmann <libev@schmorp.de>
>>>>>>> 3e0338aa
 * All rights reserved.
 *
 * Redistribution and use in source and binary forms, with or without modifica-
 * tion, are permitted provided that the following conditions are met:
 *
 *   1.  Redistributions of source code must retain the above copyright notice,
 *       this list of conditions and the following disclaimer.
 *
 *   2.  Redistributions in binary form must reproduce the above copyright
 *       notice, this list of conditions and the following disclaimer in the
 *       documentation and/or other materials provided with the distribution.
 *
 * THIS SOFTWARE IS PROVIDED BY THE AUTHOR ``AS IS'' AND ANY EXPRESS OR IMPLIED
 * WARRANTIES, INCLUDING, BUT NOT LIMITED TO, THE IMPLIED WARRANTIES OF MER-
 * CHANTABILITY AND FITNESS FOR A PARTICULAR PURPOSE ARE DISCLAIMED.  IN NO
 * EVENT SHALL THE AUTHOR BE LIABLE FOR ANY DIRECT, INDIRECT, INCIDENTAL, SPE-
 * CIAL, EXEMPLARY, OR CONSEQUENTIAL DAMAGES (INCLUDING, BUT NOT LIMITED TO,
 * PROCUREMENT OF SUBSTITUTE GOODS OR SERVICES; LOSS OF USE, DATA, OR PROFITS;
 * OR BUSINESS INTERRUPTION) HOWEVER CAUSED AND ON ANY THEORY OF LIABILITY,
 * WHETHER IN CONTRACT, STRICT LIABILITY, OR TORT (INCLUDING NEGLIGENCE OR OTH-
 * ERWISE) ARISING IN ANY WAY OUT OF THE USE OF THIS SOFTWARE, EVEN IF ADVISED
 * OF THE POSSIBILITY OF SUCH DAMAGE.
 *
 * Alternatively, the contents of this file may be used under the terms of
 * the GNU General Public License ("GPL") version 2 or any later version,
 * in which case the provisions of the GPL are applicable instead of
 * the above. If you wish to allow the use of your version of this file
 * only under the terms of the GPL and not to allow others to use your
 * version of this file under the BSD license, indicate your decision
 * by deleting the provisions above and replace them with the notice
 * and other provisions required by the GPL. If you do not delete the
 * provisions above, a recipient may use your version of this file under
 * either the BSD or the GPL.
 */

#ifndef _WIN32
/* for unix systems */
# include <inttypes.h>
# ifndef __hpux
/* for REAL unix systems */
#  include <sys/select.h>
# endif
#endif

#ifndef EV_SELECT_USE_FD_SET
# ifdef NFDBITS
#  define EV_SELECT_USE_FD_SET 0
# else
#  define EV_SELECT_USE_FD_SET 1
# endif
#endif

#if EV_SELECT_IS_WINSOCKET
# undef EV_SELECT_USE_FD_SET
# define EV_SELECT_USE_FD_SET 1
# undef NFDBITS
# define NFDBITS 0
#endif

#if !EV_SELECT_USE_FD_SET
# define NFDBYTES (NFDBITS / 8)
#endif

#include <string.h>

static void
select_modify (EV_P_ int fd, int oev, int nev)
{
  if (oev == nev)
    return;

  {
#if EV_SELECT_USE_FD_SET

    #if EV_SELECT_IS_WINSOCKET
    SOCKET handle = anfds [fd].handle;
    #else
    int handle = fd;
    #endif

    assert (("libev: fd >= FD_SETSIZE passed to fd_set-based select backend", fd < FD_SETSIZE));

    /* FD_SET is broken on windows (it adds the fd to a set twice or more,
     * which eventually leads to overflows). Need to call it only on changes.
     */
    #if EV_SELECT_IS_WINSOCKET
    if ((oev ^ nev) & EV_READ)
    #endif
      if (nev & EV_READ)
        FD_SET (handle, (fd_set *)vec_ri);
      else
        FD_CLR (handle, (fd_set *)vec_ri);

    #if EV_SELECT_IS_WINSOCKET
    if ((oev ^ nev) & EV_WRITE)
    #endif
      if (nev & EV_WRITE)
        FD_SET (handle, (fd_set *)vec_wi);
      else
        FD_CLR (handle, (fd_set *)vec_wi);

#else

    int     word = fd / NFDBITS;
    fd_mask mask = 1UL << (fd % NFDBITS);

    if (expect_false (vec_max <= word))
      {
        int new_max = word + 1;

        vec_ri = ev_realloc (vec_ri, new_max * NFDBYTES);
        vec_ro = ev_realloc (vec_ro, new_max * NFDBYTES); /* could free/malloc */
        vec_wi = ev_realloc (vec_wi, new_max * NFDBYTES);
        vec_wo = ev_realloc (vec_wo, new_max * NFDBYTES); /* could free/malloc */
        #ifdef _WIN32
        vec_eo = ev_realloc (vec_eo, new_max * NFDBYTES); /* could free/malloc */
        #endif

        for (; vec_max < new_max; ++vec_max)
          ((fd_mask *)vec_ri) [vec_max] =
          ((fd_mask *)vec_wi) [vec_max] = 0;
      }

    ((fd_mask *)vec_ri) [word] |= mask;
    if (!(nev & EV_READ))
      ((fd_mask *)vec_ri) [word] &= ~mask;

    ((fd_mask *)vec_wi) [word] |= mask;
    if (!(nev & EV_WRITE))
      ((fd_mask *)vec_wi) [word] &= ~mask;
#endif
  }
}

static void
select_poll (EV_P_ ev_tstamp timeout)
{
  struct timeval tv;
  int res;
  int fd_setsize;

  EV_RELEASE_CB;
  EV_TV_SET (tv, timeout);

#if EV_SELECT_USE_FD_SET
  fd_setsize = sizeof (fd_set);
#else
  fd_setsize = vec_max * NFDBYTES;
#endif

  memcpy (vec_ro, vec_ri, fd_setsize);
  memcpy (vec_wo, vec_wi, fd_setsize);

#ifdef _WIN32
  /* pass in the write set as except set.
   * the idea behind this is to work around a windows bug that causes
   * errors to be reported as an exception and not by setting
   * the writable bit. this is so uncontrollably lame.
   */
  memcpy (vec_eo, vec_wi, fd_setsize);
  res = select (vec_max * NFDBITS, (fd_set *)vec_ro, (fd_set *)vec_wo, (fd_set *)vec_eo, &tv);
#elif EV_SELECT_USE_FD_SET
  fd_setsize = anfdmax < FD_SETSIZE ? anfdmax : FD_SETSIZE;
  res = select (fd_setsize, (fd_set *)vec_ro, (fd_set *)vec_wo, 0, &tv);
#else
  res = select (vec_max * NFDBITS, (fd_set *)vec_ro, (fd_set *)vec_wo, 0, &tv);
#endif
  EV_ACQUIRE_CB;

  if (expect_false (res < 0))
    {
      #if EV_SELECT_IS_WINSOCKET
      errno = WSAGetLastError ();
      #endif
      #ifdef WSABASEERR
      /* on windows, select returns incompatible error codes, fix this */
      if (errno >= WSABASEERR && errno < WSABASEERR + 1000)
        if (errno == WSAENOTSOCK)
          errno = EBADF;
        else
          errno -= WSABASEERR;
      #endif

      #ifdef _WIN32
      /* select on windows erroneously returns EINVAL when no fd sets have been
       * provided (this is documented). what microsoft doesn't tell you that this bug
       * exists even when the fd sets _are_ provided, so we have to check for this bug
       * here and emulate by sleeping manually.
       * we also get EINVAL when the timeout is invalid, but we ignore this case here
       * and assume that EINVAL always means: you have to wait manually.
       */
      if (errno == EINVAL)
        {
          if (timeout)
            {
              unsigned long ms = timeout * 1e3;
              Sleep (ms ? ms : 1);
            }

          return;
        }
      #endif

      if (errno == EBADF)
        fd_ebadf (EV_A);
      else if (errno == ENOMEM && !syserr_cb)
        fd_enomem (EV_A);
      else if (errno != EINTR)
        ev_syserr ("(libev) select");

      return;
    }

#if EV_SELECT_USE_FD_SET

  {
    int fd;

    for (fd = 0; fd < anfdmax; ++fd)
      if (anfds [fd].events)
        {
          int events = 0;
          #if EV_SELECT_IS_WINSOCKET
          SOCKET handle = anfds [fd].handle;
          #else
          int handle = fd;
          #endif

          if (FD_ISSET (handle, (fd_set *)vec_ro)) events |= EV_READ;
          if (FD_ISSET (handle, (fd_set *)vec_wo)) events |= EV_WRITE;
          #ifdef _WIN32
          if (FD_ISSET (handle, (fd_set *)vec_eo)) events |= EV_WRITE;
          #endif

          if (expect_true (events))
            fd_event (EV_A_ fd, events);
        }
  }

#else

  {
    int word, bit;
    for (word = vec_max; word--; )
      {
        fd_mask word_r = ((fd_mask *)vec_ro) [word];
        fd_mask word_w = ((fd_mask *)vec_wo) [word];
        #ifdef _WIN32
        word_w |= ((fd_mask *)vec_eo) [word];
        #endif

        if (word_r || word_w)
          for (bit = NFDBITS; bit--; )
            {
              fd_mask mask = 1UL << bit;
              int events = 0;

              events |= word_r & mask ? EV_READ  : 0;
              events |= word_w & mask ? EV_WRITE : 0;

              if (expect_true (events))
                fd_event (EV_A_ word * NFDBITS + bit, events);
            }
      }
  }

#endif
}

int inline_size
select_init (EV_P_ int flags)
{
  backend_mintime = 1e-6;
  backend_modify  = select_modify;
  backend_poll    = select_poll;

#if EV_SELECT_USE_FD_SET
  vec_ri  = ev_malloc (sizeof (fd_set)); FD_ZERO ((fd_set *)vec_ri);
  vec_ro  = ev_malloc (sizeof (fd_set));
  vec_wi  = ev_malloc (sizeof (fd_set)); FD_ZERO ((fd_set *)vec_wi);
  vec_wo  = ev_malloc (sizeof (fd_set));
  #ifdef _WIN32
  vec_eo  = ev_malloc (sizeof (fd_set));
  #endif
#else
  vec_max = 0;
  vec_ri  = 0;
  vec_ro  = 0;
  vec_wi  = 0;
  vec_wo  = 0;
  #ifdef _WIN32
  vec_eo  = 0;
  #endif
#endif

  return EVBACKEND_SELECT;
}

void inline_size
select_destroy (EV_P)
{
  ev_free (vec_ri);
  ev_free (vec_ro);
  ev_free (vec_wi);
  ev_free (vec_wo);
  #ifdef _WIN32
  ev_free (vec_eo);
  #endif
}
<|MERGE_RESOLUTION|>--- conflicted
+++ resolved
@@ -1,11 +1,7 @@
 /*
  * libev select fd activity backend
  *
-<<<<<<< HEAD
- * Copyright (c) 2007,2008,2009,2010 Marc Alexander Lehmann <libev@schmorp.de>
-=======
  * Copyright (c) 2007,2008,2009,2010,2011 Marc Alexander Lehmann <libev@schmorp.de>
->>>>>>> 3e0338aa
  * All rights reserved.
  *
  * Redistribution and use in source and binary forms, with or without modifica-
