--- conflicted
+++ resolved
@@ -49,22 +49,15 @@
  * boost::thread_interrupted upon interruption, instead of returning an EINTR
  * error.
  *
-<<<<<<< HEAD
  * Once setup_syscall_interruption_support() has been called, system call
  * interruption is enabled by default. You can enable or disable system call
  * interruption in the current scope by creating instances of
  * boost::this_thread::enable_syscall_interruption or
  * boost::this_thread::disable_syscall_interruption, respectively. When system
  * call interruption is disabled, the oxt::syscall wrapper functions will
- * ignore interruption requests. This is similar to Boost thread interruption.
-=======
- * System call interruption is disabled by default. As long as system call
- * interruption is disabled, the replacement functions in oxt::syscalls will
- * never throw boost::thread_interrupted, and they will ignore any EINTR errors.
- * You can enable or disable system call interruption in the current scope
- * by creating instances of boost::this_thread::enable_syscall_interruption
- * and similar objects. This is similar to Boost thread interruption.
->>>>>>> dd5cb169
+ * ignore interruption requests -- that is, they will never throw
+ * boost::thread_interrupted, nor will they return EINTR errors. This is similar
+ * to Boost thread interruption.
  *
  * <h2>How to interrupt</h2>
  * Generally, oxt::thread::interrupt() and oxt::thread::interrupt_and_join()
@@ -145,11 +138,8 @@
 		
 		FILE *fopen(const char *path, const char *mode);
 		int fclose(FILE *fp);
-<<<<<<< HEAD
 		int unlink(const char *pathname);
-=======
 		int stat(const char *path, struct stat *buf);
->>>>>>> dd5cb169
 		
 		time_t time(time_t *t);
 		int usleep(useconds_t usec);
