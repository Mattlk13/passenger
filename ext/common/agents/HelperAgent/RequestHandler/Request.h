--- conflicted
+++ resolved
@@ -75,17 +75,15 @@
 	HashedStaticString cacheKey;
 	LString *cacheControl;
 
-<<<<<<< HEAD
 	unsigned int maxRequestTime;
 	struct ev_timer timeoutTimer;
-=======
+
 	#ifdef DEBUG_RH_EVENT_LOOP_BLOCKING
 		bool timedAppPoolGet;
 		ev_tstamp timeBeforeAccessingApplicationPool;
 		ev_tstamp timeOnRequestHeaderSent;
 		ev_tstamp timeOnResponseBegun;
 	#endif
->>>>>>> 2ccad6db
 
 
 	const char *getStateString() const {
