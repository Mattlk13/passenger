/*
 *  Phusion Passenger - https://www.phusionpassenger.com/
 *  Copyright (c) 2010-2013 Phusion
 *
 *  "Phusion Passenger" is a trademark of Hongli Lai & Ninh Bui.
 *
 *  See LICENSE file for license information.
 */

#include <sys/types.h>
#include <sys/socket.h>
#include <sys/stat.h>
#include <sys/un.h>
#include <cstring>
#include <cassert>
#include <cerrno>
#include <stdlib.h>
#include <unistd.h>
#include <limits.h>
#include <pwd.h>
#include <grp.h>

#include <set>
#include <vector>
#include <string>
#include <iostream>
#include <sstream>

#include <boost/thread.hpp>
#include <boost/shared_ptr.hpp>
#include <boost/make_shared.hpp>
#include <oxt/thread.hpp>
#include <oxt/system_calls.hpp>

#include <ev++.h>

#include <agents/HelperAgent/RequestHandler.h>
#include <agents/HelperAgent/RequestHandler.cpp>
#include <agents/HelperAgent/AgentOptions.h>

#include <agents/Base.h>
#include <Constants.h>
#include <ApplicationPool2/Pool.h>
#include <MessageServer.h>
#include <MessageReadersWriters.h>
#include <FileDescriptor.h>
#include <ResourceLocator.h>
#include <BackgroundEventLoop.cpp>
#include <ServerInstanceDir.h>
#include <UnionStation.h>
#include <Exceptions.h>
#include <CloudUsageTracker.h>
#include <MultiLibeio.cpp>
#include <Utils.h>
#include <Utils/Timer.h>
#include <Utils/IOUtils.h>
#include <Utils/MessageIO.h>
#include <Utils/VariantMap.h>
#include <Utils/License.c>

using namespace boost;
using namespace oxt;
using namespace Passenger;
using namespace Passenger::ApplicationPool2;


class RemoteController: public MessageServer::Handler {
private:
	struct SpecificContext: public MessageServer::ClientContext {
	};
	
	typedef MessageServer::CommonClientContext CommonClientContext;
	
	boost::shared_ptr<RequestHandler> requestHandler;
	PoolPtr pool;
	
	
	/*********************************************
	 * Message handler methods
	 *********************************************/
	
	void processDetachProcess(CommonClientContext &commonContext, SpecificContext *specificContext,
		const vector<string> &args)
	{
		TRACE_POINT();
		commonContext.requireRights(Account::DETACH);
		if (pool->detachProcess((pid_t) atoi(args[1]))) {
			writeArrayMessage(commonContext.fd, "true", NULL);
		} else {
			writeArrayMessage(commonContext.fd, "false", NULL);
		}
	}

	void processDetachProcessByKey(CommonClientContext &commonContext, SpecificContext *specificContext,
		const vector<string> &args)
	{
		TRACE_POINT();
		commonContext.requireRights(Account::DETACH);
		// TODO: implement this
		writeArrayMessage(commonContext.fd, "false", NULL);
	}
	
	bool processInspect(CommonClientContext &commonContext, SpecificContext *specificContext,
		const vector<string> &args)
	{
		TRACE_POINT();
		commonContext.requireRights(Account::INSPECT_BASIC_INFO);
		if ((args.size() - 1) % 2 != 0) {
			return false;
		}

		VariantMap options = argsToOptions(args);
		writeScalarMessage(commonContext.fd, pool->inspect(Pool::InspectOptions(options)));
		return true;
	}
	
	void processToXml(CommonClientContext &commonContext, SpecificContext *specificContext,
		const vector<string> &args)
	{
		TRACE_POINT();
		commonContext.requireRights(Account::INSPECT_BASIC_INFO);
		bool includeSensitiveInfo =
			commonContext.account->hasRights(Account::INSPECT_SENSITIVE_INFO) &&
			args[1] == "true";
		writeScalarMessage(commonContext.fd, pool->toXml(includeSensitiveInfo));
	}

	void processBacktraces(CommonClientContext &commonContext, SpecificContext *specificContext,
		const vector<string> &args)
	{
		TRACE_POINT();
		commonContext.requireRights(Account::INSPECT_BACKTRACES);
		writeScalarMessage(commonContext.fd, oxt::thread::all_backtraces());
	}

	void processRestartAppGroup(CommonClientContext &commonContext, SpecificContext *specificContext,
		const vector<string> &args)
	{
		TRACE_POINT();
		commonContext.requireRights(Account::RESTART);
		VariantMap options = argsToOptions(args, 2);
		RestartMethod method = RM_DEFAULT;
		if (options.get("method", false) == "blocking") {
			method = RM_BLOCKING;
		} else if (options.get("method", false) == "rolling") {
			method = RM_ROLLING;
		}
		bool result = pool->restartGroupByName(args[1], method);
		writeArrayMessage(commonContext.fd, result ? "true" : "false", NULL);
	}

	void processRequests(CommonClientContext &commonContext, SpecificContext *specificContext,
		const vector<string> &args)
	{
		TRACE_POINT();
		stringstream stream;
		commonContext.requireRights(Account::INSPECT_REQUESTS);
		requestHandler->inspect(stream);
		writeScalarMessage(commonContext.fd, stream.str());
	}
	
public:
	RemoteController(const boost::shared_ptr<RequestHandler> &requestHandler, const PoolPtr &pool) {
		this->requestHandler = requestHandler;
		this->pool = pool;
	}
	
	virtual MessageServer::ClientContextPtr newClient(CommonClientContext &commonContext) {
		return boost::make_shared<SpecificContext>();
	}
	
	virtual bool processMessage(CommonClientContext &commonContext,
	                            MessageServer::ClientContextPtr &_specificContext,
	                            const vector<string> &args)
	{
		SpecificContext *specificContext = (SpecificContext *) _specificContext.get();
		try {
			if (isCommand(args, "detach_process", 1)) {
				processDetachProcess(commonContext, specificContext, args);
			} else if (isCommand(args, "detach_process_by_key", 1)) {
				processDetachProcessByKey(commonContext, specificContext, args);
			} else if (args[0] == "inspect") {
				return processInspect(commonContext, specificContext, args);
			} else if (isCommand(args, "toXml", 1)) {
				processToXml(commonContext, specificContext, args);
			} else if (isCommand(args, "backtraces", 0)) {
				processBacktraces(commonContext, specificContext, args);
			} else if (isCommand(args, "restart_app_group", 1, 99)) {
				processRestartAppGroup(commonContext, specificContext, args);
			} else if (isCommand(args, "requests", 0)) {
				processRequests(commonContext, specificContext, args);
			} else {
				return false;
			}
		} catch (const SecurityException &) {
			/* Client does not have enough rights to perform a certain action.
			 * It has already been notified of this; ignore exception and move on.
			 */
		}
		return true;
	}
};

class ExitHandler: public MessageServer::Handler {
private:
	EventFd &exitEvent;
	
public:
	ExitHandler(EventFd &_exitEvent)
		: exitEvent(_exitEvent)
	{ }
	
	virtual bool processMessage(MessageServer::CommonClientContext &commonContext,
	                            MessageServer::ClientContextPtr &handlerSpecificContext,
	                            const vector<string> &args)
	{
		if (args[0] == "exit") {
			TRACE_POINT();
			commonContext.requireRights(Account::EXIT);
			UPDATE_TRACE_POINT();
			exitEvent.notify();
			UPDATE_TRACE_POINT();
			writeArrayMessage(commonContext.fd, "exit command received", NULL);
			return true;
		} else {
			return false;
		}
	}
};

/**
 * A representation of the Server responsible for handling Client instances.
 *
 * @see Client
 */
class Server {
private:
	static const int MESSAGE_SERVER_THREAD_STACK_SIZE = 128 * 1024;
	static const int EVENT_LOOP_THREAD_STACK_SIZE = 256 * 1024;
	
	FileDescriptor feedbackFd;
	const AgentOptions &options;
	
	BackgroundEventLoop poolLoop;
	BackgroundEventLoop requestLoop;

	FileDescriptor requestSocket;
	ServerInstanceDir serverInstanceDir;
	ServerInstanceDir::GenerationPtr generation;
	UnionStation::LoggerFactoryPtr loggerFactory;
	RandomGeneratorPtr randomGenerator;
	SpawnerFactoryPtr spawnerFactory;
	PoolPtr pool;
	ev::sig sigquitWatcher;
	AccountsDatabasePtr accountsDatabase;
	MessageServerPtr messageServer;
	ResourceLocator resourceLocator;
	boost::shared_ptr<RequestHandler> requestHandler;
	boost::shared_ptr<oxt::thread> prestarterThread;
	boost::shared_ptr<oxt::thread> messageServerThread;
	boost::shared_ptr<oxt::thread> eventLoopThread;
	EventFd exitEvent;
	
	/**
	 * Starts listening for client connections on this server's request socket.
	 *
	 * @throws SystemException Something went wrong while trying to create and bind to the Unix socket.
	 * @throws RuntimeException Something went wrong.
	 */
	void startListening() {
		this_thread::disable_syscall_interruption dsi;
		requestSocket = createUnixServer(getRequestSocketFilename().c_str());
		
		int ret, e;
		do {
			ret = chmod(getRequestSocketFilename().c_str(), S_ISVTX |
				S_IRUSR | S_IWUSR | S_IXUSR |
				S_IRGRP | S_IWGRP | S_IXGRP |
				S_IROTH | S_IWOTH | S_IXOTH);
		} while (ret == -1 && errno == EINTR);

		setNonBlocking(requestSocket);

		if (!options.requestSocketLink.empty()) {
			struct stat buf;

			// Delete existing socket file/symlink.
			// If this is a symlink then we'll want to check the file the symlink
			// points to, so we use stat() instead of lstat().
			ret = syscalls::stat(options.requestSocketLink.c_str(), &buf);
			if (ret == 0 || (ret == -1 && errno == ENOENT)) {
				if (ret == -1 || buf.st_mode & S_IFSOCK) {
					if (syscalls::unlink(options.requestSocketLink.c_str()) == -1 && errno != ENOENT) {
						e = errno;
						throw FileSystemException("Cannot delete existing socket file '" +
							options.requestSocketLink + "'", e, options.requestSocketLink);
					}
				} else {
					throw RuntimeException("File '" + options.requestSocketLink +
						"' already exists and is not a Unix domain socket");
				}
			} else if (ret == -1 && errno != ENOENT) {
				e = errno;
				throw FileSystemException("Cannot stat() file '" + options.requestSocketLink + "'",
					e,
					options.requestSocketLink);
			}

			// Create symlink.
			do {
				ret = symlink(getRequestSocketFilename().c_str(),
					options.requestSocketLink.c_str());
			} while (ret == -1 && errno == EINTR);
			if (ret == -1) {
				e = errno;
				throw FileSystemException("Cannot create a symlink '" +
					options.requestSocketLink +
					"' to '" + getRequestSocketFilename() + "'",
					e,
					options.requestSocketLink);
			}
		}
	}
	
	/**
	 * Lowers this process's privilege to that of <em>username</em> and <em>groupname</em>.
	 */
	void lowerPrivilege(const string &username, const string &groupname) {
		struct passwd *userEntry;
		gid_t gid;
		int e;
		
		userEntry = getpwnam(username.c_str());
		if (userEntry == NULL) {
			throw NonExistentUserException(string("Unable to lower Passenger "
				"HelperAgent's privilege to that of user '") + username +
				"': user does not exist.");
		}
		gid = lookupGid(groupname);
		if (gid == (gid_t) -1) {
			throw NonExistentGroupException(string("Unable to lower Passenger "
				"HelperAgent's privilege to that of user '") + username +
				"': user does not exist.");
		}
		
		if (initgroups(username.c_str(), userEntry->pw_gid) != 0) {
			e = errno;
			throw SystemException(string("Unable to lower Passenger HelperAgent's "
				"privilege to that of user '") + username +
				"': cannot set supplementary groups for this user", e);
		}
		if (setgid(gid) != 0) {
			e = errno;
			throw SystemException(string("Unable to lower Passenger HelperAgent's "
				"privilege to that of user '") + username +
				"': cannot set group ID", e);
		}
		if (setuid(userEntry->pw_uid) != 0) {
			e = errno;
			throw SystemException(string("Unable to lower Passenger HelperAgent's "
				"privilege to that of user '") + username +
				"': cannot set user ID", e);
		}

		setenv("HOME", userEntry->pw_dir, 1);
	}
	
	void onSigquit(ev::sig &signal, int revents) {
		requestHandler->inspect(cerr);
		cerr.flush();
		cerr << "\n" << pool->inspect();
		cerr.flush();
		cerr << "\n" << oxt::thread::all_backtraces();
		cerr.flush();
	}

	void installDiagnosticsDumper() {
		::installDiagnosticsDumper(dumpDiagnosticsOnCrash, this);
	}

	void uninstallDiagnosticsDumper() {
		::installDiagnosticsDumper(NULL, NULL);
	}

	static void dumpDiagnosticsOnCrash(void *userData) {
		Server *self = (Server *) userData;

		cerr << "### Request handler state\n";
		self->requestHandler->inspect(cerr);
		cerr << "\n";
		cerr.flush();
		
		cerr << "### Pool state (simple)\n";
		// Do not lock, the crash may occur within the pool.
		Pool::InspectOptions options;
		options.verbose = true;
		cerr << self->pool->inspect(options, false);
		cerr << "\n";
		cerr.flush();

		cerr << "### Pool state (XML)\n";
		cerr << self->pool->toXml(true, false);
		cerr << "\n\n";
		cerr.flush();

		cerr << "### Backtraces\n";
		cerr << oxt::thread::all_backtraces();
		cerr.flush();
	}

	void cloudTrackerAbortHandler(const string &message) {
		P_CRITICAL(message);
		requestSocket.close();
		if (messageServerThread != NULL) {
			messageServerThread->interrupt_and_join();
		}
		messageServer->forceClose();
		execlp("sleep", "sleep", "999", (const char * const) 0);
	}
	
public:
	Server(FileDescriptor feedbackFd, const AgentOptions &_options)
		: options(_options),
		  requestLoop(true),
		  serverInstanceDir(_options.serverInstanceDir, false),
		  resourceLocator(options.passengerRoot)
	{
		TRACE_POINT();
		this->feedbackFd = feedbackFd;

		/* Enterprise license check. */
		UPDATE_TRACE_POINT();
		char *error;
		passenger_enterprise_license_init();
		error = passenger_enterprise_license_check();
		if (error != NULL) {
			string message = error;
			free(error);
			throw RuntimeException(message);
		}
		
		UPDATE_TRACE_POINT();
		generation = serverInstanceDir.getGeneration(options.generationNumber);
		startListening();
		accountsDatabase = boost::make_shared<AccountsDatabase>();
		accountsDatabase->add("_passenger-status", options.adminToolStatusPassword, false,
			Account::INSPECT_BASIC_INFO | Account::INSPECT_SENSITIVE_INFO |
			Account::INSPECT_BACKTRACES | Account::INSPECT_REQUESTS |
			Account::RESTART);
		accountsDatabase->add("_web_server", options.exitPassword, false, Account::EXIT);
		messageServer = boost::make_shared<MessageServer>(
			parseUnixSocketAddress(options.adminSocketAddress), accountsDatabase);
		
		createFile(generation->getPath() + "/helper_agent.pid",
			toString(getpid()), S_IRUSR | S_IWUSR | S_IRGRP | S_IROTH);

		if (geteuid() == 0 && !options.userSwitching) {
			lowerPrivilege(options.defaultUser, options.defaultGroup);
		}

		UPDATE_TRACE_POINT();
		randomGenerator = boost::make_shared<RandomGenerator>();
		// Check whether /dev/urandom is actually random.
		// https://code.google.com/p/phusion-passenger/issues/detail?id=516
		if (randomGenerator->generateByteString(16) == randomGenerator->generateByteString(16)) {
			throw RuntimeException("Your random number device, /dev/urandom, appears to be broken. "
				"It doesn't seem to be returning random data. Please fix this.");
		}

		UPDATE_TRACE_POINT();
		loggerFactory = boost::make_shared<UnionStation::LoggerFactory>(options.loggingAgentAddress,
			"logging", options.loggingAgentPassword);
		spawnerFactory = boost::make_shared<SpawnerFactory>(poolLoop.safe,
			resourceLocator, generation, boost::make_shared<SpawnerConfig>(randomGenerator));
		pool = boost::make_shared<Pool>(spawnerFactory, loggerFactory,
			randomGenerator, &options);
		pool->initialize();
		pool->setMax(options.maxPoolSize);
		pool->setMaxIdleTime(options.poolIdleTime * 1000000);
		
		requestHandler = boost::make_shared<RequestHandler>(requestLoop.safe,
			requestSocket, pool, options);

		messageServer->addHandler(boost::make_shared<RemoteController>(requestHandler, pool));
		messageServer->addHandler(ptr(new ExitHandler(exitEvent)));

		sigquitWatcher.set(requestLoop.loop);
		sigquitWatcher.set(SIGQUIT);
		sigquitWatcher.set<Server, &Server::onSigquit>(this);
		sigquitWatcher.start();
		
		UPDATE_TRACE_POINT();
		writeArrayMessage(feedbackFd,
			"initialized",
			getRequestSocketFilename().c_str(),
			messageServer->getSocketFilename().c_str(),
			NULL);
		
		boost::function<void ()> func = boost::bind(prestartWebApps,
			resourceLocator,
			options.defaultRubyCommand,
			options.prestartUrls
		);
		prestarterThread = ptr(new oxt::thread(
			boost::bind(runAndPrintExceptions, func, true)
		));
	}
	
	~Server() {
		TRACE_POINT();
		this_thread::disable_syscall_interruption dsi;
		this_thread::disable_interruption di;
		
		P_DEBUG("Shutting down helper agent...");
		prestarterThread->interrupt_and_join();
		if (messageServerThread != NULL) {
			messageServerThread->interrupt_and_join();
		}
		
		messageServer.reset();
		P_DEBUG("Destroying application pool...");
		pool->destroy();
		uninstallDiagnosticsDumper();
		pool.reset();
		poolLoop.stop();
		requestLoop.stop();
		requestHandler.reset();

		if (!options.requestSocketLink.empty()) {
			char path[PATH_MAX + 1];
			ssize_t ret;
			bool shouldUnlink;

			ret = readlink(options.requestSocketLink.c_str(), path, PATH_MAX);
			if (ret != -1) {
				path[ret] = '\0';
				// Only unlink if a new Flying Passenger instance hasn't overwritten the
				// symlink.
				// https://code.google.com/p/phusion-passenger/issues/detail?id=939
				shouldUnlink = getRequestSocketFilename() == path;
			} else {
				shouldUnlink = true;
			}

			if (shouldUnlink) {
				syscalls::unlink(options.requestSocketLink.c_str());
			}
		}
		
		P_TRACE(2, "All threads have been shut down.");
	}
	
	void mainLoop() {
		TRACE_POINT();
		boost::function<void ()> func;

		func = boost::bind(&MessageServer::mainLoop, messageServer.get());
		messageServerThread = ptr(new oxt::thread(
			boost::bind(runAndPrintExceptions, func, true),
			"MessageServer thread", MESSAGE_SERVER_THREAD_STACK_SIZE
		));
		
		poolLoop.start("Pool event loop", 0);
		requestLoop.start("Request event loop", 0);


<<<<<<< HEAD
		/* Initialize cloud usage tracker. */
		UPDATE_TRACE_POINT();
		if (passenger_enterprise_should_track_usage()) {
			string certificate;
			if (options.licensingServerCert.empty()) {
				certificate = resourceLocator.getResourcesDir() + "/licensing_server.crt";
			} else if (options.licensingServerCert != "-") {
				certificate = options.licensingServerCert;
			}

			string licensingDataDir = options.getLicensingDataDir();

			P_INFO("Starting Phusion Passenger usage tracker using data directory " <<
				licensingDataDir << " and certificate " <<
				(certificate.empty() ? "(none)" : certificate));
			makeDirTree(licensingDataDir);

			CloudUsageTracker *tracker = new CloudUsageTracker(
				licensingDataDir,
				options.licensingBaseUrl,
				certificate,
				options.licensingProxy);
			tracker->abortHandler = boost::bind(&Server::cloudTrackerAbortHandler, this, _1);
			tracker->start();
		}

		
=======
>>>>>>> 091f7cfc
		/* Wait until the watchdog closes the feedback fd (meaning it
		 * was killed) or until we receive an exit message.
		 */
		this_thread::disable_syscall_interruption dsi;
		fd_set fds;
		int largestFd;
		
		FD_ZERO(&fds);
		FD_SET(feedbackFd, &fds);
		FD_SET(exitEvent.fd(), &fds);
		largestFd = (feedbackFd > exitEvent.fd()) ? (int) feedbackFd : exitEvent.fd();
		UPDATE_TRACE_POINT();
		installDiagnosticsDumper();
		if (syscalls::select(largestFd + 1, &fds, NULL, NULL, NULL) == -1) {
			int e = errno;
			uninstallDiagnosticsDumper();
			throw SystemException("select() failed", e);
		}
		
		if (FD_ISSET(feedbackFd, &fds)) {
			/* If the watchdog has been killed then we'll kill all descendant
			 * processes and exit. There's no point in keeping this helper
			 * server running because we can't detect when the web server exits,
			 * and because this helper agent doesn't own the server instance
			 * directory. As soon as passenger-status is run, the server
			 * instance directory will be cleaned up, making this helper agent
			 * inaccessible.
			 */
			P_DEBUG("Watchdog seems to be killed; forcing shutdown of all subprocesses");
			syscalls::killpg(getpgrp(), SIGKILL);
			_exit(2); // In case killpg() fails.
		} else {
			/* We received an exit command. We want to exit 5 seconds after
			 * all clients have disconnected have become inactive.
			 */
			P_DEBUG("Received command to exit gracefully. "
				"Waiting until 5 seconds after all clients have disconnected...");
			requestHandler->resetInactivityTime();
			while (requestHandler->inactivityTime() < 5000) {
				syscalls::usleep(250000);
			}
			P_DEBUG("It's now 5 seconds after all clients have disconnected. "
				"Proceeding with graceful exit.");
		}
	}

	string getRequestSocketFilename() const {
		return options.requestSocketFilename;
	}
};

/**
 * Initializes and starts the helper agent that is responsible for handling communication
 * between Nginx and the backend Rails processes.
 *
 * @see Server
 * @see Client
 */
int
main(int argc, char *argv[]) {
	TRACE_POINT();
	AgentOptionsPtr options;
	try {
		options = boost::make_shared<AgentOptions>(
			initializeAgent(argc, argv, "PassengerHelperAgent"));
	} catch (const VariantMap::MissingKeyException &e) {
		fprintf(stderr, "Option required: %s\n", e.getKey().c_str());
		return 1;
	}
	if (options->testBinary) {
		printf("PASS\n");
		exit(0);
	}

	P_DEBUG("Starting PassengerHelperAgent...");
	MultiLibeio::init();
	
	try {
		UPDATE_TRACE_POINT();
		Server server(FileDescriptor(FEEDBACK_FD), *options);
		P_WARN("PassengerHelperAgent online, listening at unix:" <<
			server.getRequestSocketFilename());
		
		UPDATE_TRACE_POINT();
		server.mainLoop();
	} catch (const tracable_exception &e) {
		P_ERROR("*** ERROR: " << e.what() << "\n" << e.backtrace());
		return 1;
	}
	
	MultiLibeio::shutdown();
	P_TRACE(2, "Helper agent exiting with code 0.");
	return 0;
}<|MERGE_RESOLUTION|>--- conflicted
+++ resolved
@@ -564,7 +564,6 @@
 		requestLoop.start("Request event loop", 0);
 
 
-<<<<<<< HEAD
 		/* Initialize cloud usage tracker. */
 		UPDATE_TRACE_POINT();
 		if (passenger_enterprise_should_track_usage()) {
@@ -591,9 +590,7 @@
 			tracker->start();
 		}
 
-		
-=======
->>>>>>> 091f7cfc
+
 		/* Wait until the watchdog closes the feedback fd (meaning it
 		 * was killed) or until we receive an exit message.
 		 */
