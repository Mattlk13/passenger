--- conflicted
+++ resolved
@@ -48,15 +48,7 @@
 
 #include <agents/HelperAgent/OptionParser.h>
 #include <agents/HelperAgent/RequestHandler.h>
-<<<<<<< HEAD
 #include <agents/HelperAgent/AdminServer.h>
-=======
-#include <agents/HelperAgent/RequestHandler.cpp>
-#include <agents/HelperAgent/AgentOptions.h>
-#include <agents/HelperAgent/SystemMetricsTool.cpp>
-#include <agents/HelperAgent/SendCloudUsageTool.cpp>
-
->>>>>>> dc5872d4
 #include <agents/Base.h>
 #include <Constants.h>
 #include <ServerKit/Server.h>
@@ -70,10 +62,6 @@
 #include <UnionStation/Core.h>
 #include <Exceptions.h>
 #include <CloudUsageTracker.h>
-<<<<<<< HEAD
-=======
-#include <MultiLibeio.cpp>
->>>>>>> dc5872d4
 #include <Utils.h>
 #include <Utils/Timer.h>
 #include <Utils/IOUtils.h>
@@ -279,107 +267,10 @@
 			makeFileWorldReadableAndWritable(parseUnixSocketAddress(addresses[i]));
 		}
 	}
-<<<<<<< HEAD
 	for (unsigned int i = 0; i < adminAddresses.size(); i++) {
 		wo->adminServerFds[i] = createServer(adminAddresses[i]);
 		if (getSocketAddressType(adminAddresses[i]) == SAT_UNIX) {
 			makeFileWorldReadableAndWritable(parseUnixSocketAddress(adminAddresses[i]));
-=======
-};
-
-/**
- * A representation of the Server responsible for handling Client instances.
- *
- * @see Client
- */
-class Server {
-private:
-	static const int MESSAGE_SERVER_THREAD_STACK_SIZE = 128 * 1024;
-	static const int EVENT_LOOP_THREAD_STACK_SIZE = 256 * 1024;
-
-	FileDescriptor feedbackFd;
-	const AgentOptions &options;
-
-	BackgroundEventLoop poolLoop;
-	BackgroundEventLoop requestLoop;
-
-	FileDescriptor requestSocket;
-	ServerInstanceDir serverInstanceDir;
-	ServerInstanceDir::GenerationPtr generation;
-	UnionStation::CorePtr unionStationCore;
-	RandomGeneratorPtr randomGenerator;
-	SpawnerConfigPtr spawnerConfig;
-	SpawnerFactoryPtr spawnerFactory;
-	PoolPtr pool;
-	ev::sig sigquitWatcher;
-	AccountsDatabasePtr accountsDatabase;
-	MessageServerPtr messageServer;
-	ResourceLocator resourceLocator;
-	boost::shared_ptr<RequestHandler> requestHandler;
-	boost::shared_ptr<oxt::thread> prestarterThread;
-	boost::shared_ptr<oxt::thread> messageServerThread;
-	boost::shared_ptr<oxt::thread> eventLoopThread;
-	EventFd exitEvent;
-
-	/**
-	 * Starts listening for client connections on this server's request socket.
-	 *
-	 * @throws SystemException Something went wrong while trying to create and bind to the Unix socket.
-	 * @throws RuntimeException Something went wrong.
-	 */
-	void startListening() {
-		this_thread::disable_syscall_interruption dsi;
-		requestSocket = createUnixServer(getRequestSocketFilename().c_str());
-
-		int ret, e;
-		do {
-			ret = chmod(getRequestSocketFilename().c_str(), S_ISVTX |
-				S_IRUSR | S_IWUSR | S_IXUSR |
-				S_IRGRP | S_IWGRP | S_IXGRP |
-				S_IROTH | S_IWOTH | S_IXOTH);
-		} while (ret == -1 && errno == EINTR);
-
-		setNonBlocking(requestSocket);
-
-		if (!options.requestSocketLink.empty()) {
-			struct stat buf;
-
-			// Delete existing socket file/symlink.
-			// If this is a symlink then we'll want to check the file the symlink
-			// points to, so we use stat() instead of lstat().
-			ret = syscalls::stat(options.requestSocketLink.c_str(), &buf);
-			if (ret == 0 || (ret == -1 && errno == ENOENT)) {
-				if (ret == -1 || buf.st_mode & S_IFSOCK) {
-					if (syscalls::unlink(options.requestSocketLink.c_str()) == -1 && errno != ENOENT) {
-						e = errno;
-						throw FileSystemException("Cannot delete existing socket file '" +
-							options.requestSocketLink + "'", e, options.requestSocketLink);
-					}
-				} else {
-					throw RuntimeException("File '" + options.requestSocketLink +
-						"' already exists and is not a Unix domain socket");
-				}
-			} else if (ret == -1 && errno != ENOENT) {
-				e = errno;
-				throw FileSystemException("Cannot stat() file '" + options.requestSocketLink + "'",
-					e,
-					options.requestSocketLink);
-			}
-
-			// Create symlink.
-			do {
-				ret = symlink(getRequestSocketFilename().c_str(),
-					options.requestSocketLink.c_str());
-			} while (ret == -1 && errno == EINTR);
-			if (ret == -1) {
-				e = errno;
-				throw FileSystemException("Cannot create a symlink '" +
-					options.requestSocketLink +
-					"' to '" + getRequestSocketFilename() + "'",
-					e,
-					options.requestSocketLink);
-			}
->>>>>>> dc5872d4
 		}
 	}
 }
@@ -568,27 +459,8 @@
 	VariantMap &options = *agentsOptions;
 	WorkingObjects *wo = workingObjects;
 
-<<<<<<< HEAD
 	if (options.get("server_software").find(SERVER_TOKEN_NAME) == string::npos
 	 && options.get("server_software").find(FLYING_PASSENGER_NAME) == string::npos)
-=======
-	void cloudTrackerAbortHandler(const string &message) {
-		P_CRITICAL(message);
-		requestSocket.close();
-		if (messageServerThread != NULL) {
-			messageServerThread->interrupt_and_join();
-		}
-		messageServer->forceClose();
-		execlp("sleep", "sleep", "999", (const char * const) 0);
-	}
-
-public:
-	Server(FileDescriptor feedbackFd, const AgentOptions &_options)
-		: options(_options),
-		  requestLoop(true),
-		  serverInstanceDir(_options.serverInstanceDir, false),
-		  resourceLocator(options.passengerRoot)
->>>>>>> dc5872d4
 	{
 		options.set("server_software", options.get("server_software") +
 			(" " SERVER_TOKEN_NAME "/" PASSENGER_VERSION));
@@ -601,7 +473,6 @@
 
 	wo->resourceLocator = ResourceLocator(options.get("passenger_root"));
 
-<<<<<<< HEAD
 	wo->randomGenerator = boost::make_shared<RandomGenerator>();
 	// Check whether /dev/urandom is actually random.
 	// https://code.google.com/p/phusion-passenger/issues/detail?id=516
@@ -643,19 +514,6 @@
 	BackgroundEventLoop *firstLoop = NULL; // Avoid compiler warning
 	wo->threadWorkingObjects.reserve(nthreads);
 	for (unsigned int i = 0; i < nthreads; i++) {
-=======
-		/* Enterprise license check. */
-		UPDATE_TRACE_POINT();
-		char *error;
-		passenger_enterprise_license_init();
-		error = passenger_enterprise_license_check();
-		if (error != NULL) {
-			string message = error;
-			free(error);
-			throw RuntimeException(message);
-		}
-
->>>>>>> dc5872d4
 		UPDATE_TRACE_POINT();
 		ThreadWorkingObjects two;
 
@@ -781,6 +639,8 @@
 		string licensingServerCert = options.get("licensing_server_cert", false);
 		string licensingBaseUrl = options.get("licensing_base_url", false);
 		string licensingProxy   = options.get("licensing_proxy", false);
+		bool   autoSend         = options.getBool("licensing_data_points_auto_send",
+			false, true);
 
 		string certificate;
 		if (licensingServerCert.empty()) {
@@ -803,58 +663,16 @@
 			exit(1);
 		}
 
-<<<<<<< HEAD
 		wo->tracker = new CloudUsageTracker(
 			licensingDataDir,
 			licensingBaseUrl,
 			certificate,
-			licensingProxy);
+			licensingProxy,
+			autoSend);
 		wo->tracker->abortHandler = cloudTrackerAbortHandler;
 		wo->tracker->start();
 	}
 }
-=======
-		/* Initialize cloud usage tracker. */
-		UPDATE_TRACE_POINT();
-		if (passenger_enterprise_should_track_usage()) {
-			string certificate;
-			if (options.licensingServerCert.empty()) {
-				certificate = resourceLocator.getResourcesDir() + "/licensing_server.crt";
-			} else if (options.licensingServerCert != "-") {
-				certificate = options.licensingServerCert;
-			}
-
-			string licensingDataDir = options.getLicensingDataDir();
-
-			P_INFO("Starting Phusion Passenger usage tracker using data directory " <<
-				licensingDataDir << " and certificate " <<
-				(certificate.empty() ? "(none)" : certificate));
-			makeDirTree(licensingDataDir);
-
-			CURLcode code = curl_global_init(CURL_GLOBAL_ALL);
-			if (code != CURLE_OK) {
-				P_CRITICAL("Could not initialize libcurl: " << curl_easy_strerror(code));
-				exit(1);
-			}
-
-			CloudUsageTracker *tracker = new CloudUsageTracker(
-				licensingDataDir,
-				options.licensingBaseUrl,
-				certificate,
-				options.licensingProxy,
-				options.licensingDataPointsAutoSend);
-			tracker->abortHandler = boost::bind(&Server::cloudTrackerAbortHandler, this, _1);
-			tracker->start();
-		}
-
-
-		/* Wait until the watchdog closes the feedback fd (meaning it
-		 * was killed) or until we receive an exit message.
-		 */
-		this_thread::disable_syscall_interruption dsi;
-		fd_set fds;
-		int largestFd;
->>>>>>> dc5872d4
 
 static void
 prestartWebApps() {
@@ -1059,7 +877,6 @@
 			wo->adminWorkingObjects.bgloop->safe->runLater(shutdownAdminServer);
 		}
 
-<<<<<<< HEAD
 		UPDATE_TRACE_POINT();
 		FD_ZERO(&fds);
 		FD_SET(wo->allClientsDisconnectedEvent.fd(), &fds);
@@ -1072,12 +889,6 @@
 		}
 
 		P_INFO("All clients have now disconnected. Proceeding with graceful shutdown");
-=======
-	if (argc > 1 && strcmp(argv[1], "system-metrics") == 0) {
-		return SystemMetricsTool::main(argc, argv);
-	} else if (argc > 1 && strcmp(argv[1], "send-cloud-usage") == 0) {
-		return SendCloudUsageTool::main(argc, argv);
->>>>>>> dc5872d4
 	}
 }
 
