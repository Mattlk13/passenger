/*
 *  Phusion Passenger - https://www.phusionpassenger.com/
 *  Copyright (c) 2011-2013 Phusion
 *
 *  "Phusion Passenger" is a trademark of Hongli Lai & Ninh Bui.
 *
 *  See LICENSE file for license information.
 */

/*
   STAGES
   
     Accept connect password
              |
             \|/
          Read header
              |
             \|/
       +------+------+
       |             |
       |             |
      \|/            |
     Buffer          |
     request         |
     body            |
       |             |
       |             |
      \|/            |
    Checkout <-------+
    session
       |
       |
      \|/
  Send header
    to app
       |
       |
      \|/
  Send request
   body to app



     OVERVIEW OF I/O CHANNELS, PIPES AND WATCHERS


                             OPTIONAL:                                       appOutputWatcher
                          clientBodyBuffer                                         (o)
                                 |                                                  |
    +----------+                 |             +-----------+                        |   +---------------+
    |          |     ------ clientInput -----> |  Request  | ---------------->          |               |
    |  Client  | fd                            |  Handler  |                    session |  Application  |
    |          |     <--- clientOutputPipe --- |           | <--- appInput ---          |               |
    +----------+ |                             +-----------+                            +---------------+
                 |
                (o)
        clientOutputWatcher

 */

#ifndef _PASSENGER_REQUEST_HANDLER_H_
#define _PASSENGER_REQUEST_HANDLER_H_

#include <boost/shared_ptr.hpp>
#include <boost/weak_ptr.hpp>
#include <boost/make_shared.hpp>
#include <ev++.h>

#if defined(__GLIBCXX__) || defined(__APPLE__)
	#include <cxxabi.h>
	#define CXX_ABI_API_AVAILABLE
#endif

#include <sys/types.h>
#include <arpa/inet.h>
#include <sys/un.h>
#include <typeinfo>
#include <cassert>
#include <cctype>

#include <Logging.h>
#include <EventedBufferedInput.h>
#include <MessageReadersWriters.h>
#include <Constants.h>
#include <UnionStation.h>
#include <ApplicationPool2/Pool.h>
#include <Utils/StrIntUtils.h>
#include <Utils/IOUtils.h>
#include <Utils/HttpHeaderBufferer.h>
#include <Utils/HttpConstants.h>
#include <Utils/Template.h>
#include <Utils/Timer.h>
#include <Utils/Dechunker.h>
#include <agents/HelperAgent/AgentOptions.h>
#include <agents/HelperAgent/FileBackedPipe.h>
#include <agents/HelperAgent/ScgiRequestParser.h>

namespace Passenger {

using namespace std;
using namespace boost;
using namespace oxt;
using namespace ApplicationPool2;

class RequestHandler;

#define MAX_STATUS_HEADER_SIZE 64

#define RH_ERROR(client, x) P_ERROR("[Client " << client->name() << "] " << x)
#define RH_WARN(client, x) P_WARN("[Client " << client->name() << "] " << x)
#define RH_DEBUG(client, x) P_DEBUG("[Client " << client->name() << "] " << x)
#define RH_TRACE(client, level, x) P_TRACE(level, "[Client " << client->name() << "] " << x)

#define RH_LOG_EVENT(client, eventName) \
	char _clientName[7 + 8]; \
	snprintf(_clientName, sizeof(_clientName), "Client %d", client->fdnum); \
	TRACE_POINT_WITH_DATA(_clientName); \
	RH_TRACE(client, 3, "Event: " eventName)


class Client: public boost::enable_shared_from_this<Client> {
private:
	struct ev_loop *getLoop() const;
	const SafeLibevPtr &getSafeLibev() const;
	unsigned int getConnectPasswordTimeout(const RequestHandler *handler) const;

	static size_t onClientInputData(const EventedBufferedInputPtr &source, const StaticString &data);
	static void onClientInputError(const EventedBufferedInputPtr &source, const char *message, int errnoCode);

	static void onClientBodyBufferData(const FileBackedPipePtr &source,
		const char *data, size_t size,
		const FileBackedPipe::ConsumeCallback &callback);
	static void onClientBodyBufferEnd(const FileBackedPipePtr &source);
	static void onClientBodyBufferError(const FileBackedPipePtr &source, int errorCode);
	static void onClientBodyBufferCommit(const FileBackedPipePtr &source);
	
	static void onClientOutputPipeData(const FileBackedPipePtr &source,
		const char *data, size_t size,
		const FileBackedPipe::ConsumeCallback &callback);
	static void onClientOutputPipeEnd(const FileBackedPipePtr &source);
	static void onClientOutputPipeError(const FileBackedPipePtr &source, int errorCode);
	static void onClientOutputPipeCommit(const FileBackedPipePtr &source);
	
	void onClientOutputWritable(ev::io &io, int revents);

	static size_t onAppInputData(const EventedBufferedInputPtr &source, const StaticString &data);
	static void onAppInputChunk(const char *data, size_t size, void *userData);
	static void onAppInputChunkEnd(void *userData);
	static void onAppInputError(const EventedBufferedInputPtr &source, const char *message, int errnoCode);
	
	void onAppOutputWritable(ev::io &io, int revents);

	void onTimeout(ev::timer &timer, int revents);


	static const char *boolStr(bool val) {
		static const char *strs[] = { "false", "true" };
		return strs[val];
	}

	void resetPrimitiveFields() {
		requestHandler = NULL;
		state = DISCONNECTED;
		backgroundOperations = 0;
		requestBodyIsBuffered = false;
		freeBufferedConnectPassword();
		connectedAt = 0;
		contentLength = 0;
		clientBodyAlreadyRead = 0;
		checkoutSessionAfterCommit = false;
		stickySession = false;
		sessionCheckedOut = false;
		sessionCheckoutTry = 0;
		responseHeaderSeen = false;
		chunkedResponse = false;
		appRoot.clear();

		maxRequestTime = 0;
	}

	void freeScopeLogs() {
		endScopeLog(&scopeLogs.requestProxying, false);
		endScopeLog(&scopeLogs.getFromPool, false);
		endScopeLog(&scopeLogs.bufferingRequestBody, false);
		endScopeLog(&scopeLogs.requestProcessing, false);
	}

public:
	/** Back reference to the RequestHandler that this Client is associated with.
	 * NULL when this Client is not in the pool or is disconnected. */
	RequestHandler *requestHandler;
	/** File descriptor of the client socket. Is empty when this Client is not
	 * in the pool or is disconnected. */
	FileDescriptor fd;
	/** The last associated file descriptor number is stored here. It is not
	 * cleared after disassociating. Its only purpose is to make logging calls
	 * like RH_DEBUG() print the correct client name after disconnect() is called.
	 * Do not use this value for anything else as it may not refer to a valid
	 * file descriptor. */
	int fdnum;


	/***** Client <-> RequestHandler I/O channels, pipes and watchers *****/

	/** Client input channel. */
	EventedBufferedInputPtr clientInput;
	/** If request body buffering is turned on, it will be buffered into this FileBackedPipe. */
	FileBackedPipePtr clientBodyBuffer;
	/** Client output pipe. */
	FileBackedPipePtr clientOutputPipe;
	/** Client output channel watcher. */
	ev::io clientOutputWatcher;


	/***** RequestHandler <-> Application I/O channels, pipes and watchers *****/

	/** Application input channel. */
	EventedBufferedInputPtr appInput;
	string appOutputBuffer;
	/** Application output channel watcher. */
	ev::io appOutputWatcher;


	/***** State variables *****/

	enum {
		BEGIN_READING_CONNECT_PASSWORD,
		STILL_READING_CONNECT_PASSWORD,
		READING_HEADER,
		BUFFERING_REQUEST_BODY,
		CHECKING_OUT_SESSION,
		SENDING_HEADER_TO_APP,
		FORWARDING_BODY_TO_APP,

		// Special states
		WRITING_SIMPLE_RESPONSE,
		DISCONNECTED
	} state;

	/* How many background operations are currently in progress, e.g.
	 * an asyncGet() or bodyBuffer.add(). If the client is disconnected
	 * while this flag is true, then the Client object is not reassociateable
	 * in order to give the completion callbacks a chance to cancel properly.
	 */
	unsigned int backgroundOperations;

	struct {
		char *data;
		unsigned int alreadyRead;
	} bufferedConnectPassword;

	// Used for enforcing the connection timeout.
	ev::timer timeoutTimer;

	ev_tstamp connectedAt;
	long long contentLength;
	unsigned long long clientBodyAlreadyRead;
	Options options;
	ScgiRequestParser scgiParser;
	SessionPtr session;
	string appRoot;
	struct {
		UnionStation::ScopeLog
			*requestProcessing,
			*bufferingRequestBody,
			*getFromPool,
			*requestProxying;
	} scopeLogs;
	unsigned int sessionCheckoutTry;
	bool requestBodyIsBuffered;
	bool sessionCheckedOut;
	bool checkoutSessionAfterCommit;
	bool stickySession;

	bool responseHeaderSeen;
	bool chunkedResponse;
	HttpHeaderBufferer responseHeaderBufferer;
	Dechunker responseDechunker;

	unsigned int maxRequestTime;


	Client() {
		fdnum = -1;

		clientInput = boost::make_shared< EventedBufferedInput<> >();
		clientInput->onData   = onClientInputData;
		clientInput->onError  = onClientInputError;
		clientInput->userData = this;
		
		clientBodyBuffer = boost::make_shared<FileBackedPipe>("/tmp");
		clientBodyBuffer->userData  = this;
		clientBodyBuffer->onData    = onClientBodyBufferData;
		clientBodyBuffer->onEnd     = onClientBodyBufferEnd;
		clientBodyBuffer->onError   = onClientBodyBufferError;
		clientBodyBuffer->onCommit  = onClientBodyBufferCommit;

		clientOutputPipe = boost::make_shared<FileBackedPipe>("/tmp");
		clientOutputPipe->userData  = this;
		clientOutputPipe->onData    = onClientOutputPipeData;
		clientOutputPipe->onEnd     = onClientOutputPipeEnd;
		clientOutputPipe->onError   = onClientOutputPipeError;
		clientOutputPipe->onCommit  = onClientOutputPipeCommit;

		clientOutputWatcher.set<Client, &Client::onClientOutputWritable>(this);

		
		appInput = boost::make_shared< EventedBufferedInput<> >();
		appInput->onData   = onAppInputData;
		appInput->onError  = onAppInputError;
		appInput->userData = this;
		
		appOutputWatcher.set<Client, &Client::onAppOutputWritable>(this);


		timeoutTimer.set<Client, &Client::onTimeout>(this);


		responseDechunker.onData = onAppInputChunk;
		responseDechunker.onEnd = onAppInputChunkEnd;
		responseDechunker.userData = this;
		

		bufferedConnectPassword.data = NULL;
		bufferedConnectPassword.alreadyRead = 0;
		memset(&scopeLogs, 0, sizeof(scopeLogs));
		resetPrimitiveFields();
	}

	~Client() {
		if (requestHandler != NULL) {
			discard();
		}
		clientInput->userData      = NULL;
		clientBodyBuffer->userData = NULL;
		clientOutputPipe->userData = NULL;
		appInput->userData         = NULL;
		freeBufferedConnectPassword();
		freeScopeLogs();
	}

	void associate(RequestHandler *handler, const FileDescriptor &_fd) {
		assert(requestHandler == NULL);
		requestHandler = handler;
		fd = _fd;
		fdnum = _fd;
		state = BEGIN_READING_CONNECT_PASSWORD;
		connectedAt = ev_time();

		clientInput->reset(getSafeLibev().get(), _fd);
		clientInput->start();
		clientBodyBuffer->reset(getSafeLibev());
		clientOutputPipe->reset(getSafeLibev());
		clientOutputPipe->start();
		clientOutputWatcher.set(getLoop());
		clientOutputWatcher.set(_fd, ev::WRITE);

		// appOutputWatcher is initialized in initiateSession.

		timeoutTimer.set(getLoop());
		timeoutTimer.start(getConnectPasswordTimeout(handler) / 1000.0, 0.0);
	}

	void disassociate() {
		assert(requestHandler != NULL);
		resetPrimitiveFields();
		fd = FileDescriptor();

		clientInput->reset(NULL, FileDescriptor());
		clientBodyBuffer->reset();
		clientOutputPipe->reset();
		clientOutputWatcher.stop();

		appInput->reset(NULL, FileDescriptor());
		appOutputBuffer.resize(0);
		appOutputWatcher.stop();
		
		timeoutTimer.stop();
		scgiParser.reset();
		session.reset();
		responseHeaderBufferer.reset();
		responseDechunker.reset();
		freeScopeLogs();
	}

	void discard() {
		assert(requestHandler != NULL);
		resetPrimitiveFields();
		fd = FileDescriptor();

		clientInput->stop();
		clientBodyBuffer->reset();
		clientOutputPipe->reset();
		clientOutputWatcher.stop();

		appInput->stop();
		appOutputWatcher.stop();

		timeoutTimer.stop();

		freeScopeLogs();

		requestHandler = NULL;
	}

	bool reassociateable() const {
		return requestHandler == NULL
			&& backgroundOperations == 0
			&& clientInput->resetable()
			&& clientBodyBuffer->resetable()
			&& clientOutputPipe->resetable()
			&& appInput->resetable();
	}

	string name() const {
		if (fdnum == -1) {
			return "(null)";
		} else {
			return toString(fdnum);
		}
	}

	bool connected() const {
		return requestHandler != NULL;
	}

	const char *getStateName() const {
		switch (state) {
		case BEGIN_READING_CONNECT_PASSWORD:
			return "BEGIN_READING_CONNECT_PASSWORD";
		case STILL_READING_CONNECT_PASSWORD:
			return "STILL_READING_CONNECT_PASSWORD";
		case READING_HEADER:
			return "READING_HEADER";
		case BUFFERING_REQUEST_BODY:
			return "BUFFERING_REQUEST_BODY";
		case CHECKING_OUT_SESSION:
			return "CHECKING_OUT_SESSION";
		case SENDING_HEADER_TO_APP:
			return "SENDING_HEADER_TO_APP";
		case FORWARDING_BODY_TO_APP:
			return "FORWARDING_BODY_TO_APP";
		case WRITING_SIMPLE_RESPONSE:
			return "WRITING_SIMPLE_RESPONSE";
		case DISCONNECTED:
			return "DISCONNECTED";
		default:
			return "UNKNOWN";
		}
	}

	void freeBufferedConnectPassword() {
		if (bufferedConnectPassword.data != NULL) {
			free(bufferedConnectPassword.data);
			bufferedConnectPassword.data = NULL;
			bufferedConnectPassword.alreadyRead = 0;
		}
	}

	bool shouldHalfCloseWrite() const {
		// Many broken HTTP servers consider a half close to be a full close, so don't
		// half close HTTP sessions.
		return session->getProtocol() == "session";
	}

	bool useUnionStation() const {
		return options.logger != NULL;
	}

	UnionStation::LoggerPtr getLogger() const {
		return options.logger;
	}

	void beginScopeLog(UnionStation::ScopeLog **scopeLog, const char *name) {
		if (options.logger != NULL) {
			*scopeLog = new UnionStation::ScopeLog(options.logger, name);
		}
	}

	void endScopeLog(UnionStation::ScopeLog **scopeLog, bool success = true) {
		if (success && *scopeLog != NULL) {
			(*scopeLog)->success();
		}
		delete *scopeLog;
		*scopeLog = NULL;
	}

	void logMessage(const StaticString &message) {
		options.logger->message(message);
	}

	void verifyInvariants() const {
		assert((requestHandler == NULL) == (fd == -1));
		assert((requestHandler == NULL) == (state == DISCONNECTED));
	}

	template<typename Stream>
	void inspect(Stream &stream) const {
		const char *indent = "    ";
		time_t the_time;
		struct tm the_tm;
		char timestr[60];

		the_time = (time_t) connectedAt;
		localtime_r(&the_time, &the_tm);
		strftime(timestr, sizeof(timestr) - 1, "%F %H:%M:%S", &the_tm);

		stream << indent << "host                        = " << (scgiParser.getHeader("HTTP_HOST").empty() ? "(empty)" : scgiParser.getHeader("HTTP_HOST")) << "\n";
		stream << indent << "uri                         = " << (scgiParser.getHeader("REQUEST_URI").empty() ? "(empty)" : scgiParser.getHeader("REQUEST_URI")) << "\n";
		stream << indent << "connected at                = " << timestr << " (" << (unsigned long long) (ev_time() - connectedAt) << " sec ago)\n";
		stream << indent << "state                       = " << getStateName() << "\n";
		if (session == NULL) {
			stream << indent << "session                     = NULL\n";
		} else {
			stream << indent << "session pid                 = " << session->getPid() << " (" <<
				session->getGroup()->name << ")\n";
			stream << indent << "session gupid               = " << session->getGupid() << "\n";
			stream << indent << "session initiated           = " << boolStr(session->initiated()) << "\n";
		}
		stream
			<< indent << "requestBodyIsBuffered       = " << boolStr(requestBodyIsBuffered) << "\n"
			<< indent << "contentLength               = " << contentLength << "\n"
			<< indent << "clientBodyAlreadyRead       = " << clientBodyAlreadyRead << "\n"
			<< indent << "clientInput                 = " << clientInput.get() <<  " " << clientInput->inspect() << "\n"
			<< indent << "clientInput started         = " << boolStr(clientInput->isStarted()) << "\n"
			<< indent << "clientBodyBuffer started    = " << boolStr(clientBodyBuffer->isStarted()) << "\n"
			<< indent << "clientBodyBuffer reachedEnd = " << boolStr(clientBodyBuffer->reachedEnd()) << "\n"
			<< indent << "clientOutputPipe started    = " << boolStr(clientOutputPipe->isStarted()) << "\n"
			<< indent << "clientOutputPipe reachedEnd = " << boolStr(clientOutputPipe->reachedEnd()) << "\n"
			<< indent << "clientOutputWatcher active  = " << boolStr(clientOutputWatcher.is_active()) << "\n"
			<< indent << "appInput                    = " << appInput.get() << " " << appInput->inspect() << "\n"
			<< indent << "appInput started            = " << boolStr(appInput->isStarted()) << "\n"
			<< indent << "appInput reachedEnd         = " << boolStr(appInput->endReached()) << "\n"
			<< indent << "responseHeaderSeen          = " << boolStr(responseHeaderSeen) << "\n"
			<< indent << "useUnionStation             = " << boolStr(useUnionStation()) << "\n"
			;
	}
};

typedef boost::shared_ptr<Client> ClientPtr;


class RequestHandler {
public:
	enum BenchmarkPoint {
		BP_NONE,
		BP_AFTER_ACCEPT,
		BP_AFTER_CHECK_CONNECT_PASSWORD,
		BP_AFTER_PARSING_HEADER,
		BP_BEFORE_CHECKOUT_SESSION
	};

private:
	friend class Client;
	typedef UnionStation::LoggerFactory LoggerFactory;
	typedef UnionStation::LoggerFactoryPtr LoggerFactoryPtr;
	typedef UnionStation::LoggerPtr LoggerPtr;

	const SafeLibevPtr libev;
	FileDescriptor requestSocket;
	PoolPtr pool;
	const AgentOptions &options;
	const ResourceLocator resourceLocator;
	LoggerFactoryPtr loggerFactory;
	ev::io requestSocketWatcher;
	ev::timer resumeSocketWatcherTimer;
	HashMap<int, ClientPtr> clients;
	Timer inactivityTimer;
	bool accept4Available;


	void disconnect(const ClientPtr &client) {
		// Prevent Client object from being destroyed until we're done.
		ClientPtr reference = client;

		clients.erase(client->fd);
		client->discard();
		client->verifyInvariants();
		RH_DEBUG(client, "Disconnected; new client count = " << clients.size());

		if (clients.empty()) {
			inactivityTimer.start();
		}
	}

	void disconnectWithError(const ClientPtr &client, const StaticString &message) {
		RH_WARN(client, "Disconnecting with error: " << message);
		if (client->useUnionStation()) {
			client->logMessage("Disconnecting with error: " + message);
		}
		disconnect(client);
	}

	void disconnectWithClientSocketWriteError(const ClientPtr &client, int e) {
		stringstream message;
		message << "client socket write error: ";
		message << strerror(e);
		message << " (errno=" << e << ")";
		disconnectWithError(client, message.str());
	}

	void disconnectWithAppSocketWriteError(const ClientPtr &client, int e) {
		stringstream message;
		message << "app socket write error: ";
		message << strerror(e);
		message << " (errno=" << e << ")";
		disconnectWithError(client, message.str());
	}

	void disconnectWithWarning(const ClientPtr &client, const StaticString &message) {
		P_DEBUG("Disconnected client " << client->name() << " with warning: " << message);
		disconnect(client);
	}

	template<typename Number>
	static Number clamp(Number n, Number min, Number max) {
		if (n < min) {
			return min;
		} else if (n > max) {
			return max;
		} else {
			return n;
		}
	}

	// GDB helper function, implemented in .cpp file to prevent inlining.
	Client *getClientPointer(const ClientPtr &client);

	void getInactivityTime(unsigned long long *result) const {
		*result = inactivityTimer.elapsed();
	}

	static bool getBoolOption(const ClientPtr &client, const StaticString &name, bool defaultValue = false) {
		ScgiRequestParser::const_iterator it = client->scgiParser.getHeaderIterator(name);
		if (it != client->scgiParser.end()) {
			return it->second == "true";
		} else {
			return defaultValue;
		}
	}

	static long long getULongLongOption(const ClientPtr &client, const StaticString &name, long long defaultValue = -1) {
		ScgiRequestParser::const_iterator it = client->scgiParser.getHeaderIterator(name);
		if (it != client->scgiParser.end()) {
			long long result = stringToULL(it->second);
			// The client may send a malicious integer, so check for this.
			if (result < 0) {
				return defaultValue;
			} else {
				return result;
			}
		} else {
			return defaultValue;
		}
	}

	void writeSimpleResponse(const ClientPtr &client, const StaticString &data, int code = 200) {
		char header[256], statusBuffer[50];
		char *pos = header;
		const char *end = header + sizeof(header) - 1;
		const char *status;

		status = getStatusCodeAndReasonPhrase(code);
		if (status == NULL) {
			snprintf(statusBuffer, sizeof(statusBuffer), "%d Unknown Reason-Phrase", code);
			status = statusBuffer;
		}

		if (getBoolOption(client, "PASSENGER_STATUS_LINE", true)) {
			pos += snprintf(pos, end - pos, "HTTP/1.1 %s\r\n",
				status);
		}
		pos += snprintf(pos, end - pos,
			"Status: %s\r\n"
			"Content-Length: %lu\r\n"
			"Content-Type: text/html; charset=UTF-8\r\n"
			"Cache-Control: no-cache, no-store, must-revalidate\r\n"
			"\r\n",
			status, (unsigned long) data.size());

		client->clientOutputPipe->write(header, pos - header);
		client->clientOutputPipe->write(data.data(), data.size());
		client->clientOutputPipe->end();

		if (client->useUnionStation()) {
			snprintf(header, end - header, "Status: %d %s",
				code, status);
			client->logMessage(header);
		}
	}

	void writeErrorResponse(const ClientPtr &client, const StaticString &message, const SpawnException *e = NULL) {
		assert(client->state < Client::FORWARDING_BODY_TO_APP);
		client->state = Client::WRITING_SIMPLE_RESPONSE;

		string templatesDir = resourceLocator.getResourcesDir() + "/templates";
		string data;

		if (getBoolOption(client, "PASSENGER_FRIENDLY_ERROR_PAGES", true)) {
			try {
				string cssFile = templatesDir + "/error_layout.css";
				string errorLayoutFile = templatesDir + "/error_layout.html.template";
				string generalErrorFile =
					(e != NULL && e->isHTML())
					? templatesDir + "/general_error_with_html.html.template"
					: templatesDir + "/general_error.html.template";
				string css = readAll(cssFile);
				StringMap<StaticString> params;

				params.set("CSS", css);
				params.set("APP_ROOT", client->options.appRoot);
				params.set("RUBY", client->options.ruby);
				params.set("ENVIRONMENT", client->options.environment);
				params.set("MESSAGE", message);
				params.set("IS_RUBY_APP",
					(client->options.appType == "classic-rails" || client->options.appType == "rack")
					? "true" : "false");
				if (e != NULL) {
					params.set("TITLE", "Web application could not be started");
					// Store all SpawnException annotations into 'params',
					// but convert its name to uppercase.
					const map<string, string> &annotations = e->getAnnotations();
					map<string, string>::const_iterator it, end = annotations.end();
					for (it = annotations.begin(); it != end; it++) {
						string name = it->first;
						for (string::size_type i = 0; i < name.size(); i++) {
							name[i] = toupper(name[i]);
						}
						params.set(name, it->second);
					}
				} else {
					params.set("TITLE", "Internal server error");
				}
				string content = Template::apply(readAll(generalErrorFile), params);
				params.set("CONTENT", content);
				data = Template::apply(readAll(errorLayoutFile), params);
			} catch (const SystemException &e2) {
				P_ERROR("Cannot render an error page: " << e2.what() << "\n" <<
					e2.backtrace());
				data = message;
			}
		} else {
			try {
				data = readAll(templatesDir + "/undisclosed_error.html.template");
			} catch (const SystemException &e2) {
				P_ERROR("Cannot render an error page: " << e2.what() << "\n" <<
					e2.backtrace());
				data = "Internal Server Error";
			}
		}

		stringstream str;
		if (getBoolOption(client, "PASSENGER_STATUS_LINE", true)) {
			str << "HTTP/1.1 500 Internal Server Error\r\n";
		}
		str << "Status: 500 Internal Server Error\r\n";
		str << "Content-Length: " << data.size() << "\r\n";
		str << "Content-Type: text/html; charset=UTF-8\r\n";
		str << "Cache-Control: no-cache, no-store, must-revalidate\r\n";
		str << "\r\n";

		const string header = str.str();
		client->clientOutputPipe->write(header.data(), header.size());
		client->clientOutputPipe->write(data.data(), data.size());
		client->clientOutputPipe->end();

		if (client->useUnionStation()) {
			client->logMessage("Status: 500 Internal Server Error");
			// TODO: record error message
		}
	}

	static BenchmarkPoint getDefaultBenchmarkPoint() {
		const char *val = getenv("PASSENGER_REQUEST_HANDLER_BENCHMARK_POINT");
		if (val == NULL || *val == '\0') {
			return BP_NONE;
		} else if (strcmp(val, "after_accept") == 0) {
			return BP_AFTER_ACCEPT;
		} else if (strcmp(val, "after_check_connect_password") == 0) {
			return BP_AFTER_CHECK_CONNECT_PASSWORD;
		} else if (strcmp(val, "after_parsing_header") == 0) {
			return BP_AFTER_PARSING_HEADER;
		} else if (strcmp(val, "before_checkout_session") == 0) {
			return BP_BEFORE_CHECKOUT_SESSION;
		} else {
			P_WARN("Invalid RequestHandler benchmark point requested: " << val);
			return BP_NONE;
		}
	}


	/*****************************************************
	 * COMPONENT: appInput -> clientOutputPipe plumbing
	 *
	 * The following code receives data from appInput,
	 * possibly modifies it, and forwards it to
	 * clientOutputPipe.
	 *****************************************************/
	
	struct Header {
		StaticString key;
		StaticString value;

		Header() { }

		Header(const StaticString &_key, const StaticString &_value)
			: key(_key),
			  value(_value)
			{ }
		
		bool empty() const {
			return key.empty();
		}

		const char *begin() const {
			return key.data();
		}

		const char *end() const {
			return value.data() + value.size() + sizeof("\r\n") - 1;
		}

		size_t size() const {
			return end() - begin();
		}
	};

	/** Given a substring containing the start of the header value,
	 * extracts the substring that contains a single header value.
	 *
	 *   const char *data =
	 *      "Status: 200 OK\r\n"
	 *      "Foo: bar\r\n";
	 *   extractHeaderValue(data + strlen("Status:"), strlen(data) - strlen("Status:"));
	 *      // "200 OK"
	 */
	static StaticString extractHeaderValue(const char *data, size_t size) {
		const char *start = data;
		const char *end   = data + size;
		const char *terminator;
		
		while (start < end && *start == ' ') {
			start++;
		}
		
		terminator = (const char *) memchr(start, '\r', end - start);
		if (terminator == NULL) {
			return StaticString();
		} else {
			return StaticString(start, terminator - start);
		}
	}

	static Header lookupHeader(const StaticString &headerData, const StaticString &name) {
		string::size_type searchStart = 0;
		while (searchStart < headerData.size()) {
			string::size_type pos = headerData.find(name, searchStart);
			if (OXT_UNLIKELY(pos == string::npos)) {
				return Header();
			} else if ((pos == 0 || headerData[pos - 1] == '\n')
				&& headerData.size() > pos + name.size()
				&& headerData[pos + name.size()] == ':')
			{
				StaticString value = extractHeaderValue(
					headerData.data() + pos + name.size() + 1,
					headerData.size() - pos - name.size() - 1);
				return Header(headerData.substr(pos, name.size()), value);
			} else {
				searchStart = pos + name.size() + 1;
			}
		}
		return Header();
	}

	static Header lookupHeader(const StaticString &headerData, const StaticString &name,
		const StaticString &name2)
	{
		Header header = lookupHeader(headerData, name);
		if (header.empty()) {
			header = lookupHeader(headerData, name2);
		}
		return header;
	}

	bool addStatusHeaderFromStatusLine(const ClientPtr &client, string &headerData) {
		string::size_type begin, end;

		begin = headerData.find(' ');
		if (begin != string::npos) {
			end = headerData.find("\r\n", begin + 1);
		} else {
			end = string::npos;
		}
		if (begin != string::npos && end != string::npos) {
			StaticString statusValue(headerData.data() + begin + 1, end - begin);
			if (statusValue.size() <= MAX_STATUS_HEADER_SIZE) {
				char header[MAX_STATUS_HEADER_SIZE + sizeof("Status: \r\n")];
				char *pos = header;
				const char *end = header + sizeof(header);

				pos = appendData(pos, end, "Status: ");
				pos = appendData(pos, end, statusValue);
				pos = appendData(pos, end, "\r\n");
				headerData.append(StaticString(header, pos - header));
				return true;
			} else {
				disconnectWithError(client, "application sent malformed response: the Status header's (" +
					statusValue + ") exceeds the allowed limit of " +
					toString(MAX_STATUS_HEADER_SIZE) + " bytes.");
				return false;
			}
		} else {
			disconnectWithError(client, "application sent malformed response: the HTTP status line is invalid.");
			return false;
		}
	}

	static bool addReasonPhrase(string &headerData, const Header &status) {
		if (status.value.find(' ') == string::npos) {
			int statusCode = stringToInt(status.value);
			const char *statusCodeAndReasonPhrase = getStatusCodeAndReasonPhrase(statusCode);
			char newStatus[100];
			char *pos = newStatus;
			const char *end = newStatus + sizeof(newStatus);

			pos = appendData(pos, end, "Status: ");
			if (statusCodeAndReasonPhrase == NULL) {
				pos = appendData(pos, end, toString(statusCode));
				pos = appendData(pos, end, " Unknown Reason-Phrase\r\n");
			} else {
				pos = appendData(pos, end, statusCodeAndReasonPhrase);
				pos = appendData(pos, end, "\r\n");
			}

			headerData.replace(status.begin() - headerData.data(), status.size(),
				newStatus, pos - newStatus);
			return true;
		} else {
			return false;
		}
	}

	bool removeStatusLine(const ClientPtr &client, string &headerData) {
		string::size_type end = headerData.find("\r\n");
		if (end != string::npos) {
			headerData.erase(0, end + 2);
			return true;
		} else {
			disconnectWithError(client, "application sent malformed response: the HTTP status line is invalid.");
			return false;
		}
	}

	static void addStatusLineFromStatusHeader(string &headerData, const Header &status) {
		char statusLine[100];
		char *pos = statusLine;
		const char *end = statusLine + sizeof(statusLine);

		pos = appendData(pos, end, "HTTP/1.1 ");
		pos = appendData(pos, end, status.value);
		pos = appendData(pos, end, "\r\n");

		headerData.insert(0, statusLine, pos - statusLine);
	}

	static void removeHeader(string &headerData, const Header &header) {
		headerData.erase(header.begin() - headerData.data(), header.size());
	}

	/*
	 * Given a full header, possibly modify the header and send it to the clientOutputPipe.
	 */
	bool processResponseHeader(const ClientPtr &client,
		const StaticString &origHeaderData)
	{
		string headerData;
		headerData.reserve(origHeaderData.size() + 150);
		// Strip trailing CRLF.
		headerData.append(origHeaderData.data(), origHeaderData.size() - 2);
		
		if (startsWith(headerData, "HTTP/1.")) {
			Header status = lookupHeader(headerData, "Status", "status");
			if (status.empty()) {
				// Add status header if necessary.
				if (!addStatusHeaderFromStatusLine(client, headerData)) {
					return false;
				}
			} else {
				// Add reason phrase to existing status header if necessary.
				addReasonPhrase(headerData, status);
			}
			// Remove status line if necesary.
			if (!getBoolOption(client, "PASSENGER_STATUS_LINE", true)) {
				if (!removeStatusLine(client, headerData)) {
					return false;
				}
			}
		} else {
			Header status = lookupHeader(headerData, "Status", "status");
			if (!status.empty()) {
				// Add reason phrase to status header if necessary.
				if (addReasonPhrase(headerData, status)) {
					status = lookupHeader(headerData, "Status", "status");
				}
				// Add status line if necessary.
				if (getBoolOption(client, "PASSENGER_STATUS_LINE", true)) {
					addStatusLineFromStatusHeader(headerData, status);
				}
			} else {
				disconnectWithError(client, "application sent malformed response: it didn't send an HTTP status line or a Status header.");
				return false;
			}
		}

		if (client->useUnionStation()) {
			Header status = lookupHeader(headerData, "Status", "status");
			string message = "Status: ";
			message.append(status.value);
			client->logMessage(message);
		}

		// Process chunked transfer encoding.
		Header transferEncoding = lookupHeader(headerData, "Transfer-Encoding", "transfer-encoding");
		if (!transferEncoding.empty() && transferEncoding.value == "chunked") {
			P_TRACE(3, "Response with chunked transfer encoding detected.");
			client->chunkedResponse = true;
			removeHeader(headerData, transferEncoding);
		}

		// Add X-Powered-By.
		if (getBoolOption(client, "PASSENGER_SHOW_VERSION_IN_HEADER", true)) {
			headerData.append("X-Powered-By: Phusion Passenger " PASSENGER_VERSION "\r\n");
		} else {
			headerData.append("X-Powered-By: Phusion Passenger\r\n");
		}

		// Add sticky session ID.
		if (client->stickySession && client->session != NULL) {
			StaticString cookieName = getStickySessionCookieName(client);
			headerData.append("Set-Cookie: ");
			headerData.append(cookieName.data(), cookieName.size());
			headerData.append("=");
			headerData.append(toString(client->session->getStickySessionId()));
			headerData.append("; HttpOnly\r\n");
		}

		// Add Date header. https://code.google.com/p/phusion-passenger/issues/detail?id=485
		if (lookupHeader(headerData, "Date", "date").empty()) {
			char dateStr[60];
			char *pos = dateStr;
			const char *end = dateStr + sizeof(dateStr) - 1;
			time_t the_time = time(NULL);
			struct tm the_tm;

			pos = appendData(pos, end, "Date: ");
			gmtime_r(&the_time, &the_tm);
			pos += strftime(pos, end - pos, "%a, %d %b %G %H:%M:%S %Z", &the_tm);
			pos = appendData(pos, end, "\r\n");
			headerData.append(dateStr, pos - dateStr);
		}

		// Detect out of band work request
		Header oobw = lookupHeader(headerData, "X-Passenger-Request-OOB-Work", "x-passenger-request-oob-work");
		if (!oobw.empty()) {
			P_TRACE(3, "Response with oobw detected.");
			if (client->session != NULL) {
				client->session->requestOOBW();
			}
			removeHeader(headerData, oobw);
		}

		headerData.append("\r\n");
		writeToClientOutputPipe(client, headerData);
		return true;
	}

	void writeToClientOutputPipe(const ClientPtr &client, const StaticString &data) {
		bool wasCommittingToDisk = client->clientOutputPipe->isCommittingToDisk();
		bool nowCommittingToDisk = !client->clientOutputPipe->write(data.data(), data.size());
		if (!wasCommittingToDisk && nowCommittingToDisk) {
			RH_TRACE(client, 3, "Buffering response data to disk; temporarily stopping application socket.");
			client->backgroundOperations++;
			// If the data comes from writeErrorResponse(), then appInput is not available.
			if (client->session != NULL && client->session->initiated()) {
				client->appInput->stop();
			}
		}
	}

	size_t onAppInputData(const ClientPtr &client, const StaticString &data) {
		RH_LOG_EVENT(client, "onAppInputData");
		if (!client->connected()) {
			return 0;
		}

		if (!data.empty()) {
			RH_TRACE(client, 3, "Application sent data: \"" << cEscapeString(data) << "\"");

			// Buffer the application response until we've encountered the end of the header.
			if (!client->responseHeaderSeen) {
				size_t consumed = client->responseHeaderBufferer.feed(data.data(), data.size());
				if (!client->responseHeaderBufferer.acceptingInput()) {
					if (client->responseHeaderBufferer.hasError()) {
						disconnectWithError(client, "application response format error (invalid header)");
					} else {
						// Now that we have a full header, do something with it.
						client->responseHeaderSeen = true;
						StaticString header = client->responseHeaderBufferer.getData();
						if (processResponseHeader(client, header)) {
							return consumed;
						} else {
							assert(!client->connected());
						}
					}
				}
			// The header has already been processed so forward it
			// directly to clientOutputPipe, possibly through a
			// dechunker first.
			} else if (client->chunkedResponse) {
				client->responseDechunker.feed(data.data(), data.size());
			} else {
				onAppInputChunk(client, data);
			}
			return data.size();

		} else {
			onAppInputEof(client);
			return 0;
		}
	}

	void onAppInputChunk(const ClientPtr &client, const StaticString &data) {
		RH_LOG_EVENT(client, "onAppInputChunk");
		writeToClientOutputPipe(client, data);
	}

	void onAppInputChunkEnd(const ClientPtr &client) {
		RH_LOG_EVENT(client, "onAppInputChunkEnd");
		onAppInputEof(client);
	}

	void onAppInputEof(const ClientPtr &client) {
		RH_LOG_EVENT(client, "onAppInputEof");
		// Check for session == NULL in order to avoid executing the code twice on
		// responses with chunked encoding.
		if (!client->connected() || client->session == NULL) {
			return;
		}

		RH_DEBUG(client, "Application sent EOF");
		client->session.reset();
		client->endScopeLog(&client->scopeLogs.requestProxying);
		client->clientOutputPipe->end();
		if (client->timeoutTimer.is_active()) {
			// Stop counting passenger_max_request_time, we don't care how long
			// it takes to send to the client.
			client->timeoutTimer.stop();
		}
	}

	void onAppInputError(const ClientPtr &client, const char *message, int errorCode) {
		RH_LOG_EVENT(client, "onAppInputError");
		if (!client->connected()) {
			return;
		}

		if (errorCode == ECONNRESET) {
			// We might as well treat ECONNRESET like an EOF.
			// http://stackoverflow.com/questions/2974021/what-does-econnreset-mean-in-the-context-of-an-af-local-socket
			onAppInputEof(client);
		} else {
			stringstream message;
			message << "application socket read error: ";
			message << strerror(errorCode);
			message << " (fd=" << client->appInput->getFd();
			message << ", errno=" << errorCode << ")";
			disconnectWithError(client, message.str());
		}
	}

	void onClientOutputPipeCommit(const ClientPtr &client) {
		RH_LOG_EVENT(client, "onClientOutputPipeCommit");
		if (!client->connected()) {
			return;
		}

		RH_TRACE(client, 3, "Done buffering response data to disk; resuming application socket.");
		client->backgroundOperations--;
		// If the data comes from writeErrorResponse(), then appInput is not available.
		if (client->session != NULL && client->session->initiated()) {
			client->appInput->start();
		}
	}


	/*****************************************************
	 * COMPONENT: clientOutputPipe -> client fd plumbing
	 *
	 * The following code handles forwarding data from
	 * clientOutputPipe to the client socket.
	 *****************************************************/

	void onClientOutputPipeData(const ClientPtr &client, const char *data,
		size_t size, const FileBackedPipe::ConsumeCallback &consumed)
	{
		RH_LOG_EVENT(client, "onClientOutputPipeData");
		if (!client->connected()) {
			return;
		}

		RH_TRACE(client, 3, "Forwarding " << size << " bytes of application data to client.");
		ssize_t ret = syscalls::write(client->fd, data, size);
		if (ret == -1) {
			int e = errno;
			RH_TRACE(client, 3, "Could not write to client socket: " << strerror(e) << " (errno=" << e << ")");
			if (e == EAGAIN) {
				RH_TRACE(client, 3, "Waiting until the client socket is writable again.");
				client->clientOutputWatcher.start();
				consumed(0, true);
			} else if (e == EPIPE || e == ECONNRESET) {
				// If the client closed the connection then disconnect quietly.
				RH_TRACE(client, 3, "Client stopped reading prematurely");
				if (client->useUnionStation()) {
					client->logMessage("Disconnecting: client stopped reading prematurely");
				}
				disconnect(client);
			} else {
				disconnectWithClientSocketWriteError(client, e);
			}
		} else {
			RH_TRACE(client, 3, "Managed to forward " << ret << " bytes.");
			consumed(ret, false);
		}
	}

	void onClientOutputPipeEnd(const ClientPtr &client) {
		RH_LOG_EVENT(client, "onClientOutputPipeEnd");
		if (!client->connected()) {
			return;
		}

		RH_TRACE(client, 2, "Client output pipe ended; disconnecting client");
		client->endScopeLog(&client->scopeLogs.requestProcessing);
		disconnect(client);
	}

	void onClientOutputPipeError(const ClientPtr &client, int errorCode) {
		RH_LOG_EVENT(client, "onClientOutputPipeError");
		if (!client->connected()) {
			return;
		}

		stringstream message;
		message << "client output pipe error: ";
		message << strerror(errorCode);
		message << " (errno=" << errorCode << ")";
		disconnectWithError(client, message.str());
	}

	void onClientOutputWritable(const ClientPtr &client) {
		RH_LOG_EVENT(client, "onClientOutputWritable");
		if (!client->connected()) {
			return;
		}

		// Continue forwarding output data to the client.
		RH_TRACE(client, 3, "Client socket became writable again.");
		client->clientOutputWatcher.stop();
		assert(!client->clientOutputPipe->isStarted());
		client->clientOutputPipe->start();
	}


	/*****************************************************
	 * COMPONENT: client acceptor
	 *
	 * The following code accepts new client connections
	 * and forwards events to the appropriate functions
	 * depending on the client state.
	 *****************************************************/

	FileDescriptor acceptNonBlockingSocket(int sock) {
		union {
			struct sockaddr_in inaddr;
			struct sockaddr_un unaddr;
		} u;
		socklen_t addrlen = sizeof(u);

		if (accept4Available) {
			FileDescriptor fd(callAccept4(requestSocket,
				(struct sockaddr *) &u, &addrlen, O_NONBLOCK));
			if (fd == -1 && errno == ENOSYS) {
				accept4Available = false;
				return acceptNonBlockingSocket(sock);
			} else {
				return fd;
			}
		} else {
			FileDescriptor fd(syscalls::accept(requestSocket,
				(struct sockaddr *) &u, &addrlen));
			if (fd != -1) {
				int e = errno;
				setNonBlocking(fd);
				errno = e;
			}
			return fd;
		}
	}


	void onResumeSocketWatcher(ev::timer &timer, int revents) {
		P_INFO("Resuming listening on server socket.");
		resumeSocketWatcherTimer.stop();
		requestSocketWatcher.start();
	}

	void onAcceptable(ev::io &io, int revents) {
		bool endReached = false;
		unsigned int count = 0;
		unsigned int maxAcceptTries = clamp<unsigned int>(clients.size(), 1, 10);
		ClientPtr acceptedClients[10];

		while (!endReached && count < maxAcceptTries) {
			FileDescriptor fd = acceptNonBlockingSocket(requestSocket);
			if (fd == -1) {
				if (errno == EAGAIN || errno == EWOULDBLOCK) {
					endReached = true;
				} else {
					int e = errno;
					P_ERROR("Cannot accept client: " << strerror(e) <<
						" (errno=" << e << "). " <<
						"Pausing listening on server socket for 3 seconds. " <<
						"Current client count: " << clients.size());
					requestSocketWatcher.stop();
					resumeSocketWatcherTimer.start();
					endReached = true;
				}
			} else if (benchmarkPoint == BP_AFTER_ACCEPT) {
				writeExact(fd,
					"HTTP/1.1 200 OK\r\n"
					"Status: 200 OK\r\n"
					"Content-Type: text/html\r\n"
					"Connection: close\r\n"
					"\r\n"
					"Benchmark point: after_accept\n");
			} else {
				ClientPtr client = boost::make_shared<Client>();
				client->associate(this, fd);
				clients.insert(make_pair<int, ClientPtr>(fd, client));
				acceptedClients[count] = client;
				count++;
				RH_DEBUG(client, "New client accepted; new client count = " << clients.size());
			}
		}

		for (unsigned int i = 0; i < count; i++) {
			acceptedClients[i]->clientInput->readNow();
		}

		if (OXT_LIKELY(!clients.empty())) {
			inactivityTimer.stop();
		}
	}


	size_t onClientInputData(const ClientPtr &client, const StaticString &data) {
		RH_LOG_EVENT(client, "onClientInputData");
		if (!client->connected()) {
			return 0;
		}

		if (data.empty()) {
			onClientEof(client);
			return 0;
		} else {
			return onClientRealData(client, data.data(), data.size());
		}
	}

	size_t onClientRealData(const ClientPtr &client, const char *buf, size_t size) {
		size_t consumed = 0;

		while (consumed < size && client->connected() && client->clientInput->isStarted()) {
			const char *data = buf + consumed;
			size_t len       = size - consumed;
			size_t locallyConsumed;

			RH_TRACE(client, 3, "Processing client data: \"" << cEscapeString(StaticString(data, len)) << "\"");
			switch (client->state) {
			case Client::BEGIN_READING_CONNECT_PASSWORD:
				locallyConsumed = state_beginReadingConnectPassword_onClientData(client, data, len);
				break;
			case Client::STILL_READING_CONNECT_PASSWORD:
				locallyConsumed = state_stillReadingConnectPassword_onClientData(client, data, len);
				break;
			case Client::READING_HEADER:
				locallyConsumed = state_readingHeader_onClientData(client, data, len);
				break;
			case Client::BUFFERING_REQUEST_BODY:
				locallyConsumed = state_bufferingRequestBody_onClientData(client, data, len);
				break;
			case Client::FORWARDING_BODY_TO_APP:
				locallyConsumed = state_forwardingBodyToApp_onClientData(client, data, len);
				break;
			default:
				abort();
			}

			consumed += locallyConsumed;
			RH_TRACE(client, 3, "Processed client data: consumed " << locallyConsumed << " bytes");
			assert(consumed <= size);
		}

		return consumed;
	}

	void onClientEof(const ClientPtr &client) {
		RH_LOG_EVENT(client, "onClientEof; client sent EOF");
		switch (client->state) {
		case Client::BUFFERING_REQUEST_BODY:
			state_bufferingRequestBody_onClientEof(client);
			break;
		case Client::FORWARDING_BODY_TO_APP:
			state_forwardingBodyToApp_onClientEof(client);
			break;
		default:
			disconnect(client);
			break;
		}
	}

	void onClientInputError(const ClientPtr &client, const char *message, int errnoCode) {
		RH_LOG_EVENT(client, "onClientInputError");
		if (!client->connected()) {
			return;
		}

		if (errnoCode == ECONNRESET) {
			// We might as well treat ECONNRESET like an EOF.
			// http://stackoverflow.com/questions/2974021/what-does-econnreset-mean-in-the-context-of-an-af-local-socket
			RH_TRACE(client, 3, "Client socket ECONNRESET error; treating it as EOF");
			onClientEof(client);
		} else {
			stringstream message;
			message << "client socket read error: ";
			message << strerror(errnoCode);
			message << " (errno=" << errnoCode << ")";
			disconnectWithError(client, message.str());
		}
	}


	void onClientBodyBufferData(const ClientPtr &client, const char *data, size_t size, const FileBackedPipe::ConsumeCallback &consumed) {
		RH_LOG_EVENT(client, "onClientBodyBufferData");
		if (!client->connected()) {
			return;
		}

		switch (client->state) {
		case Client::FORWARDING_BODY_TO_APP:
			state_forwardingBodyToApp_onClientBodyBufferData(client, data, size, consumed);
			break;
		default:
			abort();
		}
	}

	void onClientBodyBufferError(const ClientPtr &client, int errorCode) {
		RH_LOG_EVENT(client, "onClientBodyBufferError");
		if (!client->connected()) {
			return;
		}

		stringstream message;
		message << "client body buffer error: ";
		message << strerror(errorCode);
		message << " (errno=" << errorCode << ")";
		disconnectWithError(client, message.str());
	}

	void onClientBodyBufferEnd(const ClientPtr &client) {
		RH_LOG_EVENT(client, "onClientBodyBufferEnd");
		if (!client->connected()) {
			return;
		}

		switch (client->state) {
		case Client::FORWARDING_BODY_TO_APP:
			state_forwardingBodyToApp_onClientBodyBufferEnd(client);
			break;
		default:
			abort();
		}
	}

	void onClientBodyBufferCommit(const ClientPtr &client) {
		RH_LOG_EVENT(client, "onClientBodyBufferCommit");
		if (!client->connected()) {
			return;
		}

		switch (client->state) {
		case Client::BUFFERING_REQUEST_BODY:
			state_bufferingRequestBody_onClientBodyBufferCommit(client);
			break;
		default:
			abort();
		}
	}

	void onAppOutputWritable(const ClientPtr &client) {
		RH_LOG_EVENT(client, "onAppOutputWritable");
		if (!client->connected()) {
			return;
		}

		switch (client->state) {
		case Client::SENDING_HEADER_TO_APP:
			state_sendingHeaderToApp_onAppOutputWritable(client);
			break;
		case Client::FORWARDING_BODY_TO_APP:
			state_forwardingBodyToApp_onAppOutputWritable(client);
			break;
		default:
			abort();
		}
	}


	void onTimeout(const ClientPtr &client) {
		RH_LOG_EVENT(client, "onTimeout");
		if (!client->connected()) {
			return;
		}

		switch (client->state) {
		case Client::BEGIN_READING_CONNECT_PASSWORD:
		case Client::STILL_READING_CONNECT_PASSWORD:
			disconnectWithError(client, "no connect password received within timeout");
			break;
		case Client::SENDING_HEADER_TO_APP:
		case Client::FORWARDING_BODY_TO_APP:
			if (client->session != NULL) {
				RH_ERROR(client, "maximum request time of " << client->maxRequestTime <<
					" seconds reached, killing process " << client->session->getPid());
				client->session->kill(SIGKILL);
				pool->detachProcess(client->session->getGupid());
			}
			disconnectWithError(client, "maximum request time reached");
			break;
		default:
			disconnectWithError(client, "timeout");
			break;
		}
	}


	/*****************************************************
	 * COMPONENT: client -> application plumbing
	 *
	 * The following code implements forwarding data from
	 * the client to the application. Code is seperated
	 * by client state.
	 *****************************************************/


	/******* State: BEGIN_READING_CONNECT_PASSWORD *******/

	void checkConnectPassword(const ClientPtr &client, const char *data, unsigned int len) {
		RH_TRACE(client, 3, "Given connect password: \"" << cEscapeString(StaticString(data, len)) << "\"");
		if (constantTimeCompare(StaticString(data, len), options.requestSocketPassword)) {
			RH_TRACE(client, 3, "Connect password is correct; reading header");
			client->state = Client::READING_HEADER;
			client->freeBufferedConnectPassword();
			client->timeoutTimer.stop();

			if (benchmarkPoint == BP_AFTER_CHECK_CONNECT_PASSWORD) {
				writeSimpleResponse(client, "Benchmark point: after_check_connect_password\n");
			}
		} else {
			disconnectWithError(client, "wrong connect password");
		}
	}

	size_t state_beginReadingConnectPassword_onClientData(const ClientPtr &client, const char *data, size_t size) {
		if (size >= options.requestSocketPassword.size()) {
			checkConnectPassword(client, data, options.requestSocketPassword.size());
			return options.requestSocketPassword.size();
		} else {
			client->bufferedConnectPassword.data = (char *) malloc(options.requestSocketPassword.size());
			client->bufferedConnectPassword.alreadyRead = size;
			memcpy(client->bufferedConnectPassword.data, data, size);
			client->state = Client::STILL_READING_CONNECT_PASSWORD;
			return size;
		}
	}


	/******* State: STILL_READING_CONNECT_PASSWORD *******/

	size_t state_stillReadingConnectPassword_onClientData(const ClientPtr &client, const char *data, size_t size) {
		size_t consumed = std::min<size_t>(size,
			options.requestSocketPassword.size() -
				client->bufferedConnectPassword.alreadyRead);
		memcpy(client->bufferedConnectPassword.data + client->bufferedConnectPassword.alreadyRead,
			data, consumed);
		client->bufferedConnectPassword.alreadyRead += consumed;
		if (client->bufferedConnectPassword.alreadyRead == options.requestSocketPassword.size()) {
			checkConnectPassword(client, client->bufferedConnectPassword.data,
				options.requestSocketPassword.size());
		}
		return consumed;
	}


	/******* State: READING_HEADER *******/

	bool modifyClientHeaders(const ClientPtr &client) {
		ScgiRequestParser &parser = client->scgiParser;
		ScgiRequestParser::HeaderMap &map = parser.getMap();
		ScgiRequestParser::iterator it, end = map.end();
		bool modified = false;

		/* The Rack spec specifies that HTTP_CONTENT_LENGTH and HTTP_CONTENT_TYPE must
		 * not exist and that their respective non-HTTP_ versions should exist instead.
		 */

		if ((it = map.find("HTTP_CONTENT_LENGTH")) != end) {
			if (map.find("CONTENT_LENGTH") == end) {
				map["CONTENT_LENGTH"] = it->second;
				map.erase("HTTP_CONTENT_LENGTH");
			} else {
				map.erase(it);
			}
			modified = true;
		}

		if ((it = map.find("HTTP_CONTENT_TYPE")) != end) {
			if (map.find("CONTENT_TYPE") == end) {
				map["CONTENT_TYPE"] = it->second;
				map.erase("HTTP_CONTENT_TYPE");
			} else {
				map.erase(it);
			}
			modified = true;
		}

		return modified;
	}

	static void fillPoolOption(const ClientPtr &client, StaticString &field, const StaticString &name) {
		ScgiRequestParser::const_iterator it = client->scgiParser.getHeaderIterator(name);
		if (it != client->scgiParser.end()) {
			field = it->second;
		}
	}

	static void fillPoolOption(const ClientPtr &client, bool &field, const StaticString &name) {
		ScgiRequestParser::const_iterator it = client->scgiParser.getHeaderIterator(name);
		if (it != client->scgiParser.end()) {
			field = it->second == "true";
		}
	}

	static void fillPoolOption(const ClientPtr &client, unsigned int &field, const StaticString &name) {
		ScgiRequestParser::const_iterator it = client->scgiParser.getHeaderIterator(name);
		if (it != client->scgiParser.end()) {
			field = stringToUint(it->second);
		}
	}

	static void fillPoolOption(const ClientPtr &client, unsigned long &field, const StaticString &name) {
		ScgiRequestParser::const_iterator it = client->scgiParser.getHeaderIterator(name);
		if (it != client->scgiParser.end()) {
			field = stringToUint(it->second);
		}
	}

	static void fillPoolOption(const ClientPtr &client, long &field, const StaticString &name) {
		ScgiRequestParser::const_iterator it = client->scgiParser.getHeaderIterator(name);
		if (it != client->scgiParser.end()) {
			field = stringToInt(it->second);
		}
	}

	static void fillPoolOptionSecToMsec(const ClientPtr &client, unsigned int &field, const StaticString &name) {
		ScgiRequestParser::const_iterator it = client->scgiParser.getHeaderIterator(name);
		if (it != client->scgiParser.end()) {
			field = stringToUint(it->second) * 1000;
		}
	}

	void fillPoolOptions(const ClientPtr &client) {
		Options &options = client->options;
		ScgiRequestParser &parser = client->scgiParser;
		ScgiRequestParser::const_iterator it, end = client->scgiParser.end();

		options = Options();

		StaticString scriptName = parser.getHeader("SCRIPT_NAME");
		StaticString appRoot = parser.getHeader("PASSENGER_APP_ROOT");
		if (scriptName.empty()) {
			if (appRoot.empty()) {
				StaticString documentRoot = parser.getHeader("DOCUMENT_ROOT");
				if (documentRoot.empty()) {
					disconnectWithError(client, "no PASSENGER_APP_ROOT or DOCUMENT_ROOT headers set.");
					return;
				}
				client->appRoot = extractDirName(documentRoot);
				options.appRoot = client->appRoot;
			} else {
				options.appRoot = appRoot;
			}
		} else {
			if (appRoot.empty()) {
				client->appRoot = extractDirName(resolveSymlink(parser.getHeader("DOCUMENT_ROOT")));
				options.appRoot = client->appRoot;
			} else {
				options.appRoot = appRoot;
			}
			options.baseURI = scriptName;
		}
		
		options.ruby = this->options.defaultRubyCommand;
		options.logLevel = getLogLevel();
		options.loggingAgentAddress = this->options.loggingAgentAddress;
		options.loggingAgentUsername = "logging";
		options.loggingAgentPassword = this->options.loggingAgentPassword;
		options.defaultUser = this->options.defaultUser;
		options.defaultGroup = this->options.defaultGroup;
		fillPoolOption(client, options.appGroupName, "PASSENGER_APP_GROUP_NAME");
		fillPoolOption(client, options.appType, "PASSENGER_APP_TYPE");
		fillPoolOption(client, options.environment, "PASSENGER_APP_ENV");
		fillPoolOption(client, options.ruby, "PASSENGER_RUBY");
		fillPoolOption(client, options.python, "PASSENGER_PYTHON");
		fillPoolOption(client, options.nodejs, "PASSENGER_NODEJS");
		fillPoolOption(client, options.user, "PASSENGER_USER");
		fillPoolOption(client, options.group, "PASSENGER_GROUP");
		fillPoolOption(client, options.minProcesses, "PASSENGER_MIN_PROCESSES");
		fillPoolOption(client, options.maxProcesses, "PASSENGER_MAX_PROCESSES");
		fillPoolOption(client, options.maxRequests, "PASSENGER_MAX_REQUESTS");
		fillPoolOption(client, options.spawnMethod, "PASSENGER_SPAWN_METHOD");
		fillPoolOption(client, options.startCommand, "PASSENGER_START_COMMAND");
		fillPoolOptionSecToMsec(client, options.startTimeout, "PASSENGER_START_TIMEOUT");
		fillPoolOption(client, options.maxPreloaderIdleTime, "PASSENGER_MAX_PRELOADER_IDLE_TIME");
		fillPoolOption(client, options.maxRequestQueueSize, "PASSENGER_MAX_REQUEST_QUEUE_SIZE");
		fillPoolOption(client, options.statThrottleRate, "PASSENGER_STAT_THROTTLE_RATE");
		fillPoolOption(client, options.restartDir, "PASSENGER_RESTART_DIR");
		fillPoolOption(client, options.startupFile, "PASSENGER_STARTUP_FILE");
		fillPoolOption(client, options.loadShellEnvvars, "PASSENGER_LOAD_SHELL_ENVVARS");
		fillPoolOption(client, options.debugger, "PASSENGER_DEBUGGER");
		fillPoolOption(client, options.raiseInternalError, "PASSENGER_RAISE_INTERNAL_ERROR");
<<<<<<< HEAD

		fillPoolOption(client, options.rollingRestart, "PASSENGER_ROLLING_RESTARTS");
		fillPoolOption(client, options.ignoreSpawnErrors, "PASSENGER_RESIST_DEPLOYMENT_ERRORS");
		fillPoolOption(client, options.memoryLimit, "PASSENGER_MEMORY_LIMIT");
		fillPoolOption(client, options.concurrencyModel, "PASSENGER_CONCURRENCY_MODEL");
		fillPoolOption(client, options.threadCount, "PASSENGER_THREAD_COUNT");
=======
		setStickySessionId(client);
		/******************/
>>>>>>> b1e10077
		
		for (it = client->scgiParser.begin(); it != end; it++) {
			if (!startsWith(it->first, "PASSENGER_")
			 && !startsWith(it->first, "HTTP_")
			 && it->first != "PATH_INFO"
			 && it->first != "SCRIPT_NAME"
			 && it->first != "CONTENT_LENGTH"
			 && it->first != "CONTENT_TYPE")
			{
				options.environmentVariables.push_back(*it);
			}
		}
	}

	void initializeUnionStation(const ClientPtr &client) {
		if (getBoolOption(client, "UNION_STATION_SUPPORT", false)) {
			Options &options = client->options;
			ScgiRequestParser &parser = client->scgiParser;

			StaticString key = parser.getHeader("UNION_STATION_KEY");
			StaticString filters = parser.getHeader("UNION_STATION_FILTERS");
			if (key.empty()) {
				disconnectWithError(client, "header UNION_STATION_KEY must be set.");
				return;
			}

			client->options.logger = loggerFactory->newTransaction(
				options.getAppGroupName(), "requests", key, filters);
			if (!client->options.logger->isNull()) {
				client->options.analytics = true;
				client->options.unionStationKey = key;
			}
			
			client->beginScopeLog(&client->scopeLogs.requestProcessing, "request processing");

			StaticString staticRequestMethod = parser.getHeader("REQUEST_METHOD");
			client->logMessage("Request method: " + staticRequestMethod);

			StaticString staticRequestURI = parser.getHeader("REQUEST_URI");
			if (!staticRequestURI.empty()) {
				client->logMessage("URI: " + staticRequestURI);
			} else {
				string requestURI = parser.getHeader("SCRIPT_NAME");
				requestURI.append(parser.getHeader("PATH_INFO"));
				StaticString queryString = parser.getHeader("QUERY_STRING");
				if (!queryString.empty()) {
					requestURI.append("?");
					requestURI.append(queryString);
				}
				client->logMessage("URI: " + requestURI);
			}
		}
	}

<<<<<<< HEAD
	void initializeMaxRequestTime(const ClientPtr &client) {
		ScgiRequestParser::const_iterator it = client->scgiParser.getHeaderIterator("PASSENGER_MAX_REQUEST_TIME");
		if (it != client->scgiParser.end()) {
			client->maxRequestTime = stringToUint(it->second);
=======
	void setStickySessionId(const ClientPtr &client) {
		ScgiRequestParser &parser = client->scgiParser;
		if (parser.getHeader("PASSENGER_STICKY_SESSION") == "true") {
			// TODO: This is not entirely correct. Clients MAY send multiple Cookie
			// headers, although this is in practice extremely rare.
			// http://stackoverflow.com/questions/16305814/are-multiple-cookie-headers-allowed-in-an-http-request
			StaticString cookie = parser.getHeader("HTTP_COOKIE");
			StaticString cookieName = getStickySessionCookieName(client);
			vector<StaticString> parts;

			client->stickySession = true;
			split(cookie, ';', parts);
			foreach (StaticString part, parts) {
				const char *begin = part.data();
				const char *end = part.data() + part.size();
				const char *sep;

				// Skip leading whitespace in the name.
				while (begin < end && *begin == ' ') {
					begin++;
				}
				part = StaticString(begin, end - begin);

				// Find the separator ('=').
				sep = (const char *) memchr(begin, '=', end - begin);
				if (sep != NULL) {
					StaticString name(begin, sep - begin);
					if (name == cookieName) {
						// This cookie matches the one we're looking for.
						StaticString value(sep + 1, end - (sep + 1));
						client->options.stickySessionId = stringToUint(value);
						return;
					}
				}
			}
		}
	}

	StaticString getStickySessionCookieName(const ClientPtr &client) const {
		StaticString value = client->scgiParser.getHeader("PASSENGER_STICKY_SESSION_COOKIE_NAME");
		if (value.empty()) {
			return StaticString("_passenger_route", sizeof("_passenger_route") - 1);
		} else {
			return value;
>>>>>>> b1e10077
		}
	}

	size_t state_readingHeader_onClientData(const ClientPtr &client, const char *data, size_t size) {
		ScgiRequestParser &parser = client->scgiParser;
		size_t consumed = parser.feed(data, size);
		if (!parser.acceptingInput()) {
			if (parser.getState() == ScgiRequestParser::ERROR) {
				if (parser.getErrorReason() == ScgiRequestParser::LIMIT_REACHED) {
					disconnectWithError(client, "SCGI header too large");
				} else {
					disconnectWithError(client, "invalid SCGI header");
				}
				return consumed;
			}

			if (benchmarkPoint == BP_AFTER_PARSING_HEADER) {
				writeSimpleResponse(client, "Benchmark point: after_parsing_header\n");
				return consumed;
			}

			bool modified = modifyClientHeaders(client);
			/* TODO: in case the headers are not modified, we only need to rebuild the header data
			 * right now because the scgiParser buffer is invalidated as soon as onClientData exits.
			 * We should figure out a way to not copy anything if we can do everything before
			 * onClientData exits.
			 */
			parser.rebuildData(modified);
			client->contentLength = getULongLongOption(client, "CONTENT_LENGTH");
			fillPoolOptions(client);
			if (!client->connected()) {
				return consumed;
			}
			initializeUnionStation(client);
			initializeMaxRequestTime(client);
			if (!client->connected()) {
				return consumed;
			}

			if (getBoolOption(client, "PASSENGER_BUFFERING")) {
				RH_TRACE(client, 3, "Valid SCGI header; buffering request body");
				client->state = Client::BUFFERING_REQUEST_BODY;
				client->requestBodyIsBuffered = true;
				client->beginScopeLog(&client->scopeLogs.bufferingRequestBody, "buffering request body");
				if (client->contentLength == 0) {
					client->clientInput->stop();
					state_bufferingRequestBody_onClientEof(client);
					return 0;
				}
			} else {
				RH_TRACE(client, 3, "Valid SCGI header; not buffering request body; checking out session");
				client->clientInput->stop();
				checkoutSession(client);
			}
		}
		return consumed;
	}


	/******* State: BUFFERING_REQUEST_BODY *******/

	void state_bufferingRequestBody_verifyInvariants(const ClientPtr &client) const {
		assert(client->requestBodyIsBuffered);
		assert(!client->clientBodyBuffer->isStarted());
	}

	size_t state_bufferingRequestBody_onClientData(const ClientPtr &client, const char *data, size_t size) {
		state_bufferingRequestBody_verifyInvariants(client);
		assert(!client->clientBodyBuffer->isCommittingToDisk());

		if (client->contentLength >= 0) {
			size = std::min<unsigned long long>(
				size,
				(unsigned long long) client->contentLength - client->clientBodyAlreadyRead
			);
		}

		if (!client->clientBodyBuffer->write(data, size)) {
			// The pipe cannot write the data to disk quickly enough, so
			// suspend reading from the client until the pipe is done.
			client->backgroundOperations++; // TODO: figure out whether this is necessary
			client->clientInput->stop();
		}
		client->clientBodyAlreadyRead += size;

		RH_TRACE(client, 3, "Buffered " << size << " bytes of client body data; total=" <<
			client->clientBodyAlreadyRead << ", content-length=" << client->contentLength);
		assert(client->contentLength == -1 || client->clientBodyAlreadyRead <= (unsigned long long) client->contentLength);

		if (client->contentLength >= 0 && client->clientBodyAlreadyRead == (unsigned long long) client->contentLength) {
			if (client->clientBodyBuffer->isCommittingToDisk()) {
				RH_TRACE(client, 3, "Done buffering request body, but clientBodyBuffer not yet done committing data to disk; waiting until it's done");
				client->checkoutSessionAfterCommit = true;
			} else {
				client->clientInput->stop();
				state_bufferingRequestBody_onClientEof(client);
			}
		}

		return size;
	}

	void state_bufferingRequestBody_onClientEof(const ClientPtr &client) {
		state_bufferingRequestBody_verifyInvariants(client);

		RH_TRACE(client, 3, "Done buffering request body; checking out session");
		client->clientBodyBuffer->end();
		client->endScopeLog(&client->scopeLogs.bufferingRequestBody);
		checkoutSession(client);
	}

	void state_bufferingRequestBody_onClientBodyBufferCommit(const ClientPtr &client) {
		// Now that the pipe has committed the data to disk
		// resume reading from the client socket.
		state_bufferingRequestBody_verifyInvariants(client);
		assert(!client->clientInput->isStarted());
		client->backgroundOperations--;
		if (client->checkoutSessionAfterCommit) {
			RH_TRACE(client, 3, "Done committing request body to disk");
			state_bufferingRequestBody_onClientEof(client);
		} else {
			client->clientInput->start();
		}
	}


	/******* State: CHECKING_OUT_SESSION *******/

	void state_checkingOutSession_verifyInvariants(const ClientPtr &client) {
		assert(!client->clientInput->isStarted());
		assert(!client->clientBodyBuffer->isStarted());
	}

	void checkoutSession(const ClientPtr &client) {
		if (benchmarkPoint != BP_BEFORE_CHECKOUT_SESSION) {
			RH_TRACE(client, 2, "Checking out session: appRoot=" << client->options.appRoot);
			client->state = Client::CHECKING_OUT_SESSION;
			client->beginScopeLog(&client->scopeLogs.getFromPool, "get from pool");
			pool->asyncGet(client->options, boost::bind(&RequestHandler::sessionCheckedOut,
				this, client, _1, _2));
			if (!client->sessionCheckedOut) {
				client->backgroundOperations++;
			}
		} else {
			writeSimpleResponse(client, "Benchmark point: before_checkout_session\n");
		}
	}

	void sessionCheckedOut(ClientPtr client, const SessionPtr &session, const ExceptionPtr &e) {
		if (!pthread_equal(pthread_self(), libev->getCurrentThread())) {
			libev->runLater(boost::bind(&RequestHandler::sessionCheckedOut_real, this,
				client, session, e));
		} else {
			sessionCheckedOut_real(client, session, e);
		}
	}

	void sessionCheckedOut_real(ClientPtr client, const SessionPtr &session, const ExceptionPtr &e) {
		if (!client->connected()) {
			return;
		}

		state_checkingOutSession_verifyInvariants(client);
		client->backgroundOperations--;
		client->sessionCheckedOut = true;

		if (e != NULL) {
			client->endScopeLog(&client->scopeLogs.getFromPool, false);
			{
				boost::shared_ptr<RequestQueueFullException> e2 = dynamic_pointer_cast<RequestQueueFullException>(e);
				if (e2 != NULL) {
					writeRequestQueueFullExceptionErrorResponse(client);
					return;
				}
			}
			{
				boost::shared_ptr<SpawnException> e2 = dynamic_pointer_cast<SpawnException>(e);
				if (e2 != NULL) {
					writeSpawnExceptionErrorResponse(client, e2);
					return;
				}
			}
			writeOtherExceptionErrorResponse(client, e);
		} else {
			RH_DEBUG(client, "Session checked out: pid=" << session->getPid() <<
				", gupid=" << session->getGupid());
			client->session = session;
			initiateSession(client);
		}
	}

	void writeRequestQueueFullExceptionErrorResponse(const ClientPtr &client) {
		StaticString value = client->scgiParser.getHeader("PASSENGER_REQUEST_QUEUE_OVERFLOW_STATUS_CODE");
		int requestQueueOverflowStatusCode = 503;
		if (!value.empty()) {
			requestQueueOverflowStatusCode = atoi(value.data());
		}
		writeSimpleResponse(client,
			"<h1>This website is under heavy load</h1>"
			"<p>We're sorry, too many people are accessing this website at the same "
			"time. We're working on this problem. Please try again later.</p>",
			requestQueueOverflowStatusCode);
	}

	void writeSpawnExceptionErrorResponse(const ClientPtr &client, const boost::shared_ptr<SpawnException> &e) {
		if (strip(e->getErrorPage()).empty()) {
			RH_WARN(client, "Cannot checkout session. " << e->what());
			writeErrorResponse(client, e->what());
		} else {
			RH_WARN(client, "Cannot checkout session.\nError page:\n" <<
				e->getErrorPage());
			writeErrorResponse(client, e->getErrorPage(), e.get());
		}
	}

	void writeOtherExceptionErrorResponse(const ClientPtr &client, const ExceptionPtr &e) {
		string typeName;
		#ifdef CXX_ABI_API_AVAILABLE
			int status;
			char *tmp = abi::__cxa_demangle(typeid(*e).name(), 0, 0, &status);
			if (tmp != NULL) {
				typeName = tmp;
				free(tmp);
			} else {
				typeName = typeid(*e).name();
			}
		#else
			typeName = typeid(*e).name();
		#endif

		RH_WARN(client, "Cannot checkout session (exception type " <<
			typeName << "): " << e->what());
		
		string response = "An internal error occurred while trying to spawn the application.\n";
		response.append("Exception type: ");
		response.append(typeName);
		response.append("\nError message: ");
		response.append(e->what());
		boost::shared_ptr<tracable_exception> e3 = dynamic_pointer_cast<tracable_exception>(e);
		if (e3 != NULL) {
			response.append("\nBacktrace:\n");
			response.append(e3->backtrace());
		}

		writeErrorResponse(client, response);
	}

	void initiateSession(const ClientPtr &client) {
		assert(client->state == Client::CHECKING_OUT_SESSION);
		client->sessionCheckoutTry++;
		try {
			client->session->initiate();
		} catch (const SystemException &e2) {
			if (client->sessionCheckoutTry < 10) {
				RH_DEBUG(client, "Error checking out session (" << e2.what() <<
					"); retrying (attempt " << client->sessionCheckoutTry << ")");
				client->sessionCheckedOut = false;
				pool->asyncGet(client->options,
					boost::bind(&RequestHandler::sessionCheckedOut,
						this, client, _1, _2));
				if (!client->sessionCheckedOut) {
					client->backgroundOperations++;
				}
			} else {
				string message = "could not initiate a session (";
				message.append(e2.what());
				message.append(")");
				disconnectWithError(client, message);
			}
			return;
		}
		
		if (client->useUnionStation()) {
			client->endScopeLog(&client->scopeLogs.getFromPool);
			client->logMessage("Application PID: " +
				toString(client->session->getPid()) +
				" (GUPID: " + client->session->getGupid() + ")");
			client->beginScopeLog(&client->scopeLogs.requestProxying, "request proxying");
		}
		
		RH_DEBUG(client, "Session initiated: fd=" << client->session->fd());
		setNonBlocking(client->session->fd());
		client->appInput->reset(libev.get(), client->session->fd());
		client->appInput->start();
		client->appOutputWatcher.set(libev->getLoop());
		client->appOutputWatcher.set(client->session->fd(), ev::WRITE);
		if (client->maxRequestTime > 0) {
			client->timeoutTimer.set(libev->getLoop());
			client->timeoutTimer.set((ev_tstamp) client->maxRequestTime, 0.0);
			client->timeoutTimer.start();
		}
		sendHeaderToApp(client);
	}


	/******* State: SENDING_HEADER_TO_APP *******/

	void state_sendingHeaderToApp_verifyInvariants(const ClientPtr &client) {
		assert(!client->clientInput->isStarted());
		assert(!client->clientBodyBuffer->isStarted());
	}

	void sendHeaderToApp(const ClientPtr &client) {
		assert(!client->clientInput->isStarted());
		assert(!client->clientBodyBuffer->isStarted());

		RH_TRACE(client, 2, "Sending headers to application");

		if (client->session == NULL) {
			disconnectWithError(client,
				"Application sent EOF before we were able to send headers to it");
		} else if (client->session->getProtocol() == "session") {
			char sizeField[sizeof(uint32_t)];
			SmallVector<StaticString, 10> data;

			data.push_back(StaticString(sizeField, sizeof(uint32_t)));
			data.push_back(client->scgiParser.getHeaderData());

			data.push_back(makeStaticStringWithNull("PASSENGER_CONNECT_PASSWORD"));
			data.push_back(makeStaticStringWithNull(client->session->getConnectPassword()));

			if (client->options.analytics) {
				data.push_back(makeStaticStringWithNull("PASSENGER_TXN_ID"));
				data.push_back(makeStaticStringWithNull(client->options.logger->getTxnId()));
			}

			uint32_t dataSize = 0;
			for (unsigned int i = 1; i < data.size(); i++) {
				dataSize += (uint32_t) data[i].size();
			}
			Uint32Message::generate(sizeField, dataSize);

			ssize_t ret = gatheredWrite(client->session->fd(), &data[0],
				data.size(), client->appOutputBuffer);
			if (ret == -1 && errno != EAGAIN) {
				disconnectWithAppSocketWriteError(client, errno);
			} else if (!client->appOutputBuffer.empty()) {
				client->state = Client::SENDING_HEADER_TO_APP;
				client->appOutputWatcher.start();
			} else {
				sendBodyToApp(client);
			}
		} else {
			assert(client->session->getProtocol() == "http_session");
			const ScgiRequestParser &parser = client->scgiParser;
			ScgiRequestParser::const_iterator it, end = parser.end();
			string data;

			data.reserve(parser.getHeaderData().size() + 128);
			data.append(parser.getHeader("REQUEST_METHOD"));
			data.append(" ");
			data.append(parser.getHeader("REQUEST_URI"));
			data.append(" HTTP/1.1\r\n");
			data.append("Connection: close\r\n");

			for (it = parser.begin(); it != end; it++) {
				if (startsWith(it->first, "HTTP_")) {
					string subheader = it->first.substr(sizeof("HTTP_") - 1);
					string::size_type i;
					for (i = 0; i < subheader.size(); i++) {
						if (subheader[i] == '_') {
							subheader[i] = '-';
						} else if (i > 0 && subheader[i - 1] != '-') {
							subheader[i] = tolower(subheader[i]);
						}
					}

					data.append(subheader);
					data.append(": ");
					data.append(it->second);
					data.append("\r\n");
				}
			}

			StaticString header = parser.getHeader("CONTENT_LENGTH");
			if (!header.empty()) {
				data.append("Content-Length: ");
				data.append(header);
				data.append("\r\n");
			}

			header = parser.getHeader("CONTENT_TYPE");
			if (!header.empty()) {
				data.append("Content-Type: ");
				data.append(header);
				data.append("\r\n");
			}

			if (client->options.analytics) {
				data.append("Passenger-Txn-Id: ");
				data.append(client->options.logger->getTxnId());
				data.append("\r\n");
			}

			data.append("\r\n");

			StaticString datas[] = { data };
			ssize_t ret = gatheredWrite(client->session->fd(), datas,
				1, client->appOutputBuffer);
			if (ret == -1 && errno != EAGAIN) {
				disconnectWithAppSocketWriteError(client, errno);
				// TODO: what about other errors?
			} else if (!client->appOutputBuffer.empty()) {
				client->state = Client::SENDING_HEADER_TO_APP;
				client->appOutputWatcher.start();
			} else {
				sendBodyToApp(client);
			}
		}
	}

	void state_sendingHeaderToApp_onAppOutputWritable(const ClientPtr &client) {
		state_sendingHeaderToApp_verifyInvariants(client);

		if (client->session == NULL) {
			disconnectWithError(client,
				"Application sent EOF before we were able to send headers to it");
		} else {
			ssize_t ret = gatheredWrite(client->session->fd(), NULL, 0, client->appOutputBuffer);
			if (ret == -1) {
				if (errno != EAGAIN && errno != EPIPE && errno != ECONNRESET) {
					disconnectWithAppSocketWriteError(client, errno);
				}
				// TODO: what about other errors?
			} else if (client->appOutputBuffer.empty()) {
				client->appOutputWatcher.stop();
				sendBodyToApp(client);
			}
		}
	}


	/******* State: FORWARDING_BODY_TO_APP *******/

	void state_forwardingBodyToApp_verifyInvariants(const ClientPtr &client) const {
		assert(client->state == Client::FORWARDING_BODY_TO_APP);
	}

	void sendBodyToApp(const ClientPtr &client) {
		assert(client->appOutputBuffer.empty());
		assert(!client->clientBodyBuffer->isStarted());
		assert(!client->clientInput->isStarted());
		assert(!client->appOutputWatcher.is_active());

		RH_TRACE(client, 2, "Begin sending body to application");

		client->state = Client::FORWARDING_BODY_TO_APP;
		if (client->requestBodyIsBuffered) {
			client->clientBodyBuffer->start();
		} else if (client->contentLength == 0) {
			state_forwardingBodyToApp_onClientEof(client);
		} else {
			client->clientInput->start();
		}
	}


	size_t state_forwardingBodyToApp_onClientData(const ClientPtr &client,
		const char *data, size_t size)
	{
		state_forwardingBodyToApp_verifyInvariants(client);
		assert(!client->requestBodyIsBuffered);

		if (client->contentLength >= 0) {
			size = std::min<unsigned long long>(
				size,
				(unsigned long long) client->contentLength - client->clientBodyAlreadyRead
			);
		}

		RH_TRACE(client, 3, "Forwarding " << size << " bytes of client body data to application.");

		if (client->session == NULL) {
			RH_TRACE(client, 2, "Application had already sent EOF. Stop reading client input.");
			client->clientInput->stop();
			syscalls::shutdown(client->fd, SHUT_RD);
			return 0;
		}

		ssize_t ret = syscalls::write(client->session->fd(), data, size);
		int e = errno;
		if (ret == -1) {
			RH_TRACE(client, 3, "Could not write to application socket: " << strerror(e) << " (errno=" << e << ")");
			if (e == EAGAIN) {
				RH_TRACE(client, 3, "Waiting until the application socket is writable again.");
				client->clientInput->stop();
				client->appOutputWatcher.start();
			} else if (e == EPIPE || e == ECONNRESET) {
				// Client will be disconnected after response forwarding is done.
				client->clientInput->stop();
				syscalls::shutdown(client->fd, SHUT_RD);
			} else {
				disconnectWithAppSocketWriteError(client, e);
			}
			return 0;
		} else {
			client->clientBodyAlreadyRead += ret;

			RH_TRACE(client, 3, "Managed to forward " << ret << " bytes; total=" <<
				client->clientBodyAlreadyRead << ", content-length=" << client->contentLength);
			assert(client->contentLength == -1 || client->clientBodyAlreadyRead <= (unsigned long long) client->contentLength);
			if (client->contentLength >= 0 && client->clientBodyAlreadyRead == (unsigned long long) client->contentLength) {
				client->clientInput->stop();
				state_forwardingBodyToApp_onClientEof(client);
			}

			return ret;
		}
	}

	void state_forwardingBodyToApp_onClientEof(const ClientPtr &client) {
		state_forwardingBodyToApp_verifyInvariants(client);
		assert(!client->requestBodyIsBuffered);

		RH_TRACE(client, 2, "End of (unbuffered) client body reached; done sending data to application");
		client->clientInput->stop();
		if (client->session != NULL && client->shouldHalfCloseWrite()) {
			syscalls::shutdown(client->session->fd(), SHUT_WR);
		}
	}

	void state_forwardingBodyToApp_onAppOutputWritable(const ClientPtr &client) {
		state_forwardingBodyToApp_verifyInvariants(client);

		RH_TRACE(client, 3, "Application socket became writable again.");
		client->appOutputWatcher.stop();
		if (client->requestBodyIsBuffered) {
			assert(!client->clientBodyBuffer->isStarted());
			client->clientBodyBuffer->start();
		} else {
			assert(!client->clientInput->isStarted());
			client->clientInput->start();
		}
	}


	void state_forwardingBodyToApp_onClientBodyBufferData(const ClientPtr &client,
		const char *data, size_t size, const FileBackedPipe::ConsumeCallback &consumed)
	{
		state_forwardingBodyToApp_verifyInvariants(client);
		assert(client->requestBodyIsBuffered);

		RH_TRACE(client, 3, "Forwarding " << size << " bytes of buffered client body data to application.");

		if (client->session == NULL) {
			RH_TRACE(client, 2, "Application had already sent EOF. Stop reading client input.");
			syscalls::shutdown(client->fd, SHUT_RD);
			consumed(0, true);
			return;
		}

		ssize_t ret = syscalls::write(client->session->fd(), data, size);
		if (ret == -1) {
			int e = errno;
			RH_TRACE(client, 3, "Could not write to application socket: " << strerror(e) << " (errno=" << e << ")");
			if (e == EAGAIN) {
				RH_TRACE(client, 3, "Waiting until the application socket is writable again.");
				client->appOutputWatcher.start();
				consumed(0, true);
			} else if (e == EPIPE || e == ECONNRESET) {
				// Client will be disconnected after response forwarding is done.
				syscalls::shutdown(client->fd, SHUT_RD);
				consumed(0, true);
			} else {
				disconnectWithAppSocketWriteError(client, e);
			}
		} else {
			RH_TRACE(client, 3, "Managed to forward " << ret << " bytes.");
			consumed(ret, false);
		}
	}

	void state_forwardingBodyToApp_onClientBodyBufferEnd(const ClientPtr &client) {
		state_forwardingBodyToApp_verifyInvariants(client);
		assert(client->requestBodyIsBuffered);

		RH_TRACE(client, 2, "End of (buffered) client body reached; done sending data to application");
		if (client->session != NULL && client->shouldHalfCloseWrite()) {
			syscalls::shutdown(client->session->fd(), SHUT_WR);
		}
	}


public:
	// For unit testing purposes.
	unsigned int connectPasswordTimeout; // milliseconds

	BenchmarkPoint benchmarkPoint;

	RequestHandler(const SafeLibevPtr &_libev,
		const FileDescriptor &_requestSocket,
		const PoolPtr &_pool,
		const AgentOptions &_options)
		: libev(_libev),
		  requestSocket(_requestSocket),
		  pool(_pool),
		  options(_options),
		  resourceLocator(_options.passengerRoot),
		  benchmarkPoint(getDefaultBenchmarkPoint())
	{
		accept4Available = true;
		connectPasswordTimeout = 15000;
		loggerFactory = pool->loggerFactory;

		requestSocketWatcher.set(_requestSocket, ev::READ);
		requestSocketWatcher.set(_libev->getLoop());
		requestSocketWatcher.set<RequestHandler, &RequestHandler::onAcceptable>(this);
		requestSocketWatcher.start();

		resumeSocketWatcherTimer.set<RequestHandler, &RequestHandler::onResumeSocketWatcher>(this);
		resumeSocketWatcherTimer.set(_libev->getLoop());
		resumeSocketWatcherTimer.set(3, 3);
	}

	template<typename Stream>
	void inspect(Stream &stream) const {
		stream << clients.size() << " clients:\n";
		HashMap<int, ClientPtr>::const_iterator it;
		for (it = clients.begin(); it != clients.end(); it++) {
			const ClientPtr &client = it->second;
			stream << "  Client " << client->fd << ":\n";
			client->inspect(stream);
		}
	}

	unsigned long long inactivityTime() const {
		unsigned long long result;
		libev->run(boost::bind(&RequestHandler::getInactivityTime, this, &result));
		return result;
	}
};


} // namespace Passenger

#endif /* _PASSENGER_REQUEST_HANDLER_H_ */<|MERGE_RESOLUTION|>--- conflicted
+++ resolved
@@ -1750,17 +1750,13 @@
 		fillPoolOption(client, options.loadShellEnvvars, "PASSENGER_LOAD_SHELL_ENVVARS");
 		fillPoolOption(client, options.debugger, "PASSENGER_DEBUGGER");
 		fillPoolOption(client, options.raiseInternalError, "PASSENGER_RAISE_INTERNAL_ERROR");
-<<<<<<< HEAD
-
+		setStickySessionId(client);
+		/******************/
 		fillPoolOption(client, options.rollingRestart, "PASSENGER_ROLLING_RESTARTS");
 		fillPoolOption(client, options.ignoreSpawnErrors, "PASSENGER_RESIST_DEPLOYMENT_ERRORS");
 		fillPoolOption(client, options.memoryLimit, "PASSENGER_MEMORY_LIMIT");
 		fillPoolOption(client, options.concurrencyModel, "PASSENGER_CONCURRENCY_MODEL");
 		fillPoolOption(client, options.threadCount, "PASSENGER_THREAD_COUNT");
-=======
-		setStickySessionId(client);
-		/******************/
->>>>>>> b1e10077
 		
 		for (it = client->scgiParser.begin(); it != end; it++) {
 			if (!startsWith(it->first, "PASSENGER_")
@@ -1815,12 +1811,6 @@
 		}
 	}
 
-<<<<<<< HEAD
-	void initializeMaxRequestTime(const ClientPtr &client) {
-		ScgiRequestParser::const_iterator it = client->scgiParser.getHeaderIterator("PASSENGER_MAX_REQUEST_TIME");
-		if (it != client->scgiParser.end()) {
-			client->maxRequestTime = stringToUint(it->second);
-=======
 	void setStickySessionId(const ClientPtr &client) {
 		ScgiRequestParser &parser = client->scgiParser;
 		if (parser.getHeader("PASSENGER_STICKY_SESSION") == "true") {
@@ -1865,7 +1855,13 @@
 			return StaticString("_passenger_route", sizeof("_passenger_route") - 1);
 		} else {
 			return value;
->>>>>>> b1e10077
+		}
+	}
+
+	void initializeMaxRequestTime(const ClientPtr &client) {
+		ScgiRequestParser::const_iterator it = client->scgiParser.getHeaderIterator("PASSENGER_MAX_REQUEST_TIME");
+		if (it != client->scgiParser.end()) {
+			client->maxRequestTime = stringToUint(it->second);
 		}
 	}
 
