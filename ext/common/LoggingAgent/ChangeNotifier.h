--- conflicted
+++ resolved
@@ -322,12 +322,11 @@
 public:
 	GetLastPosFunction getLastPos;
 	
-<<<<<<< HEAD
 	ChangeNotifier(struct ev_loop *_loop) {
 		loop = _loop;
 	}
 	
-	~ChangeNotifier() {
+	virtual ~ChangeNotifier() {
 		ClientSet::iterator it;
 		ClientSet::iterator end = clients.end();
 		
@@ -338,7 +337,7 @@
 		clients.clear();
 	}
 	
-	void addClient(const FileDescriptor &fd) {
+	virtual void addClient(const FileDescriptor &fd) {
 		Client *client = new Client(loop, fd);
 		ScopeGuard guard(boost::bind(&ChangeNotifier::destroyClient, client));
 		client->notifier     = this;
@@ -350,7 +349,7 @@
 		guard.clear();
 	}
 	
-	void changed(const DataStoreId &dataStoreId) {
+	virtual void changed(const DataStoreId &dataStoreId) {
 		ClientSet::iterator it;
 		ClientSet::iterator end = clients.end();
 		
@@ -362,14 +361,6 @@
 			}
 		}
 	}
-=======
-	ChangeNotifier(struct ev_loop *_loop) { }
-	virtual ~ChangeNotifier() { }
-	
-	virtual void addClient(const FileDescriptor &fd) { }
-	
-	virtual void changed(const DataStoreId &dataStoreId) { }
->>>>>>> ebbcd7cc
 };
 
 typedef shared_ptr<ChangeNotifier> ChangeNotifierPtr;
