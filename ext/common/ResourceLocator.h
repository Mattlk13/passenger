--- conflicted
+++ resolved
@@ -74,11 +74,7 @@
 				compilableSourceDir = root;
 				headerDir           = root + "/ext";
 			} else {
-<<<<<<< HEAD
 				string NAMESPACE_DIR = "phusion-passenger-enterprise";
-=======
-				string NAMESPACE_DIR = "phusion-passenger";
->>>>>>> 3e0338aa
 				
 				binDir              = "/usr/bin";
 				agentsDir           = "/usr/lib/" + NAMESPACE_DIR + "/agents";
