/*
 *  Phusion Passenger - https://www.phusionpassenger.com/
 *  Copyright (c) 2010-2013 Phusion
 *
 *  "Phusion Passenger" is a trademark of Hongli Lai & Ninh Bui.
 *
 *  See LICENSE file for license information.
 */
#ifndef _PASSENGER_CONSTANTS_H_
#define _PASSENGER_CONSTANTS_H_

/* Constants.h is automatically generated from Constants.h.erb by the build system.
 * Most constants are derived from lib/phusion_passenger/constants.rb.
 *
 * To force regenerating this file:
 *   rm -f ext/common/Constants.h
 *   rake ext/common/Constants.h
 */

#define DEFAULT_BACKEND_ACCOUNT_RIGHTS Account::DETACH


	#define DEFAULT_LOG_LEVEL 0

	#define DEFAULT_RUBY "ruby"

	#define DEFAULT_PYTHON "python"

	#define DEFAULT_MAX_POOL_SIZE 6

	#define DEFAULT_POOL_IDLE_TIME 300

	#define DEFAULT_MAX_INSTANCES_PER_APP 0

	#define DEFAULT_WEB_APP_USER "nobody"

	#define DEFAULT_ANALYTICS_LOG_USER "nobody"

	#define DEFAULT_ANALYTICS_LOG_GROUP ""

	#define DEFAULT_ANALYTICS_LOG_PERMISSIONS "u=rwx,g=rx,o=rx"

	#define DEFAULT_UNION_STATION_GATEWAY_ADDRESS "gateway.unionstationapp.com"

	#define DEFAULT_UNION_STATION_GATEWAY_PORT 443

	#define MESSAGE_SERVER_MAX_USERNAME_SIZE 100

	#define MESSAGE_SERVER_MAX_PASSWORD_SIZE 100

	#define POOL_HELPER_THREAD_STACK_SIZE 262144

	#define PROCESS_SHUTDOWN_TIMEOUT 60

	#define PROCESS_SHUTDOWN_TIMEOUT_DISPLAY "1 minute"

<<<<<<< HEAD
	#define PASSENGER_VERSION "4.0.9"
=======
	#define PASSENGER_VERSION "4.0.10"
>>>>>>> b26edfe0

	#define SERVER_INSTANCE_DIR_STRUCTURE_MAJOR_VERSION 1

	#define SERVER_INSTANCE_DIR_STRUCTURE_MINOR_VERSION 0

	#define SERVER_INSTANCE_DIR_GENERATION_STRUCTURE_MAJOR_VERSION 2

	#define SERVER_INSTANCE_DIR_GENERATION_STRUCTURE_MINOR_VERSION 0

	#define FEEDBACK_FD 3

	#define PASSENGER_IS_ENTERPRISE 1


#endif /* _PASSENGER_CONSTANTS_H */<|MERGE_RESOLUTION|>--- conflicted
+++ resolved
@@ -54,11 +54,7 @@
 
 	#define PROCESS_SHUTDOWN_TIMEOUT_DISPLAY "1 minute"
 
-<<<<<<< HEAD
-	#define PASSENGER_VERSION "4.0.9"
-=======
 	#define PASSENGER_VERSION "4.0.10"
->>>>>>> b26edfe0
 
 	#define SERVER_INSTANCE_DIR_STRUCTURE_MAJOR_VERSION 1
 
