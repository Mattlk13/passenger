/*
 *  Phusion Passenger - https://www.phusionpassenger.com/
 *  Copyright (c) 2011-2014 Phusion
 *
 *  "Phusion Passenger" is a trademark of Hongli Lai & Ninh Bui.
 *
 *  See LICENSE file for license information.
 */
#ifndef _PASSENGER_APPLICATION_POOL_PROCESS_H_
#define _PASSENGER_APPLICATION_POOL_PROCESS_H_

#include <string>
#include <list>
#include <boost/shared_ptr.hpp>
#include <boost/make_shared.hpp>
#include <oxt/system_calls.hpp>
#include <oxt/macros.hpp>
#include <sys/types.h>
#include <cstdio>
#include <climits>
#include <cassert>
#include <ApplicationPool2/Common.h>
#include <ApplicationPool2/Socket.h>
#include <ApplicationPool2/Session.h>
#include <ApplicationPool2/PipeWatcher.h>
#include <Constants.h>
#include <FileDescriptor.h>
#include <SafeLibev.h>
#include <Logging.h>
#include <Utils/PriorityQueue.h>
#include <Utils/SystemTime.h>
#include <Utils/StrIntUtils.h>
#include <Utils/ProcessMetricsCollector.h>

namespace Passenger {
namespace ApplicationPool2 {

using namespace std;
using namespace boost;


class ProcessList: public list<ProcessPtr> {
public:
	ProcessPtr &get(unsigned int index) {
		iterator it = begin(), end = this->end();
		unsigned int i = 0;
		while (i != index && it != end) {
			i++;
			it++;
		}
		if (it == end) {
			throw RuntimeException("Index out of bounds");
		} else {
			return *it;
		}
	}
	
	ProcessPtr &operator[](unsigned int index) {
		return get(index);
	}
	
	iterator last_iterator() {
		if (empty()) {
			return end();
		} else {
			iterator last = end();
			last--;
			return last;
		}
	}
};

/**
 * Represents an application process, as spawned by a Spawner. Every Process has
 * a PID, an admin socket and a list of sockets on which it listens for
 * connections. A Process is usually contained inside a Group.
 *
 * The admin socket, an anonymous Unix domain socket, is mapped to the process's
 * STDIN and STDOUT and has two functions.
 *
 *  1. It acts as the main communication channel with the process. Commands are
 *     sent to and responses are received from it.
 *  2. It's used for garbage collection: closing the STDIN part causes the process
 *     to gracefully terminate itself.
 *
 * Except for the otherwise documented parts, this class is not thread-safe,
 * so only use within the Pool lock.
 *
 * ## Normal usage
 *
 *  1. Create a session with newSession().
 *  2. Initiate the session by calling initiate() on it.
 *  3. Perform I/O through session->fd().
 *  4. When done, close the session by calling close() on it.
 *  5. Call process.sessionClosed().
 *
 * ## Life time
 *
 * A Process object lives until the containing Group calls `detach(process)`,
 * which indicates that it wants this Process to shut down. This causes
 * `signalDetached()` to be called, which may or may not send a message
 * to the process. After this, the Process object is stored in the
 * `detachedProcesses` collection in the Group and are no longer eligible for
 * receiving requests. Once all requests on this Process have finished,
 * `triggerShutdown()` will be called, which will send a message to the
 * process telling it to shut down. Once the process is gone, `cleanup()` is
 * called, and the Process object is removed from the collection.
 *
 * This means that a Group outlives all its Processes, a Process outlives all
 * its Sessions, and a Process also outlives the OS process.
 */
class Process: public boost::enable_shared_from_this<Process> {
// Actually private, but marked public so that unit tests can access the fields.
public:
	friend class Group;
	
	/** A mutex to protect access to `lifeStatus`. */
	mutable boost::mutex lifetimeSyncher;

	/** Group inside the Pool that this Process belongs to.
	 * Should never be NULL because a Group should outlive all of its Processes.
	 * Read-only; only set once during initialization.
	 */
	boost::weak_ptr<Group> group;
	
	/** A subset of 'sockets': all sockets that speak the
	 * "session" protocol, sorted by socket.busyness(). */
	PriorityQueue<Socket> sessionSockets;
	
	/** The iterator inside the associated Group's process list. */
	ProcessList::iterator it;
	/** The handle inside the associated Group's process priority queue. */
	PriorityQueue<Process>::Handle pqHandle;

	void sendAbortLongRunningConnectionsMessage(const string &address);
	static void realSendAbortLongRunningConnectionsMessage(string address);

	static bool
	isZombie(pid_t pid) {
		string filename = "/proc/" + toString(pid) + "/status";
		FILE *f = fopen(filename.c_str(), "r");
		if (f == NULL) {
			// Don't know.
			return false;
		}

		bool result = false;
		while (!feof(f)) {
			char buf[512];
			const char *line;

			line = fgets(buf, sizeof(buf), f);
			if (line == NULL) {
				break;
			}
			if (strcmp(line, "State:	Z (zombie)\n") == 0) {
				// Is a zombie.
				result = true;
				break;
			}
		}
		fclose(f);
		return result;
	}

	void indexSessionSockets() {
		SocketList::iterator it;
		concurrency = 0;
		for (it = sockets->begin(); it != sockets->end(); it++) {
			Socket *socket = &(*it);
			if (socket->protocol == "session" || socket->protocol == "http_session") {
				socket->pqHandle = sessionSockets.push(socket, socket->busyness());
				if (concurrency != -1) {
					if (socket->concurrency == 0) {
						// If one of the sockets has a concurrency of
						// 0 (unlimited) then we mark this entire Process
						// as having a concurrency of 0.
						concurrency = -1;
					} else {
						concurrency += socket->concurrency;
					}
				}
			}
		}
		if (concurrency == -1) {
			concurrency = 0;
		}
	}
	
public:
	/*************************************************************
	 * Read-only fields, set once during initialization and never
	 * written to again. Reading is thread-safe.
	 *************************************************************/
	
	/** The libev event loop to use. */
	SafeLibev * const libev;
	/** Process PID. */
	pid_t pid;
	/** An ID that uniquely identifies this Process in the Group, for
	 * use in implementing sticky sessions. Set by Group::attach(). */
	unsigned int stickySessionId;
	/** UUID for this process, randomly generated and extremely unlikely to ever
	 * appear again in this universe. */
	string gupid;
	string connectPassword;
	/** Admin socket, see class description. */
	FileDescriptor adminSocket;
	/** The sockets that this Process listens on for connections. */
	SocketListPtr sockets;
	/** The code revision of the application, inferred through various means.
	 * See Spawner::prepareSpawn() to learn how this is determined.
	 * May be an empty string.
	 */
	string codeRevision;
	/** Time at which the Spawner that created this process was created.
	 * Microseconds resolution. */
	unsigned long long spawnerCreationTime;
	/** Time at which we started spawning this process. Microseconds resolution. */
	unsigned long long spawnStartTime;
	/** The maximum amount of concurrent sessions this process can handle.
	 * 0 means unlimited. */
	int concurrency;
	/** If true, then indicates that this Process does not refer to a real OS
	 * process. The sockets in the socket list are fake and need not be deleted,
	 * the admin socket need not be closed, etc.
	 */
	bool dummy;
	/** Whether it is required that triggerShutdown() and cleanup() must be called
	 * before destroying this Process. Normally true, except for dummy Process
	 * objects created by Pool::asyncGet() with options.noop == true, because those
	 * processes are never added to Group.enabledProcesses.
	 */
	bool requiresShutdown;
	
	/*************************************************************
	 * Information used by Pool. Do not write to these from
	 * outside the Pool. If you read these make sure the Pool
	 * isn't concurrently modifying.
	 *************************************************************/
	
	/** Time at which we finished spawning this process, i.e. when this
	 * process was finished initializing. Microseconds resolution.
	 */
	unsigned long long spawnEndTime;
	/** Last time when a session was opened for this Process. */
	unsigned long long lastUsed;
	/** Number of sessions currently open.
	 * @invariant session >= 0
	 */
	int sessions;
	/** Number of sessions opened so far. */
	unsigned int processed;
	/** Do not access directly, always use `isAlive()`/`isDead()`/`getLifeStatus()` or
	 * through `lifetimeSyncher`. */
	enum LifeStatus {
		/** Up and operational. */
		ALIVE,
		/** This process has been detached, and the detached processes checker has
		 * verified that there are no active sessions left and has told the process
		 * to shut down. In this state we're supposed to wait until the process
		 * has actually shutdown, after which cleanup() must be called. */
		SHUTDOWN_TRIGGERED,
		/**
		 * The process has exited and cleanup() has been called. In this state,
		 * this object is no longer usable.
		 */
		DEAD
	} lifeStatus;
	enum EnabledStatus {
		/** Up and operational. */
		ENABLED,
		/** Process is being disabled. The containing Group is waiting for
		 * all sessions on this Process to finish. It may in some corner
		 * cases still be selected for processing requests.
		 */
		DISABLING,
		/** Process is fully disabled and should not be handling any
		 * requests. It *may* still handle some requests, e.g. by
		 * the Out-of-Band-Work trigger.
		 */
		DISABLED,
		/**
		 * Process has been detached. It will be removed from the Group
		 * as soon we have detected that the OS process has exited. Detached
		 * processes are allowed to finish their requests, but are not
		 * eligible for new requests.
		 */
		DETACHED
	} enabled;
	enum OobwStatus {
		/** Process is not using out-of-band work. */
		OOBW_NOT_ACTIVE,
		/** The process has requested out-of-band work. At some point, the code
		 * will see this and set the status to OOBW_IN_PROGRESS. */
		OOBW_REQUESTED,
		/** An out-of-band work is in progress. We need to wait until all
		 * sessions have ended and the process has been disabled before the
		 * out-of-band work can be performed. */
		OOBW_IN_PROGRESS,
	} oobwStatus;
	/** Caches whether or not the OS process still exists. */
	mutable bool m_osProcessExists;
	bool longRunningConnectionsAborted;
	/** Time at which shutdown began. */
	time_t shutdownStartTime;
	/** Collected by Pool::collectAnalytics(). */
	ProcessMetrics metrics;
	
	Process(const SafeLibevPtr _libev,
		pid_t _pid,
		const string &_gupid,
		const string &_connectPassword,
		const FileDescriptor &_adminSocket,
		/** Pipe on which this process outputs errors. Mapped to the process's STDERR.
		 * Only Processes spawned by DirectSpawner have this set.
		 * SmartSpawner-spawned Processes use the same STDERR as their parent preloader processes.
		 */
		const FileDescriptor &_errorPipe,
		const SocketListPtr &_sockets,
		unsigned long long _spawnerCreationTime,
		unsigned long long _spawnStartTime,
		const SpawnerConfigPtr &_config = SpawnerConfigPtr())
		: pqHandle(NULL),
		  libev(_libev.get()),
		  pid(_pid),
		  stickySessionId(0),
		  gupid(_gupid),
		  connectPassword(_connectPassword),
		  adminSocket(_adminSocket),
		  sockets(_sockets),
		  spawnerCreationTime(_spawnerCreationTime),
		  spawnStartTime(_spawnStartTime),
		  concurrency(0),
		  dummy(false),
		  requiresShutdown(true),
		  sessions(0),
		  processed(0),
		  lifeStatus(ALIVE),
		  enabled(ENABLED),
		  oobwStatus(OOBW_NOT_ACTIVE),
		  m_osProcessExists(true),
		  longRunningConnectionsAborted(false),
		  shutdownStartTime(0)
	{
		SpawnerConfigPtr config;
		if (_config == NULL) {
			config = boost::make_shared<SpawnerConfig>();
		} else {
			config = _config;
		}

		if (_adminSocket != -1) {
			PipeWatcherPtr watcher = boost::make_shared<PipeWatcher>(_adminSocket,
				"stdout", pid);
			watcher->initialize();
			watcher->start();
		}
		if (_errorPipe != -1) {
			PipeWatcherPtr watcher = boost::make_shared<PipeWatcher>(_errorPipe,
				"stderr", pid);
			watcher->initialize();
			watcher->start();
		}
		
		if (OXT_LIKELY(sockets != NULL)) {
			indexSessionSockets();
		}
		
		lastUsed      = SystemTime::getUsec();
		spawnEndTime  = lastUsed;
	}
	
	~Process() {
		if (OXT_UNLIKELY(!isDead() && requiresShutdown)) {
			P_BUG("You must call Process::triggerShutdown() and Process::cleanup() before actually "
				"destroying the Process object.");
		}
	}

	static void forceTriggerShutdownAndCleanup(ProcessPtr process) {
		if (process != NULL) {
			process->triggerShutdown();
			// Pretend like the OS process has exited so
			// that the canCleanup() precondition is true.
			process->m_osProcessExists = false;
			process->cleanup();
		}
	}

	/**
	 * Thread-safe.
	 * @pre getLifeState() != SHUT_DOWN
	 * @post result != NULL
	 */
	const GroupPtr getGroup() const {
		assert(!isDead());
		return group.lock();
	}
	
	void setGroup(const GroupPtr &group) {
		assert(this->group.lock() == NULL || this->group.lock() == group);
		this->group = group;
	}

	/**
	 * Thread-safe.
	 * @pre getLifeState() != DEAD
	 * @post result != NULL
	 */
	PoolPtr getPool() const;

	/**
	 * Thread-safe.
	 * @pre getLifeState() != DEAD
	 * @post result != NULL
	 */
	SuperGroupPtr getSuperGroup() const;

	// Thread-safe.
	bool isAlive() const {
		boost::lock_guard<boost::mutex> lock(lifetimeSyncher);
		return lifeStatus == ALIVE;
	}

	// Thread-safe.
	bool hasTriggeredShutdown() const {
		boost::lock_guard<boost::mutex> lock(lifetimeSyncher);
		return lifeStatus == SHUTDOWN_TRIGGERED;
	}

	// Thread-safe.
	bool isDead() const {
		boost::lock_guard<boost::mutex> lock(lifetimeSyncher);
		return lifeStatus == DEAD;
	}

	// Thread-safe.
	LifeStatus getLifeStatus() const {
		boost::lock_guard<boost::mutex> lock(lifetimeSyncher);
		return lifeStatus;
	}

	bool abortLongRunningConnections() {
		bool sent = false;
		if (!longRunningConnectionsAborted) {
			SocketList::iterator it, end = sockets->end();
			for (it = sockets->begin(); it != end; it++) {
				Socket *socket = &(*it);
				if (socket->name == "control") {
					sendAbortLongRunningConnectionsMessage(socket->address);
					sent = true;
				}
			}
			longRunningConnectionsAborted = true;
		}
		return sent;
	}

	bool canTriggerShutdown() const {
		return getLifeStatus() == ALIVE && sessions == 0;
	}

	void triggerShutdown() {
		assert(canTriggerShutdown());
		{
			boost::lock_guard<boost::mutex> lock(lifetimeSyncher);
			assert(lifeStatus == ALIVE);
			lifeStatus = SHUTDOWN_TRIGGERED;
			shutdownStartTime = SystemTime::get();
		}
		if (!dummy) {
			syscalls::shutdown(adminSocket, SHUT_WR);
		}
	}

	bool shutdownTimeoutExpired() const {
		return SystemTime::get() >= shutdownStartTime + PROCESS_SHUTDOWN_TIMEOUT;
	}

	bool canCleanup() const {
		return getLifeStatus() == SHUTDOWN_TRIGGERED && !osProcessExists();
	}

	void cleanup() {
		assert(canCleanup());

		P_TRACE(2, "Cleaning up process " << inspect());
		if (!dummy) {
			if (OXT_LIKELY(sockets != NULL)) {
				SocketList::const_iterator it, end = sockets->end();
				for (it = sockets->begin(); it != end; it++) {
					if (getSocketAddressType(it->address) == SAT_UNIX) {
						string filename = parseUnixSocketAddress(it->address);
						syscalls::unlink(filename.c_str());
					}
				}
			}
		}

		boost::lock_guard<boost::mutex> lock(lifetimeSyncher);
		lifeStatus = DEAD;
	}

	/** Checks whether the OS process exists.
	 * Once it has been detected that it doesn't, that event is remembered
	 * so that we don't accidentally ping any new processes that have the
	 * same PID.
	 */
	bool osProcessExists() const {
		if (!dummy && m_osProcessExists) {
			if (syscalls::kill(pid, 0) == 0) {
				/* On some environments, e.g. Heroku, the init process does
				 * not properly reap adopted zombie processes, which can interfere
				 * with our process existance check. To work around this, we
				 * explicitly check whether or not the process has become a zombie.
				 */
				m_osProcessExists = !isZombie(pid);
			} else {
				m_osProcessExists = errno != ESRCH;
			}
			return m_osProcessExists;
		} else {
			return false;
		}
	}

	/** Kill the OS process with the given signal. */
	int kill(int signo) {
		if (osProcessExists()) {
			return syscalls::kill(pid, signo);
		} else {
			return 0;
		}
	}
	
	int busyness() const {
		/* Different processes within a Group may have different
		 * 'concurrency' values. We want:
		 * - Group.pqueue to sort the processes from least used to most used.
		 * - to give processes with concurrency == 0 more priority over processes
		 *   with concurrency > 0.
		 * Therefore, we describe our busyness as a percentage of 'concurrency', with
		 * the percentage value in [0..INT_MAX] instead of [0..1].
		 */
		if (concurrency == 0) {
			// Allows Group.pqueue to give idle sockets more priority.
			if (sessions == 0) {
				return 0;
			} else {
				return 1;
			}
		} else {
			return (int) (((long long) sessions * INT_MAX) / (double) concurrency);
		}
	}
	
	/**
	 * Whether we've reached the maximum number of concurrent sessions for this
	 * process.
	 */
	bool isTotallyBusy() const {
		return concurrency != 0 && sessions >= concurrency;
	}

	/**
	 * Whether a get() request can be routed to this process, assuming that
	 * the sticky session ID (if any) matches. This is only not the case
	 * if this process is totally busy.
	 */
	bool canBeRoutedTo() const {
		return !isTotallyBusy();
	}
	
	/**
	 * Create a new communication session with this process. This will connect to one
	 * of the session sockets or reuse an existing connection. See Session for
	 * more information about sessions.
	 *
	 * One SHOULD call sessionClosed() when one's done with the session.
	 * Failure to do so will mess up internal statistics but will otherwise
	 * not result in any harmful behavior.
	 */
	SessionPtr newSession() {
		Socket *socket = sessionSockets.pop();
		if (socket->isTotallyBusy()) {
			return SessionPtr();
		} else {
			socket->sessions++;
			this->sessions++;
			socket->pqHandle = sessionSockets.push(socket, socket->busyness());
			lastUsed = SystemTime::getUsec();
			return boost::make_shared<Session>(shared_from_this(), socket);
		}
	}
	
	void sessionClosed(Session *session) {
		Socket *socket = session->getSocket();
		
		assert(socket->sessions > 0);
		assert(sessions > 0);
		
		socket->sessions--;
		this->sessions--;
		processed++;
		sessionSockets.decrease(socket->pqHandle, socket->busyness());
		assert(!isTotallyBusy());
	}

	/**
	 * Returns the uptime of this process so far, as a string.
	 */
	string uptime() const {
		return distanceOfTimeInWords(spawnEndTime / 1000000);
	}

	bool isBeingRollingRestarted() const;
	string inspect() const;

	template<typename Stream>
	void inspectXml(Stream &stream, bool includeSockets = true) const {
		stream << "<pid>" << pid << "</pid>";
		stream << "<sticky_session_id>" << stickySessionId << "</sticky_session_id>";
		stream << "<gupid>" << gupid << "</gupid>";
		stream << "<connect_password>" << connectPassword << "</connect_password>";
		stream << "<concurrency>" << concurrency << "</concurrency>";
		stream << "<sessions>" << sessions << "</sessions>";
		stream << "<busyness>" << busyness() << "</busyness>";
		stream << "<processed>" << processed << "</processed>";
		stream << "<spawner_creation_time>" << spawnerCreationTime << "</spawner_creation_time>";
		stream << "<spawn_start_time>" << spawnStartTime << "</spawn_start_time>";
		stream << "<spawn_end_time>" << spawnEndTime << "</spawn_end_time>";
		stream << "<last_used>" << lastUsed << "</last_used>";
		stream << "<uptime>" << uptime() << "</uptime>";
<<<<<<< HEAD
		if (isBeingRollingRestarted()) {
			stream << "<rolling_restarting/>";
=======
		if (!codeRevision.empty()) {
			stream << "<code_revision>" << codeRevision << "</code_revision>";
>>>>>>> adcd8e1f
		}
		switch (lifeStatus) {
		case ALIVE:
			stream << "<life_status>ALIVE</life_status>";
			break;
		case SHUTDOWN_TRIGGERED:
			stream << "<life_status>SHUTDOWN_TRIGGERED</life_status>";
			break;
		case DEAD:
			stream << "<life_status>DEAD</life_status>";
			break;
		default:
			P_BUG("Unknown 'lifeStatus' state " << (int) lifeStatus);
		}
		switch (enabled) {
		case ENABLED:
			stream << "<enabled>ENABLED</enabled>";
			break;
		case DISABLING:
			stream << "<enabled>DISABLING</enabled>";
			break;
		case DISABLED:
			stream << "<enabled>DISABLED</enabled>";
			break;
		case DETACHED:
			stream << "<enabled>DETACHED</enabled>";
			break;
		default:
			P_BUG("Unknown 'enabled' state " << (int) enabled);
		}
		if (metrics.isValid()) {
			stream << "<has_metrics>true</has_metrics>";
			stream << "<cpu>" << (int) metrics.cpu << "</cpu>";
			stream << "<rss>" << metrics.rss << "</rss>";
			stream << "<pss>" << metrics.pss << "</pss>";
			stream << "<private_dirty>" << metrics.privateDirty << "</private_dirty>";
			stream << "<swap>" << metrics.swap << "</swap>";
			stream << "<real_memory>" << metrics.realMemory() << "</real_memory>";
			stream << "<vmsize>" << metrics.vmsize << "</vmsize>";
			stream << "<process_group_id>" << metrics.processGroupId << "</process_group_id>";
			stream << "<command>" << escapeForXml(metrics.command) << "</command>";
		}
		if (includeSockets) {
			SocketList::const_iterator it;

			stream << "<sockets>";
			for (it = sockets->begin(); it != sockets->end(); it++) {
				const Socket &socket = *it;
				stream << "<socket>";
				stream << "<name>" << escapeForXml(socket.name) << "</name>";
				stream << "<address>" << escapeForXml(socket.address) << "</address>";
				stream << "<protocol>" << escapeForXml(socket.protocol) << "</protocol>";
				stream << "<concurrency>" << socket.concurrency << "</concurrency>";
				stream << "<sessions>" << socket.sessions << "</sessions>";
				stream << "</socket>";
			}
			stream << "</sockets>";
		}
	}
};


} // namespace ApplicationPool2
} // namespace Passenger

#endif /* _PASSENGER_APPLICATION_POOL2_PROCESS_H_ */<|MERGE_RESOLUTION|>--- conflicted
+++ resolved
@@ -632,13 +632,11 @@
 		stream << "<spawn_end_time>" << spawnEndTime << "</spawn_end_time>";
 		stream << "<last_used>" << lastUsed << "</last_used>";
 		stream << "<uptime>" << uptime() << "</uptime>";
-<<<<<<< HEAD
 		if (isBeingRollingRestarted()) {
 			stream << "<rolling_restarting/>";
-=======
+		}
 		if (!codeRevision.empty()) {
 			stream << "<code_revision>" << codeRevision << "</code_revision>";
->>>>>>> adcd8e1f
 		}
 		switch (lifeStatus) {
 		case ALIVE:
