/*
 *  Phusion Passenger - https://www.phusionpassenger.com/
 *  Copyright (c) 2011-2014 Phusion
 *
 *  "Phusion Passenger" is a trademark of Hongli Lai & Ninh Bui.
 *
 *  See LICENSE file for license information.
 */
#include <typeinfo>
#include <algorithm>
#include <utility>
#include <cstdio>
#include <sstream>
#include <limits.h>
#include <unistd.h>
#include <boost/make_shared.hpp>
#include <boost/ref.hpp>
#include <boost/cstdint.hpp>
#include <boost/date_time/posix_time/posix_time_types.hpp>
#include <oxt/backtrace.hpp>
#include <ApplicationPool2/Pool.h>
#include <ApplicationPool2/SuperGroup.h>
#include <ApplicationPool2/Group.h>
#include <ApplicationPool2/PipeWatcher.h>
#include <ApplicationPool2/ErrorRenderer.h>
#include <Exceptions.h>
#include <Hooks.h>
#include <MessageReadersWriters.h>
#include <Utils.h>
#include <Utils/IOUtils.h>
#include <Utils/ScopeGuard.h>
#include <Utils/MessageIO.h>
#include <Utils/JsonUtils.h>

namespace Passenger {
namespace ApplicationPool2 {

using namespace std;
using namespace boost;
using namespace oxt;

#define TRY_COPY_EXCEPTION(klass) \
	do { \
		const klass *ep = dynamic_cast<const klass *>(&e); \
		if (ep != NULL) { \
			return boost::make_shared<klass>(*ep); \
		} \
	} while (false)

ExceptionPtr
copyException(const tracable_exception &e) {
	TRY_COPY_EXCEPTION(FileSystemException);
	TRY_COPY_EXCEPTION(TimeRetrievalException);
	TRY_COPY_EXCEPTION(SystemException);

	TRY_COPY_EXCEPTION(FileNotFoundException);
	TRY_COPY_EXCEPTION(EOFException);
	TRY_COPY_EXCEPTION(IOException);

	TRY_COPY_EXCEPTION(ConfigurationException);

	TRY_COPY_EXCEPTION(RequestQueueFullException);
	TRY_COPY_EXCEPTION(GetAbortedException);
	TRY_COPY_EXCEPTION(SpawnException);

	TRY_COPY_EXCEPTION(InvalidModeStringException);
	TRY_COPY_EXCEPTION(ArgumentException);

	TRY_COPY_EXCEPTION(RuntimeException);

	TRY_COPY_EXCEPTION(TimeoutException);

	TRY_COPY_EXCEPTION(NonExistentUserException);
	TRY_COPY_EXCEPTION(NonExistentGroupException);
	TRY_COPY_EXCEPTION(SecurityException);

	TRY_COPY_EXCEPTION(SyntaxError);

	TRY_COPY_EXCEPTION(boost::thread_interrupted);

	return boost::make_shared<tracable_exception>(e);
}

#define TRY_RETHROW_EXCEPTION(klass) \
	do { \
		const klass *ep = dynamic_cast<const klass *>(&*e); \
		if (ep != NULL) { \
			throw klass(*ep); \
		} \
	} while (false)

void
rethrowException(const ExceptionPtr &e) {
	TRY_RETHROW_EXCEPTION(FileSystemException);
	TRY_RETHROW_EXCEPTION(TimeRetrievalException);
	TRY_RETHROW_EXCEPTION(SystemException);

	TRY_RETHROW_EXCEPTION(FileNotFoundException);
	TRY_RETHROW_EXCEPTION(EOFException);
	TRY_RETHROW_EXCEPTION(IOException);

	TRY_RETHROW_EXCEPTION(ConfigurationException);

	TRY_RETHROW_EXCEPTION(SpawnException);
	TRY_RETHROW_EXCEPTION(RequestQueueFullException);
	TRY_RETHROW_EXCEPTION(GetAbortedException);

	TRY_RETHROW_EXCEPTION(InvalidModeStringException);
	TRY_RETHROW_EXCEPTION(ArgumentException);

	TRY_RETHROW_EXCEPTION(RuntimeException);

	TRY_RETHROW_EXCEPTION(TimeoutException);

	TRY_RETHROW_EXCEPTION(NonExistentUserException);
	TRY_RETHROW_EXCEPTION(NonExistentGroupException);
	TRY_RETHROW_EXCEPTION(SecurityException);

	TRY_RETHROW_EXCEPTION(SyntaxError);

	TRY_RETHROW_EXCEPTION(boost::lock_error);
	TRY_RETHROW_EXCEPTION(boost::thread_resource_error);
	TRY_RETHROW_EXCEPTION(boost::unsupported_thread_option);
	TRY_RETHROW_EXCEPTION(boost::invalid_thread_argument);
	TRY_RETHROW_EXCEPTION(boost::thread_permission_error);

	TRY_RETHROW_EXCEPTION(boost::thread_interrupted);
	TRY_RETHROW_EXCEPTION(boost::thread_exception);
	TRY_RETHROW_EXCEPTION(boost::condition_error);

	throw tracable_exception(*e);
}

void processAndLogNewSpawnException(SpawnException &e, const Options &options,
	const SpawnerConfigPtr &config)
{
	TRACE_POINT();
	UnionStation::TransactionPtr transaction;
	ErrorRenderer renderer(*config->resourceLocator);
	string appMessage = e.getErrorPage();
	string errorId;
	char filename[PATH_MAX];
	stringstream stream;

	if (options.analytics && config->unionStationCore != NULL) {
		try {
			UPDATE_TRACE_POINT();
			transaction = config->unionStationCore->newTransaction(
				options.getAppGroupName(),
				"exceptions",
				options.unionStationKey);
			errorId = transaction->getTxnId();
		} catch (const tracable_exception &e2) {
			transaction.reset();
			P_WARN("Cannot log to Union Station: " << e2.what() <<
				"\n  Backtrace:\n" << e2.backtrace());
		}
	}

	UPDATE_TRACE_POINT();
	if (appMessage.empty()) {
		appMessage = "none";
	}
	if (errorId.empty()) {
		errorId = config->randomGenerator->generateHexString(4);
	}
	e.set("error_id", errorId);

	try {
		int fd = -1;
		FdGuard guard(fd, true);
		string errorPage;

		UPDATE_TRACE_POINT();
		errorPage = renderer.renderWithDetails(appMessage, options, &e);

		#if (defined(__linux__) && (__GLIBC__ > 2 || (__GLIBC__ == 2 && __GLIBC_MINOR__ >= 11))) || defined(__APPLE__) || defined(__FreeBSD__)
			snprintf(filename, PATH_MAX, "%s/passenger-error-XXXXXX.html",
				getSystemTempDir());
			fd = mkstemps(filename, sizeof(".html") - 1);
		#else
			snprintf(filename, PATH_MAX, "%s/passenger-error.XXXXXX",
				getSystemTempDir());
			fd = mkstemp(filename);
		#endif
		if (fd == -1) {
			int e = errno;
			throw SystemException("Cannot generate a temporary filename",
				e);
		}

		UPDATE_TRACE_POINT();
		writeExact(fd, errorPage);
	} catch (const SystemException &e2) {
		filename[0] = '\0';
		P_ERROR("Cannot render an error page: " << e2.what() << "\n" <<
			e2.backtrace());
	}

	if (transaction != NULL) {
		try {
			UPDATE_TRACE_POINT();
			transaction->message("Context: spawning");
			transaction->message("Message: " +
				jsonString(e.what()));
			transaction->message("App message: " +
				jsonString(appMessage));

			const char *kind;
			switch (e.getErrorKind()) {
			case SpawnException::PRELOADER_STARTUP_ERROR:
				kind = "PRELOADER_STARTUP_ERROR";
				break;
			case SpawnException::PRELOADER_STARTUP_PROTOCOL_ERROR:
				kind = "PRELOADER_STARTUP_PROTOCOL_ERROR";
				break;
			case SpawnException::PRELOADER_STARTUP_TIMEOUT:
				kind = "PRELOADER_STARTUP_TIMEOUT";
				break;
			case SpawnException::PRELOADER_STARTUP_EXPLAINABLE_ERROR:
				kind = "PRELOADER_STARTUP_EXPLAINABLE_ERROR";
				break;
			case SpawnException::APP_STARTUP_ERROR:
				kind = "APP_STARTUP_ERROR";
				break;
			case SpawnException::APP_STARTUP_PROTOCOL_ERROR:
				kind = "APP_STARTUP_PROTOCOL_ERROR";
				break;
			case SpawnException::APP_STARTUP_TIMEOUT:
				kind = "APP_STARTUP_TIMEOUT";
				break;
			case SpawnException::APP_STARTUP_EXPLAINABLE_ERROR:
				kind = "APP_STARTUP_EXPLAINABLE_ERROR";
				break;
			default:
				kind = "UNDEFINED_ERROR";
				break;
			}
			transaction->message(string("Kind: ") + kind);

			Json::Value details;
			const map<string, string> &annotations = e.getAnnotations();
			map<string, string>::const_iterator it, end = annotations.end();

			for (it = annotations.begin(); it != end; it++) {
				details[it->first] = it->second;
			}

			// This information is not very useful. Union Station
			// already collects system metrics.
			details.removeMember("system_metrics");
			// Don't include environment variables because they may
			// contain sensitive information.
			details.removeMember("envvars");

			transaction->message("Details: " + stringifyJson(details));
		} catch (const tracable_exception &e2) {
			P_WARN("Cannot log to Union Station: " << e2.what() <<
				"\n  Backtrace:\n" << e2.backtrace());
		}
	}

	UPDATE_TRACE_POINT();
	stream << "Could not spawn process for application " << options.appRoot <<
		": " << e.what() << "\n" <<
		"  Error ID: " << errorId << "\n";
	if (filename[0] != '\0') {
		stream << "  Error details saved to: " << filename << "\n";
	}
	stream << "  Message from application: " << appMessage << "\n";
	P_ERROR(stream.str());

	if (config->agentsOptions != NULL) {
		HookScriptOptions hOptions;
		hOptions.name = "spawn_failed";
		hOptions.spec = config->agentsOptions->get("hook_spawn_failed", false);
		hOptions.agentsOptions = config->agentsOptions;
		hOptions.environment.push_back(make_pair("PASSENGER_APP_ROOT", options.appRoot));
		hOptions.environment.push_back(make_pair("PASSENGER_APP_GROUP_NAME", options.getAppGroupName()));
		hOptions.environment.push_back(make_pair("PASSENGER_ERROR_MESSAGE", e.what()));
		hOptions.environment.push_back(make_pair("PASSENGER_ERROR_ID", errorId));
		hOptions.environment.push_back(make_pair("PASSENGER_APP_ERROR_MESSAGE", appMessage));
		oxt::thread(boost::bind(runHookScripts, hOptions),
			"Hook: spawn_failed", 256 * 1024);
	}
}

void
recreateString(psg_pool_t *pool, StaticString &str) {
	str = psg_pstrdup(pool, str);
}


const SuperGroupPtr
Pool::getSuperGroup(const char *name) {
	SuperGroupPtr *superGroup;
	if (superGroups.lookup(name, &superGroup)) {
		return *superGroup;
	} else {
		return SuperGroupPtr();
	}
}


boost::mutex &
SuperGroup::getPoolSyncher(Pool *pool) {
	return pool->syncher;
}

void
SuperGroup::runAllActions(const boost::container::vector<Callback> &actions) {
	Pool::runAllActions(actions);
}

const PoolPtr
SuperGroup::getPoolPtr() {
	return getPool()->shared_from_this();
}

string
SuperGroup::generateSecret() const {
	return getPool()->getRandomGenerator()->generateAsciiString(43);
}

void
SuperGroup::runInitializationHooks() const {
	getPool()->runHookScripts("after_initialize_supergroup",
		boost::bind(&SuperGroup::setupInitializationOrDestructionHook, this, _1));
}

void
SuperGroup::runDestructionHooks() const {
	getPool()->runHookScripts("before_destroy_supergroup",
		boost::bind(&SuperGroup::setupInitializationOrDestructionHook, this, _1));
}

void
SuperGroup::setupInitializationOrDestructionHook(HookScriptOptions &options) const {
	options.environment.push_back(make_pair("PASSENGER_APP_ROOT", this->options.appRoot));
}

void
SuperGroup::createInterruptableThread(const boost::function<void ()> &func, const string &name,
	unsigned int stackSize)
{
	getPool()->interruptableThreads.create_thread(func, name, stackSize);
}

void
SuperGroup::realDoInitialize(const Options &options, unsigned int generation) {
	vector<ComponentInfo> componentInfos;
	vector<ComponentInfo>::const_iterator it;
	ExceptionPtr exception;

	Pool *pool = getPool();

	P_TRACE(2, "Initializing SuperGroup " << inspect() << " in the background...");
	try {
		componentInfos = loadComponentInfos(options);
	} catch (const tracable_exception &e) {
		exception = copyException(e);
	}
	if (componentInfos.empty() && exception == NULL) {
		string message = "The directory " +
			options.appRoot +
			" does not seem to contain a web application.";
		boost::shared_ptr<SpawnException> spawnException =
			boost::make_shared<SpawnException>(
				message, message, false);
		exception = spawnException;
		processAndLogNewSpawnException(*spawnException, options,
			pool->getSpawnerConfig());
	}

	Pool::DebugSupportPtr debug = pool->debugSupport;
	boost::container::vector<Callback> actions;
	{
		if (debug != NULL && debug->superGroup) {
			debug->debugger->send("About to finish SuperGroup initialization");
			debug->messages->recv("Proceed with initializing SuperGroup");
		}

		boost::unique_lock<boost::mutex> lock(getPoolSyncher(pool));
		this_thread::disable_interruption di;
		this_thread::disable_syscall_interruption dsi;
		NOT_EXPECTING_EXCEPTIONS();
		if (OXT_UNLIKELY(getPool() == NULL || generation != this->generation)) {
			return;
		}
		P_TRACE(2, "Initialization of SuperGroup " << inspect() << " almost done; grabbed lock");
		assert(state == INITIALIZING);
		verifyInvariants();

		if (componentInfos.empty()) {
			/* Somehow initialization failed. Maybe something has deleted
			 * the supergroup files while we're working.
			 */
			assert(exception != NULL);
			setState(DESTROYED);

			actions.reserve(getWaitlist.size());
			while (!getWaitlist.empty()) {
				const GetWaiter &waiter = getWaitlist.front();
				actions.push_back(boost::bind(GetCallback::call,
					waiter.callback, SessionPtr(), exception));
				getWaitlist.pop_front();
			}
		} else {
			for (it = componentInfos.begin(); it != componentInfos.end(); it++) {
				const ComponentInfo &info = *it;
				GroupPtr group = boost::make_shared<Group>(this,
					options, info);
				group->initialize();
				groups.push_back(group);
				if (info.isDefault) {
					defaultGroup = group.get();
				}
			}

			setState(READY);
			assignGetWaitlistToGroups(actions);
		}

		verifyInvariants();
		P_TRACE(2, "Done initializing SuperGroup " << inspect());
	}

	this_thread::disable_interruption di;
	this_thread::disable_syscall_interruption dsi;
	runAllActions(actions);
	runInitializationHooks();
}

void
SuperGroup::realDoRestart(const Options &options, unsigned int generation) {
	TRACE_POINT();
	vector<ComponentInfo> componentInfos = loadComponentInfos(options);
	vector<ComponentInfo>::const_iterator it;

	Pool *pool = getPool();
	Pool::DebugSupportPtr debug = pool->debugSupport;
	if (debug != NULL && debug->superGroup) {
		debug->debugger->send("About to finish SuperGroup restart");
		debug->messages->recv("Proceed with restarting SuperGroup");
	}

	boost::unique_lock<boost::mutex> lock(getPoolSyncher(pool));
	if (OXT_UNLIKELY(this->generation != generation)) {
		return;
	}

	assert(state == RESTARTING);
	verifyInvariants();

	SuperGroup::GroupList allGroups;
	SuperGroup::GroupList updatedGroups;
	SuperGroup::GroupList newGroups;
	SuperGroup::GroupList::const_iterator g_it;
	boost::container::vector<Callback> actions;
	this->options = options;

	// Update the component information for existing groups.
	UPDATE_TRACE_POINT();
	for (it = componentInfos.begin(); it != componentInfos.end(); it++) {
		const ComponentInfo &info = *it;
		pair<GroupPtr, unsigned int> result =
			findGroupCorrespondingToComponent(groups, info);
		GroupPtr group = result.first;
		if (group != NULL) {
			unsigned int index = result.second;
			group->componentInfo = info;
			updatedGroups.push_back(group);
			groups[index].reset();
		} else {
			// This is not an existing group but a new one,
			// so create it.
			group = boost::make_shared<Group>(this,
				options, info);
			group->initialize();
			newGroups.push_back(group);
		}
		// allGroups must be in the same order as componentInfos.
		allGroups.push_back(group);
	}

	// Some components might have been deleted, so delete the
	// corresponding groups.
	detachAllGroups(groups, actions);

	// Tell all previous existing groups to restart.
	for (g_it = updatedGroups.begin(); g_it != updatedGroups.end(); g_it++) {
		GroupPtr group = *g_it;
		group->restart(options);
	}

	groups = allGroups;
	defaultGroup = findDefaultGroup(allGroups);
	setState(READY);
	assignGetWaitlistToGroups(actions);

	UPDATE_TRACE_POINT();
	verifyInvariants();
	lock.unlock();
	runAllActions(actions);
}


Group::Group(SuperGroup *_superGroup, const Options &options, const ComponentInfo &info)
	: superGroup(_superGroup),
	  name(_superGroup->name + "#" + info.name),
	  uuid(generateUuid(_superGroup)),
	  componentInfo(info)
{
	generateSecret(_superGroup, secret);
	enabledCount   = 0;
	disablingCount = 0;
	disabledCount  = 0;
	nEnabledProcessesTotallyBusy = 0;
	spawner        = getPool()->spawnerFactory->create(options);
	restartsInitiated = 0;
	processesBeingSpawned = 0;
	m_spawning     = false;
	m_restarting   = false;
	lifeStatus     = ALIVE;
	lastRestartFileMtime = 0;
	lastRestartFileCheckTime = 0;
	alwaysRestartFileExists = false;
	if (options.restartDir.empty()) {
		restartFile = options.appRoot + "/tmp/restart.txt";
		alwaysRestartFile = options.appRoot + "/tmp/always_restart.txt";
	} else if (options.restartDir[0] == '/') {
		restartFile = options.restartDir + "/restart.txt";
		alwaysRestartFile = options.restartDir + "/always_restart.txt";
	} else {
		restartFile = options.appRoot + "/" + options.restartDir + "/restart.txt";
		alwaysRestartFile = options.appRoot + "/" + options.restartDir + "/always_restart.txt";
	}
	resetOptions(options);

	detachedProcessesCheckerActive = false;

	hasSpawnError = false;
}

Group::~Group() {
	LifeStatus lifeStatus = getLifeStatus();
	if (OXT_UNLIKELY(lifeStatus == ALIVE)) {
		P_BUG("You must call Group::shutdown() before destroying a Group.");
	}
	assert(lifeStatus == SHUT_DOWN);
	assert(!detachedProcessesCheckerActive);
	assert(getWaitlist.empty());
}

void
Group::initialize() {
	nullProcess = boost::make_shared<Process>(
		0, StaticString(),
		FileDescriptor(), FileDescriptor(),
		SocketList(), 0, 0);
	nullProcess->dummy = true;
	nullProcess->requiresShutdown = false;
	nullProcess->setGroup(this);
}

Pool *
Group::getPool() const {
	return getSuperGroup()->getPool();
}

void
Group::onSessionInitiateFailure(Process *process, Session *session) {
	boost::container::vector<Callback> actions;

	TRACE_POINT();
	// Standard resource management boilerplate stuff...
	Pool *pool = getPool();
	boost::unique_lock<boost::mutex> lock(pool->syncher);
	assert(process->isAlive());
	assert(isAlive() || getLifeStatus() == SHUTTING_DOWN);

	UPDATE_TRACE_POINT();
	P_DEBUG("Could not initiate a session with process " <<
		process->inspect() << ", detaching from pool if possible");
	if (!pool->detachProcessUnlocked(process->shared_from_this(), actions)) {
		P_DEBUG("Process was already detached");
	}
	pool->fullVerifyInvariants();
	lock.unlock();
	runAllActions(actions);
}

void
Group::onSessionClose(Process *process, Session *session) {
	TRACE_POINT();
	// Standard resource management boilerplate stuff...
	Pool *pool = getPool();
	boost::unique_lock<boost::mutex> lock(pool->syncher);
	assert(process->isAlive());
	assert(isAlive() || getLifeStatus() == SHUTTING_DOWN);

	P_TRACE(2, "Session closed for process " << process->inspect());
	verifyInvariants();
	UPDATE_TRACE_POINT();

	/* Update statistics. */
	bool wasTotallyBusy = process->isTotallyBusy();
	process->sessionClosed(session);
	assert(process->getLifeStatus() == Process::ALIVE);
	assert(process->enabled == Process::ENABLED
		|| process->enabled == Process::DISABLING
		|| process->enabled == Process::DETACHED);
	if (process->enabled == Process::ENABLED) {
		enabledProcessBusynessLevels[process->index] = process->busyness();
		if (wasTotallyBusy) {
			assert(nEnabledProcessesTotallyBusy >= 1);
			nEnabledProcessesTotallyBusy--;
		}
	}

	/* This group now has a process that's guaranteed to be not
	 * totally busy.
	 */
	assert(!process->isTotallyBusy());

	bool detachingBecauseOfMaxRequests = false;
	bool detachingBecauseCapacityNeeded = false;
	bool shouldDetach =
		( detachingBecauseOfMaxRequests = (
			options.maxRequests > 0
			&& process->processed >= options.maxRequests
		)) || (
			detachingBecauseCapacityNeeded = (
				process->sessions == 0
				&& getWaitlist.empty()
				&& (
					!pool->getWaitlist.empty()
					|| anotherGroupIsWaitingForCapacity()
				)
			)
		);
	bool shouldDisable =
		process->enabled == Process::DISABLING
		&& process->sessions == 0
		&& enabledCount > 0;

	if (shouldDetach || shouldDisable) {
		UPDATE_TRACE_POINT();
		boost::container::vector<Callback> actions;

		if (shouldDetach) {
			if (detachingBecauseCapacityNeeded) {
				/* Someone might be trying to get() a session for a different
				 * group that couldn't be spawned because of lack of pool capacity.
				 * If this group isn't under sufficiently load (as apparent by the
				 * checked conditions) then now's a good time to detach
				 * this process or group in order to free capacity.
				 */
				P_DEBUG("Process " << process->inspect() << " is no longer totally "
					"busy; detaching it in order to make room in the pool");
			} else {
				/* This process has processed its maximum number of requests,
				 * so we detach it.
				 */
				P_DEBUG("Process " << process->inspect() <<
					" has reached its maximum number of requests (" <<
					options.maxRequests << "); detaching it");
			}
			pool->detachProcessUnlocked(process->shared_from_this(), actions);
		} else {
			ProcessPtr processPtr = process->shared_from_this();
			removeProcessFromList(processPtr, disablingProcesses);
			addProcessToList(processPtr, disabledProcesses);
			removeFromDisableWaitlist(processPtr, DR_SUCCESS, actions);
			maybeInitiateOobw(process);
		}

		pool->fullVerifyInvariants();
		lock.unlock();
		runAllActions(actions);

	} else {
		UPDATE_TRACE_POINT();

		// This could change process->enabled.
		maybeInitiateOobw(process);

		if (!getWaitlist.empty() && process->enabled == Process::ENABLED) {
			/* If there are clients on this group waiting for a process to
			 * become available then call them now.
			 */
			UPDATE_TRACE_POINT();
			// Already calls verifyInvariants().
			assignSessionsToGetWaitersQuickly(lock);
		}
	}
}

void
Group::requestOOBW(const ProcessPtr &process) {
	// Standard resource management boilerplate stuff...
	Pool *pool = getPool();
	boost::unique_lock<boost::mutex> lock(pool->syncher);
	if (isAlive() && process->isAlive() && process->oobwStatus == Process::OOBW_NOT_ACTIVE) {
		process->oobwStatus = Process::OOBW_REQUESTED;
	}
}

bool
Group::oobwAllowed() const {
	unsigned int oobwInstances = 0;
	foreach (const ProcessPtr &process, disablingProcesses) {
		if (process->oobwStatus == Process::OOBW_IN_PROGRESS) {
			oobwInstances += 1;
		}
	}
	foreach (const ProcessPtr &process, disabledProcesses) {
		if (process->oobwStatus == Process::OOBW_IN_PROGRESS) {
			oobwInstances += 1;
		}
	}
	return oobwInstances < options.maxOutOfBandWorkInstances;
}

bool
Group::shouldInitiateOobw(Process *process) const {
	return process->oobwStatus == Process::OOBW_REQUESTED
		&& process->enabled != Process::DETACHED
		&& process->isAlive()
		&& oobwAllowed();
}

void
Group::maybeInitiateOobw(Process *process) {
	if (shouldInitiateOobw(process)) {
		// We keep an extra reference to prevent premature destruction.
		ProcessPtr p = process->shared_from_this();
		initiateOobw(p);
	}
}

// The 'self' parameter is for keeping the current Group object alive
void
Group::lockAndMaybeInitiateOobw(const ProcessPtr &process, DisableResult result, GroupPtr self) {
	TRACE_POINT();

	// Standard resource management boilerplate stuff...
	Pool *pool = getPool();
	boost::unique_lock<boost::mutex> lock(pool->syncher);
	if (OXT_UNLIKELY(!process->isAlive() || !isAlive())) {
		return;
	}

	assert(process->oobwStatus == Process::OOBW_IN_PROGRESS);

	if (result == DR_SUCCESS) {
		if (process->enabled == Process::DISABLED) {
			P_DEBUG("Process " << process->inspect() << " disabled; proceeding " <<
				"with out-of-band work");
			process->oobwStatus = Process::OOBW_REQUESTED;
			if (shouldInitiateOobw(process.get())) {
				initiateOobw(process);
			} else {
				// We do not re-enable the process because it's likely that the
				// administrator has explicitly changed the state.
				P_DEBUG("Out-of-band work for process " << process->inspect() << " aborted "
					"because the process no longer requests out-of-band work");
				process->oobwStatus = Process::OOBW_NOT_ACTIVE;
			}
		} else {
			// We do not re-enable the process because it's likely that the
			// administrator has explicitly changed the state.
			P_DEBUG("Out-of-band work for process " << process->inspect() << " aborted "
				"because the process was reenabled after disabling");
			process->oobwStatus = Process::OOBW_NOT_ACTIVE;
		}
	} else {
		P_DEBUG("Out-of-band work for process " << process->inspect() << " aborted "
			"because the process could not be disabled");
		process->oobwStatus = Process::OOBW_NOT_ACTIVE;
	}
}

void
Group::initiateOobw(const ProcessPtr &process) {
	assert(process->oobwStatus == Process::OOBW_REQUESTED);

	process->oobwStatus = Process::OOBW_IN_PROGRESS;

	if (process->enabled == Process::ENABLED
	 || process->enabled == Process::DISABLING)
	{
		// We want the process to be disabled. However, disabling a process is potentially
		// asynchronous, so we pass a callback which will re-aquire the lock and call this
		// method again.
		P_DEBUG("Disabling process " << process->inspect() << " in preparation for OOBW");
		DisableResult result = disable(process,
			boost::bind(&Group::lockAndMaybeInitiateOobw, this,
				_1, _2, shared_from_this()));
		switch (result) {
		case DR_SUCCESS:
			// Continue code flow.
			break;
		case DR_DEFERRED:
			// lockAndMaybeInitiateOobw() will eventually be called.
			return;
		case DR_ERROR:
		case DR_NOOP:
			P_DEBUG("Out-of-band work for process " << process->inspect() << " aborted "
				"because the process could not be disabled");
			process->oobwStatus = Process::OOBW_NOT_ACTIVE;
			return;
		default:
			P_BUG("Unexpected disable() result " << result);
		}
	}

	assert(process->enabled == Process::DISABLED);
	assert(process->sessions == 0);

	P_DEBUG("Initiating OOBW request for process " << process->inspect());
	interruptableThreads.create_thread(
		boost::bind(&Group::spawnThreadOOBWRequest, this, shared_from_this(), process),
		"OOBW request thread for process " + process->inspect(),
		POOL_HELPER_THREAD_STACK_SIZE);
}

// The 'self' parameter is for keeping the current Group object alive while this thread is running.
void
Group::spawnThreadOOBWRequest(GroupPtr self, ProcessPtr process) {
	TRACE_POINT();
	this_thread::disable_interruption di;
	this_thread::disable_syscall_interruption dsi;

	Socket *socket;
	Connection connection;
	Pool *pool = getPool();
	Pool::DebugSupportPtr debug = pool->debugSupport;

	UPDATE_TRACE_POINT();
	P_DEBUG("Performing OOBW request for process " << process->inspect());
	if (debug != NULL && debug->oobw) {
		debug->debugger->send("OOBW request about to start");
		debug->messages->recv("Proceed with OOBW request");
	}

	UPDATE_TRACE_POINT();
	{
		// Standard resource management boilerplate stuff...
		boost::unique_lock<boost::mutex> lock(pool->syncher);
		if (OXT_UNLIKELY(!process->isAlive()
			|| process->enabled == Process::DETACHED
			|| !isAlive()))
		{
			return;
		}

		if (process->enabled != Process::DISABLED) {
			UPDATE_TRACE_POINT();
			P_INFO("Out-of-Band Work canceled: process " << process->inspect() <<
				" was concurrently re-enabled.");
			if (debug != NULL && debug->oobw) {
				debug->debugger->send("OOBW request canceled");
			}
			return;
		}

		assert(process->oobwStatus == Process::OOBW_IN_PROGRESS);
		assert(process->sessions == 0);
		socket = process->findSessionSocketWithLowestBusyness();
	}

	UPDATE_TRACE_POINT();
	unsigned long long timeout = 1000 * 1000 * 60; // 1 min
	try {
		this_thread::restore_interruption ri(di);
		this_thread::restore_syscall_interruption rsi(dsi);

		// Grab a connection. The connection is marked as fail in order to
		// ensure it is closed / recycled after this request (otherwise we'd
		// need to completely read the response).
		connection = socket->checkoutConnection();
		connection.fail = true;
		ScopeGuard guard(boost::bind(&Socket::checkinConnection, socket, connection));

		// This is copied from RequestHandler when it is sending data using the
		// "session" protocol.
		char sizeField[sizeof(boost::uint32_t)];
		SmallVector<StaticString, 10> data;

		data.push_back(StaticString(sizeField, sizeof(boost::uint32_t)));
		data.push_back(P_STATIC_STRING_WITH_NULL("REQUEST_METHOD"));
		data.push_back(P_STATIC_STRING_WITH_NULL("OOBW"));

		data.push_back(P_STATIC_STRING_WITH_NULL("PASSENGER_CONNECT_PASSWORD"));
		data.push_back(StaticString(secret, SECRET_SIZE));
		data.push_back(StaticString("", 1));

		boost::uint32_t dataSize = 0;
		for (unsigned int i = 1; i < data.size(); i++) {
			dataSize += (boost::uint32_t) data[i].size();
		}
		Uint32Message::generate(sizeField, dataSize);

		gatheredWrite(connection.fd, &data[0], data.size(), &timeout);

		// We do not care what the actual response is ... just wait for it.
		UPDATE_TRACE_POINT();
		waitUntilReadable(connection.fd, &timeout);
	} catch (const SystemException &e) {
		P_ERROR("*** ERROR: " << e.what() << "\n" << e.backtrace());
	} catch (const TimeoutException &e) {
		P_ERROR("*** ERROR: " << e.what() << "\n" << e.backtrace());
	}

	UPDATE_TRACE_POINT();
	boost::container::vector<Callback> actions;
	{
		// Standard resource management boilerplate stuff...
		Pool *pool = getPool();
		boost::unique_lock<boost::mutex> lock(pool->syncher);
		if (OXT_UNLIKELY(!process->isAlive() || !isAlive())) {
			return;
		}

		process->oobwStatus = Process::OOBW_NOT_ACTIVE;
		if (process->enabled == Process::DISABLED) {
			enable(process, actions);
			assignSessionsToGetWaiters(actions);
		}

		pool->fullVerifyInvariants();

		initiateNextOobwRequest();
	}
	UPDATE_TRACE_POINT();
	runAllActions(actions);
	actions.clear();

	UPDATE_TRACE_POINT();
	P_DEBUG("Finished OOBW request for process " << process->inspect());
	if (debug != NULL && debug->oobw) {
		debug->debugger->send("OOBW request finished");
	}
}

void
Group::initiateNextOobwRequest() {
	ProcessList::const_iterator it, end = enabledProcesses.end();
	for (it = enabledProcesses.begin(); it != end; it++) {
		const ProcessPtr &process = *it;
		if (shouldInitiateOobw(process.get())) {
			// We keep an extra reference to processes to prevent premature destruction.
			ProcessPtr p = process;
			initiateOobw(p);
			return;
		}
	}
}

// The 'self' parameter is for keeping the current Group object alive while this thread is running.
void
Group::spawnThreadMain(GroupPtr self, SpawnerPtr spawner, Options options, unsigned int restartsInitiated) {
	spawnThreadRealMain(spawner, options, restartsInitiated);
}

void
Group::spawnThreadRealMain(const SpawnerPtr &spawner, const Options &options, unsigned int restartsInitiated) {
	TRACE_POINT();
	this_thread::disable_interruption di;
	this_thread::disable_syscall_interruption dsi;

	Pool *pool = getPool();
	Pool::DebugSupportPtr debug = pool->debugSupport;

	bool done = false;
	while (!done) {
		bool shouldFail = false;
		if (debug != NULL && debug->spawning) {
			UPDATE_TRACE_POINT();
			this_thread::restore_interruption ri(di);
			this_thread::restore_syscall_interruption rsi(dsi);
			this_thread::interruption_point();
			string iteration;
			{
				LockGuard g(debug->syncher);
				debug->spawnLoopIteration++;
				iteration = toString(debug->spawnLoopIteration);
			}
			P_DEBUG("Begin spawn loop iteration " << iteration);
			debug->debugger->send("Begin spawn loop iteration " +
				iteration);

			vector<string> cases;
			cases.push_back("Proceed with spawn loop iteration " + iteration);
			cases.push_back("Fail spawn loop iteration " + iteration);
			MessagePtr message = debug->messages->recvAny(cases);
			shouldFail = message->name == "Fail spawn loop iteration " + iteration;
		}

		SpawnObject spawnObject;
		ProcessPtr process;
		ExceptionPtr exception;
		try {
			UPDATE_TRACE_POINT();
			this_thread::restore_interruption ri(di);
			this_thread::restore_syscall_interruption rsi(dsi);
			if (shouldFail) {
				SpawnException e("Simulated failure");
				processAndLogNewSpawnException(e, options, pool->getSpawnerConfig());
				throw e;
			} else {
				spawnObject = spawner->spawn(options);
				process = spawnObject.process;
				process->setGroup(this);
			}
		} catch (const thread_interrupted &) {
			break;
		} catch (const tracable_exception &e) {
			exception = copyException(e);
			// Let other (unexpected) exceptions crash the program so
			// gdb can generate a backtrace.
		}

		UPDATE_TRACE_POINT();
		ScopeGuard guard(boost::bind(Process::forceTriggerShutdownAndCleanup, process));
		boost::unique_lock<boost::mutex> lock(pool->syncher);

		if (!isAlive()) {
			if (process != NULL) {
				P_DEBUG("Group is being shut down so dropping process " <<
					process->inspect() << " which we just spawned and exiting spawn loop");
			} else {
				P_DEBUG("The group is being shut down. A process failed "
					"to be spawned anyway, so ignoring this error and exiting "
					"spawn loop");
			}
			// We stop immediately because any previously assumed invariants
			// may have been violated.
			break;
		} else if (restartsInitiated != this->restartsInitiated) {
			if (process != NULL) {
				P_DEBUG("A restart was issued for the group, so dropping process " <<
					process->inspect() << " which we just spawned and exiting spawn loop");
			} else {
				P_DEBUG("A restart was issued for the group. A process failed "
					"to be spawned anyway, so ignoring this error and exiting "
					"spawn loop");
			}
			// We stop immediately because any previously assumed invariants
			// may have been violated.
			break;
		}

		verifyInvariants();
		assert(m_spawning);
		assert(processesBeingSpawned > 0);

		processesBeingSpawned--;
		assert(processesBeingSpawned == 0);

		UPDATE_TRACE_POINT();
		boost::container::vector<Callback> actions;
		if (process != NULL) {
			AttachResult result = attach(spawnObject, actions);
			if (result == AR_OK) {
				guard.clear();
				if (getWaitlist.empty()) {
					pool->assignSessionsToGetWaiters(actions);
				} else {
					assignSessionsToGetWaiters(actions);
				}
				P_DEBUG("New process count = " << enabledCount <<
					", remaining get waiters = " << getWaitlist.size());
			} else {
				done = true;
				P_DEBUG("Unable to attach spawned process " << process->inspect());
				if (result == AR_ANOTHER_GROUP_IS_WAITING_FOR_CAPACITY) {
					pool->possiblySpawnMoreProcessesForExistingGroups();
				}
			}
		} else {
			if (debug != NULL) {
				LockGuard g(debug->syncher);
				debug->spawnErrors++;
				debug->debugger->send("Spawn error " + toString(debug->spawnErrors));
			}

			// TODO: sure this is the best thing? if there are
			// processes currently alive we should just use them.
			if (!options.ignoreSpawnErrors || enabledCount == 0) {
				if (enabledCount == 0) {
					enableAllDisablingProcesses(actions);
				}
				Pool::assignExceptionToGetWaiters(getWaitlist, exception, actions);
				pool->assignSessionsToGetWaiters(actions);
			} else {
				P_INFO("Ignoring spawn error");
				hasSpawnError = true;
			}
			done = true;
		}

		done = done
			|| (processLowerLimitsSatisfied() && getWaitlist.empty())
			|| processUpperLimitsReached()
			|| pool->atFullCapacity(false);
		m_spawning = !done;
		if (done) {
			P_DEBUG("Spawn loop done");
		} else {
			processesBeingSpawned++;
			P_DEBUG("Continue spawning");
		}

		UPDATE_TRACE_POINT();
		pool->fullVerifyInvariants();
		lock.unlock();
		UPDATE_TRACE_POINT();
		runAllActions(actions);
		UPDATE_TRACE_POINT();
	}

	if (debug != NULL && debug->spawning) {
		debug->debugger->send("Spawn loop done");
	}
}

bool
Group::shouldSpawn() const {
	return allowSpawn()
		&& (
			!processLowerLimitsSatisfied()
			|| allEnabledProcessesAreTotallyBusy()
			|| !getWaitlist.empty()
		);
}

bool
Group::shouldSpawnForGetAction() const {
	return enabledCount == 0 || shouldSpawn();
}

void
Group::restart(const Options &options, RestartMethod method) {
	boost::container::vector<Callback> actions;

	assert(isAlive());
	P_DEBUG("Restarting group " << name);

	if (method == RM_DEFAULT) {
		if (options.rollingRestart) {
			method = RM_ROLLING;
		} else {
			method = RM_BLOCKING;
		}
	}

	// If there is currently a restarter thread or a spawner thread active,
	// the following tells them to abort their current work as soon as possible.
	restartsInitiated++;

	processesBeingSpawned = 0;
	m_spawning   = false;
	m_restarting = true;
	uuid         = generateUuid(getSuperGroup());
	hasSpawnError = false;
	if (method == RM_BLOCKING) {
		detachAll(actions);
	}
	getPool()->interruptableThreads.create_thread(
		boost::bind(&Group::finalizeRestart, this, shared_from_this(),
			options.copyAndPersist().clearPerRequestFields(),
			method, getPool()->spawnerFactory, restartsInitiated, actions),
		"Group restarter: " + name,
		POOL_HELPER_THREAD_STACK_SIZE
	);
}

// The 'self' parameter is for keeping the current Group object alive while this thread is running.
void
Group::finalizeRestart(GroupPtr self, Options options, RestartMethod method,
	SpawnerFactoryPtr spawnerFactory, unsigned int restartsInitiated,
	boost::container::vector<Callback> postLockActions)
{
	TRACE_POINT();

	Pool::runAllActions(postLockActions);
	postLockActions.clear();

	this_thread::disable_interruption di;
	this_thread::disable_syscall_interruption dsi;

	// Create a new spawner.
	SpawnerPtr newSpawner = spawnerFactory->create(options);
	SpawnerPtr oldSpawner;

	UPDATE_TRACE_POINT();
	Pool *pool = getPool();

	Pool::DebugSupportPtr debug = pool->debugSupport;
	if (debug != NULL && debug->restarting) {
		this_thread::restore_interruption ri(di);
		this_thread::restore_syscall_interruption rsi(dsi);
		this_thread::interruption_point();
		debug->debugger->send("About to end restarting");
		debug->messages->recv("Finish restarting");
	}

	ScopedLock l(pool->syncher);
	if (!isAlive()) {
		P_DEBUG("Group " << name << " is shutting down, so aborting restart");
		return;
	}
	if (restartsInitiated != this->restartsInitiated) {
		// Before this restart could be finalized, another restart command was given.
		// The spawner we just created might be out of date now so we abort.
		P_DEBUG("Restart of group " << name << " aborted because a new restart was initiated concurrently");
		if (debug != NULL && debug->restarting) {
			debug->debugger->send("Restarting aborted");
		}
		return;
	}

	// Run some sanity checks.
	pool->fullVerifyInvariants();
	assert(m_restarting);
	UPDATE_TRACE_POINT();

	// Atomically swap the new spawner with the old one.
	resetOptions(options);
	oldSpawner = spawner;
	spawner    = newSpawner;

	if (method == RM_ROLLING) {
		pool->startRestarterThread();
	}

	m_restarting = false;
	if (shouldSpawn()) {
		spawn();
	} else if (isWaitingForCapacity()) {
		P_INFO("Group " << name << " is waiting for capacity to become available. "
			"Trying to shutdown another idle process to free capacity...");
		if (pool->forceFreeCapacity(this, postLockActions) != NULL) {
			spawn();
		} else {
			P_INFO("There are no processes right now that are eligible "
				"for shutdown. Will try again later.");
		}
	}
	verifyInvariants();

	l.unlock();
	oldSpawner.reset();
	Pool::runAllActions(postLockActions);
	P_DEBUG("Restart of group " << name << " done");
	if (debug != NULL && debug->restarting) {
		debug->debugger->send("Restarting done");
	}
}

/**
 * The `immediately` parameter only has effect if the detached processes checker
 * thread is active. It means that, if the thread is currently sleeping, it should
 * wake up immediately and perform work.
 */
void
Group::startCheckingDetachedProcesses(bool immediately) {
	if (!detachedProcessesCheckerActive) {
		P_DEBUG("Starting detached processes checker");
		getPool()->nonInterruptableThreads.create_thread(
			boost::bind(&Group::detachedProcessesCheckerMain, this, shared_from_this()),
			"Detached processes checker: " + name,
			POOL_HELPER_THREAD_STACK_SIZE
		);
		detachedProcessesCheckerActive = true;
	} else if (detachedProcessesCheckerActive && immediately) {
		detachedProcessesCheckerCond.notify_all();
	}
}

void
Group::detachedProcessesCheckerMain(GroupPtr self) {
	TRACE_POINT();
	Pool *pool = getPool();

	Pool::DebugSupportPtr debug = pool->debugSupport;
	if (debug != NULL && debug->detachedProcessesChecker) {
		debug->debugger->send("About to start detached processes checker");
		debug->messages->recv("Proceed with starting detached processes checker");
	}

	boost::unique_lock<boost::mutex> lock(pool->syncher);
	while (true) {
		assert(detachedProcessesCheckerActive);

		if (getLifeStatus() == SHUT_DOWN || this_thread::interruption_requested()) {
			UPDATE_TRACE_POINT();
			P_DEBUG("Stopping detached processes checker");
			detachedProcessesCheckerActive = false;
			break;
		}

		UPDATE_TRACE_POINT();
		if (!detachedProcesses.empty()) {
			P_TRACE(2, "Checking whether any of the " << detachedProcesses.size() <<
				" detached processes have exited...");
			ProcessList::iterator it, end = detachedProcesses.end();
			ProcessList processesToRemove;

			for (it = detachedProcesses.begin(); it != end; it++) {
				const ProcessPtr process = *it;
				switch (process->getLifeStatus()) {
				case Process::ALIVE:
					if (process->canTriggerShutdown()) {
						P_DEBUG("Detached process " << process->inspect() <<
							" has 0 active sessions now. Triggering shutdown.");
						process->triggerShutdown();
						assert(process->getLifeStatus() == Process::SHUTDOWN_TRIGGERED);
					}
					break;
				case Process::SHUTDOWN_TRIGGERED:
					if (process->canCleanup()) {
						P_DEBUG("Detached process " << process->inspect() << " has shut down. Cleaning up associated resources.");
						process->cleanup();
						assert(process->getLifeStatus() == Process::DEAD);
						processesToRemove.push_back(process);
					} else if (process->shutdownTimeoutExpired()) {
						P_WARN("Detached process " << process->inspect() <<
							" didn't shut down within " PROCESS_SHUTDOWN_TIMEOUT_DISPLAY
							". Forcefully killing it with SIGKILL.");
						kill(process->pid, SIGKILL);
					}
					break;
				default:
					P_BUG("Unknown 'lifeStatus' state " << (int) process->getLifeStatus());
				}
			}

			end = processesToRemove.end();
			for (it = processesToRemove.begin(); it != end; it++) {
				removeProcessFromList(*it, detachedProcesses);
			}
		}

		UPDATE_TRACE_POINT();
		if (detachedProcesses.empty()) {
			UPDATE_TRACE_POINT();
			P_DEBUG("Stopping detached processes checker");
			detachedProcessesCheckerActive = false;

			boost::container::vector<Callback> actions;
			if (shutdownCanFinish()) {
				UPDATE_TRACE_POINT();
				finishShutdown(actions);
			}

			verifyInvariants();
			verifyExpensiveInvariants();
			lock.unlock();
			UPDATE_TRACE_POINT();
			runAllActions(actions);
			break;
		} else {
			UPDATE_TRACE_POINT();
			verifyInvariants();
			verifyExpensiveInvariants();
		}

		// Not all processes can be shut down yet. Sleep for a while unless
		// someone wakes us up.
		UPDATE_TRACE_POINT();
		detachedProcessesCheckerCond.timed_wait(lock,
			posix_time::milliseconds(100));
	}
}

void
Group::wakeUpGarbageCollector() {
	getPool()->garbageCollectionCond.notify_all();
}

bool
Group::poolAtFullCapacity() const {
	return getPool()->atFullCapacity(false);
}

bool
Group::anotherGroupIsWaitingForCapacity() const {
	return findOtherGroupWaitingForCapacity() != NULL;
}

Group *
Group::findOtherGroupWaitingForCapacity() const {
	Pool *pool = getPool();
	// TODO: this only works if SuperGroup can only have one Group.
	// If we ever extend SuperGroup then this needs to be changed.
	if (pool->superGroups.size() == 1) {
		return NULL;
	}

	SuperGroupMap::ConstIterator sg_it(pool->superGroups);
	while (*sg_it != NULL) {
		const SuperGroupPtr &superGroup = sg_it.getValue();
		SuperGroup::GroupList::const_iterator g_it, g_end = superGroup->groups.end();
		for (g_it = superGroup->groups.begin(); g_it != g_end; g_it++) {
			if (g_it->get() != this && (*g_it)->isWaitingForCapacity()) {
				return g_it->get();
			}
		}
		sg_it.next();
	}
	return NULL;
}

ProcessPtr
Group::poolForceFreeCapacity(const Group *exclude,
	boost::container::vector<Callback> &postLockActions)
{
	return getPool()->forceFreeCapacity(exclude, postLockActions);
}

bool
Group::testOverflowRequestQueue() const {
	// This has a performance penalty, although I'm not sure whether the penalty is
	// any greater than a hash table lookup if I were to implement it in Options.
	Pool::DebugSupportPtr debug = getPool()->debugSupport;
	if (debug) {
		return debug->testOverflowRequestQueue;
	} else {
		return false;
	}
}

psg_pool_t *
Group::getPallocPool() const {
	return getPool()->palloc;
}

const ResourceLocator &
Group::getResourceLocator() const {
	return *getPool()->getSpawnerConfig()->resourceLocator;
}

// 'process' is not a reference so that bind(runAttachHooks, ...) causes the shared
// pointer reference to increment.
void
Group::runAttachHooks(const ProcessPtr process) const {
	getPool()->runHookScripts("attached_process",
		boost::bind(&Group::setupAttachOrDetachHook, this, process, _1));
}

void
Group::runDetachHooks(const ProcessPtr process) const {
	getPool()->runHookScripts("detached_process",
		boost::bind(&Group::setupAttachOrDetachHook, this, process, _1));
}

void
Group::setupAttachOrDetachHook(const ProcessPtr process, HookScriptOptions &options) const {
	options.environment.push_back(make_pair("PASSENGER_PROCESS_PID", toString(process->pid)));
	options.environment.push_back(make_pair("PASSENGER_APP_ROOT", this->options.appRoot));
}

void
Group::generateSecret(const SuperGroup *superGroup, char *secret) {
	superGroup->getPool()->getRandomGenerator()->generateAsciiString(secret, SECRET_SIZE);
}

string
Group::generateUuid(const SuperGroup *superGroup) {
	return superGroup->getPool()->getRandomGenerator()->generateAsciiString(20);
}


Pool *
Process::getPool() const {
	assert(getLifeStatus() != DEAD);
	return getGroup()->getPool();
}

SuperGroup *
Process::getSuperGroup() const {
	assert(getLifeStatus() != DEAD);
	return getGroup()->getSuperGroup();
}

<<<<<<< HEAD
bool
Process::isBeingRollingRestarted() const {
	return getGroup()->getPool()->restarterThreadGupid == gupid;
=======
StaticString
Process::getGroupSecret() const {
	return StaticString(getGroup()->secret, Group::SECRET_SIZE);
>>>>>>> 7238ebb7
}

void
Process::sendAbortLongRunningConnectionsMessage(const string &address) {
	boost::function<void ()> func = boost::bind(
		realSendAbortLongRunningConnectionsMessage, address);
	return getPool()->nonInterruptableThreads.create_thread(
		boost::bind(runAndPrintExceptions, func, false),
		"Sending detached message to process " + toString(pid),
		256 * 1024);
}

void
Process::realSendAbortLongRunningConnectionsMessage(string address) {
	TRACE_POINT();
	FileDescriptor fd(connectToServer(address));
	unsigned long long timeout = 3000000;
	vector<string> args;

	UPDATE_TRACE_POINT();
	args.push_back("abort_long_running_connections");
	writeArrayMessage(fd, args, &timeout);
}

SessionPtr
Process::createSessionObject(Socket *socket) {
	Pool *pool = NULL;
	Group *group = getGroup();
	if (group != NULL) {
		// Backpointers are normally never NULL, but they can be
		// NULL in unit tests
		SuperGroup *superGroup = group->getSuperGroup();
		if (superGroup != NULL) {
			pool = superGroup->getPool();
		}
	}

	Session *session;
	if (OXT_LIKELY(pool != NULL)) {
		{
			LockGuard l(pool->sessionObjectPoolSyncher);
			session = pool->sessionObjectPool.malloc();
		}
		session = new (session) Session(pool, this, socket);
	} else {
		session = new Session(NULL, this, socket);
	}
	return SessionPtr(session, false);
}

string
Process::inspect() const {
	assert(getLifeStatus() != DEAD);
	stringstream result;
	result << "(pid=" << pid;
	Group *group = getGroup();
	if (group != NULL) {
		// This Process hasn't been attached to a Group yet.
		result << ", group=" << group->name;
	}
	result << ")";
	return result.str();
}


StaticString
Session::getGroupSecret() const {
	return StaticString(getGroup()->secret, Group::SECRET_SIZE);
}

pid_t
Session::getPid() const {
	return getProcess()->pid;
}

StaticString
Session::getGupid() const {
	const Process *process = getProcess();
	return StaticString(process->gupid, process->gupidSize);
}

unsigned int
Session::getStickySessionId() const {
	return getProcess()->stickySessionId;
}

Group *
Session::getGroup() const {
	return getProcess()->getGroup();
}

void
Session::requestOOBW() {
	ProcessPtr process = getProcess()->shared_from_this();
	assert(process->isAlive());
	process->getGroup()->requestOOBW(process);
}

int
Session::kill(int signo) {
	return getProcess()->kill(signo);
}

void
Session::destroySelf() const {
	Pool *pool = this->pool;
	// Backpointers are normally never NULL, but they can be
	// NULL in unit tests
	if (pool != NULL) {
		this->~Session();
		LockGuard l(pool->sessionObjectPoolSyncher);
		pool->sessionObjectPool.free(const_cast<Session *>(this));
	} else {
		delete this;
	}
}


PipeWatcher::DataCallback PipeWatcher::onData;

PipeWatcher::PipeWatcher(const FileDescriptor &_fd, const char *_name, pid_t _pid)
	: fd(_fd),
	  name(_name),
	  pid(_pid)
{
	started = false;
}

void
PipeWatcher::initialize() {
	oxt::thread(boost::bind(threadMain, shared_from_this()),
		"PipeWatcher: PID " + toString(pid) + " " + name + ", fd " + toString(fd),
		POOL_HELPER_THREAD_STACK_SIZE);
}

void
PipeWatcher::start() {
	boost::lock_guard<boost::mutex> lock(startSyncher);
	started = true;
	startCond.notify_all();
}

void
PipeWatcher::threadMain(boost::shared_ptr<PipeWatcher> self) {
	TRACE_POINT();
	self->threadMain();
}

void
PipeWatcher::threadMain() {
	TRACE_POINT();
	{
		boost::unique_lock<boost::mutex> lock(startSyncher);
		while (!started) {
			startCond.wait(lock);
		}
	}

	UPDATE_TRACE_POINT();
	while (!this_thread::interruption_requested()) {
		char buf[1024 * 8];
		ssize_t ret;

		UPDATE_TRACE_POINT();
		ret = syscalls::read(fd, buf, sizeof(buf));
		if (ret == 0) {
			break;
		} else if (ret == -1) {
			UPDATE_TRACE_POINT();
			if (errno == ECONNRESET) {
				break;
			} else if (errno != EAGAIN) {
				int e = errno;
				P_WARN("Cannot read from process " << pid << " " << name <<
					": " << strerror(e) << " (errno=" << e << ")");
				break;
			}
		} else if (ret == 1 && buf[0] == '\n') {
			UPDATE_TRACE_POINT();
			printAppOutput(pid, name, "", 0);
		} else {
			UPDATE_TRACE_POINT();
			vector<StaticString> lines;
			ssize_t ret2 = ret;
			if (ret2 > 0 && buf[ret2 - 1] == '\n') {
				ret2--;
			}
			split(StaticString(buf, ret2), '\n', lines);
			foreach (const StaticString line, lines) {
				printAppOutput(pid, name, line.data(), line.size());
			}
		}

		if (onData != NULL) {
			onData(buf, ret);
		}
	}
}


} // namespace ApplicationPool2
} // namespace Passenger<|MERGE_RESOLUTION|>--- conflicted
+++ resolved
@@ -1486,15 +1486,14 @@
 	return getGroup()->getSuperGroup();
 }
 
-<<<<<<< HEAD
 bool
 Process::isBeingRollingRestarted() const {
-	return getGroup()->getPool()->restarterThreadGupid == gupid;
-=======
+	return getPool()->restarterThreadGupid == gupid;
+}
+
 StaticString
 Process::getGroupSecret() const {
 	return StaticString(getGroup()->secret, Group::SECRET_SIZE);
->>>>>>> 7238ebb7
 }
 
 void
