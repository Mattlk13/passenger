--- conflicted
+++ resolved
@@ -1009,11 +1009,7 @@
 	}
 
 	m_restarting = false;
-<<<<<<< HEAD
-	if (enabledProcesses.empty() && !getWaitlist.empty()) {
-=======
 	if (shouldSpawn()) {
->>>>>>> c694ccc1
 		spawn();
 	}
 	verifyInvariants();
