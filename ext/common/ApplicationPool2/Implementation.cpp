--- conflicted
+++ resolved
@@ -265,60 +265,10 @@
 		pqueue.decrease(process->pqHandle, process->utilization());
 	}
 
-<<<<<<< HEAD
-=======
-	asyncOOBWRequestIfNeeded(process);
-	if (process->enabled == Process::DISABLED) {
-		return;
-	}
-
->>>>>>> a92312ee
 	/* This group now has a process that's guaranteed to be not at
 	 * full utilization.
 	 */
 	assert(!process->atFullUtilization());
-<<<<<<< HEAD
-=======
-
-	bool maxRequestsReached = options.maxRequests > 0
-		&& process->processed >= options.maxRequests;
-	if (!getWaitlist.empty() && !maxRequestsReached) {
-		/* ...so if there are clients waiting for a process to
-		 * become available, call them now.
-		 */
-		UPDATE_TRACE_POINT();
-		assignSessionsToGetWaitersQuickly(lock);
-	} else if (process->enabled == Process::ENABLED
-		&& (!pool->getWaitlist.empty() || maxRequestsReached)
-	) {
-		/* Someone might be trying to get() a session for a different
-		 * group that couldn't be spawned because of lack of pool capacity.
-		 * If this group isn't under sufficiently load (as apparent by the
-		 * emptiness of the get wait list) then now's a good time to detach
-		 * this process or group in order to free capacity.
-		 *
-		 * TODO: this strategy can cause starvation if all groups are
-		 * continuously busy. Yeah if the system is under that much load
-		 * it is probably fsck'ed anyway but it may be a good idea in the
-		 * future to detach this group even if the wait list is non-empty
-		 * in case there's a waiter on the pool's get wait list that's older
-		 * than X seconds.
-		 *
-		 * ---- OR ----
-		 *
-		 * This process has processed its maximum number of requests,
-		 * so we detach it.
-		 */
-		UPDATE_TRACE_POINT();
-		if (!pool->getWaitlist.empty()) {
-			P_DEBUG("Process " << process->inspect() << " is no longer at "
-				"full capacity; detaching it in order to make room in the pool");
-		} else {
-			P_DEBUG("Process " << process->inspect() <<
-				" has reached its maximum number of requests (" <<
-				options.maxRequests << "); detaching it");
-		}
->>>>>>> a92312ee
 
 	bool detachingBecauseOfMaxRequests = false;
 	bool detachingBecauseCapacityNeeded = false;
@@ -367,31 +317,29 @@
 			removeProcessFromList(process, disablingProcesses);
 			addProcessToList(process, disabledProcesses);
 			removeFromDisableWaitlist(process, DR_SUCCESS, actions);
+			asyncOOBWRequestIfNeeded(process);
 		}
 		
 		pool->fullVerifyInvariants();
 		lock.unlock();
 		runAllActions(actions);
 
-	} else if (!getWaitlist.empty()) {
-		/* If there are clients on this group waiting for a process to
-		 * become available then call them now.
-		 */
-<<<<<<< HEAD
-		UPDATE_TRACE_POINT();
-		assignSessionsToGetWaitersQuickly(lock);
-=======
-		vector<Callback> actions;
-		removeProcessFromList(process, disablingProcesses);
-		addProcessToList(process, disabledProcesses);
-		removeFromDisableWaitlist(process, DR_SUCCESS, actions);
-		pool->verifyInvariants();
->>>>>>> a92312ee
-		verifyInvariants();
-	}
-}
-
-void 
+	} else {
+		// This could change process->enabled.
+		asyncOOBWRequestIfNeeded(process);
+
+		if (!getWaitlist.empty() && process->enabled == Process::ENABLED) {
+			/* If there are clients on this group waiting for a process to
+			 * become available then call them now.
+			 */
+			UPDATE_TRACE_POINT();
+			assignSessionsToGetWaitersQuickly(lock);
+			verifyInvariants();
+		}
+	}
+}
+
+void
 Group::requestOOBW(const ProcessPtr &process) {
 	// Standard resource management boilerplate stuff...
 	PoolPtr pool = getPool();
@@ -435,40 +383,39 @@
 	if (process->detached()) {
 		return;
 	}
-	
 	if (!process->oobwRequested) {
 		// The process has not requested oobw, so nothing to do here.
 		return;
 	}
-	
 	if (process->enabled == Process::ENABLED) {
 		// We want the process to be disabled. However, disabling a process is potentially
 		// asynchronous, so we pass a callback which will re-aquire the lock and call this
 		// method again.
-		DisableResult result = disable(process, 
-			boost::bind(&Group::lockAndAsyncOOBWRequestIfNeeded, this, _1, _2, shared_from_this()));
-		if (result == DR_DEFERRED) { return; }
-	}
-	
-	if (process->enabled != Process::DISABLED) {
-		return;
-	}
-	
-	if (process->sessions > 0) {
-		// Finally, all outstanding sessions must be finished.
-		return;
-	}
+		DisableResult result = disable(process,
+			boost::bind(&Group::lockAndAsyncOOBWRequestIfNeeded, this,
+				_1, _2, shared_from_this()));
+		if (result == DR_DEFERRED) {
+			return;
+		}
+	} else if (process->enabled == Process::DISABLING) {
+		return;
+	}
+	
+	assert(process->enabled == Process::DISABLED);
+	assert(process->sessions == 0);
 	
 	createInterruptableThread(
 		boost::bind(&Group::spawnThreadOOBWRequest, this, shared_from_this(), process),
-		"oobw request thread for process " + process->pid,
+		"OOB request thread for process " + process->inspect(),
 		POOL_HELPER_THREAD_STACK_SIZE);
 }
 
 // The 'self' parameter is for keeping the current Group object alive while this thread is running.
 void
-Group::spawnThreadOOBWRequest(GroupPtr self, const ProcessPtr &process) {
+Group::spawnThreadOOBWRequest(GroupPtr self, ProcessPtr process) {
 	TRACE_POINT();
+	this_thread::disable_interruption di;
+	this_thread::disable_syscall_interruption dsi;
 
 	Socket *socket;
 	Connection connection;
@@ -496,6 +443,8 @@
 	unsigned long long timeout = 1000 * 1000 * 60; // 1 min
 	try {
 		ScopeGuard guard(boost::bind(&Socket::checkinConnection, socket, connection));
+		this_thread::restore_interruption ri(di);
+		this_thread::restore_syscall_interruption rsi(dsi);
 
 		// Grab a connection. The connection is marked as fail in order to
 		// ensure it is closed / recycled after this request (otherwise we'd
@@ -504,7 +453,7 @@
 		connection.fail = true;
 		
 		
-		// This is copied from RequestHandler when it is sending data using the 
+		// This is copied from RequestHandler when it is sending data using the
 		// "session" protocol.
 		char sizeField[sizeof(uint32_t)];
 		SmallVector<StaticString, 10> data;
@@ -521,9 +470,9 @@
 			dataSize += (uint32_t) data[i].size();
 		}
 		Uint32Message::generate(sizeField, dataSize);
-		
+
 		gatheredWrite(connection.fd, &data[0], data.size(), &timeout);
-	
+
 		// We do not care what the actual response is ... just wait for it.
 		waitUntilReadable(connection.fd, &timeout);
 	} catch (const SystemException &e) {
@@ -541,21 +490,17 @@
 		}
 		unique_lock<boost::mutex> lock(pool->syncher);
 		pool = getPool();
-		if (OXT_UNLIKELY(pool == NULL)) {
+		if (OXT_UNLIKELY(pool == NULL || process->detached())) {
 			return;
 		}
 		
 		process->oobwRequested = false;
-		if (process->detached()) {
-			return;
-		}
-		
-		enable(process, actions);
-		assignSessionsToGetWaiters(actions);
-		
-		verifyInvariants();
-		verifyExpensiveInvariants();
-		pool->verifyInvariants();
+		if (process->enabled == Process::DISABLED) {
+			enable(process, actions);
+			assignSessionsToGetWaiters(actions);
+		}
+		
+		pool->fullVerifyInvariants();
 	}
 	runAllActions(actions);
 }
@@ -811,23 +756,18 @@
 	return process->gupid;
 }
 
-<<<<<<< HEAD
 const GroupPtr
 Session::getGroup() const {
 	return process->getGroup();
 }
 
-=======
-void 
+void
 Session::requestOOBW() {
 	GroupPtr group = process->getGroup();
-	if (OXT_UNLIKELY(group == NULL)) {
-		return;
-	}
-	
-	group->requestOOBW(process);
-}
->>>>>>> a92312ee
+	if (OXT_UNLIKELY(group != NULL)) {
+		group->requestOOBW(process);
+	}
+}
 
 PipeWatcher::PipeWatcher(
 	const SafeLibevPtr &_libev,
