/*
 *  Phusion Passenger - https://www.phusionpassenger.com/
 *  Copyright (c) 2011, 2012 Phusion
 *
 *  "Phusion Passenger" is a trademark of Hongli Lai & Ninh Bui.
 *
 *  See LICENSE file for license information.
 */
#include <typeinfo>
#include <algorithm>
#include <boost/make_shared.hpp>
#include <boost/date_time/posix_time/posix_time_types.hpp>
#include <oxt/backtrace.hpp>
#include <ApplicationPool2/Pool.h>
#include <ApplicationPool2/SuperGroup.h>
#include <ApplicationPool2/Group.h>
#include <ApplicationPool2/PipeWatcher.h>
#include <Exceptions.h>
#include <MessageReadersWriters.h>
#include <Utils/ScopeGuard.h>

namespace Passenger {
namespace ApplicationPool2 {

using namespace std;
using namespace boost;
using namespace oxt;


template<typename T>
static bool
exceptionIsInstanceOf(const tracable_exception &e) {
	try {
		(void) dynamic_cast<T>(e);
		return true;
	} catch (const bad_cast &) {
		return false;
	}
}

#define TRY_COPY_EXCEPTION(klass) \
	do { \
		if (exceptionIsInstanceOf<const klass &>(e)) { \
			return make_shared<klass>( (const klass &) e ); \
		} \
	} while (false)

ExceptionPtr
copyException(const tracable_exception &e) {
	TRY_COPY_EXCEPTION(FileSystemException);
	TRY_COPY_EXCEPTION(TimeRetrievalException);
	TRY_COPY_EXCEPTION(SystemException);
	
	TRY_COPY_EXCEPTION(FileNotFoundException);
	TRY_COPY_EXCEPTION(EOFException);
	TRY_COPY_EXCEPTION(IOException);
	
	TRY_COPY_EXCEPTION(ConfigurationException);
	
	TRY_COPY_EXCEPTION(SpawnException);
	TRY_COPY_EXCEPTION(GetAbortedException);
	
	TRY_COPY_EXCEPTION(InvalidModeStringException);
	TRY_COPY_EXCEPTION(ArgumentException);
	
	TRY_COPY_EXCEPTION(RuntimeException);
	
	TRY_COPY_EXCEPTION(TimeoutException);
	
	TRY_COPY_EXCEPTION(NonExistentUserException);
	TRY_COPY_EXCEPTION(NonExistentGroupException);
	TRY_COPY_EXCEPTION(SecurityException);
	
	TRY_COPY_EXCEPTION(SyntaxError);

	TRY_COPY_EXCEPTION(boost::thread_interrupted);

	return make_shared<tracable_exception>(e);
}

#define TRY_RETHROW_EXCEPTION(klass) \
	do { \
		if (exceptionIsInstanceOf<const klass &>(*e)) { \
			throw klass((const klass &) *e); \
		} \
	} while (false)

void
rethrowException(const ExceptionPtr &e) {
	TRY_RETHROW_EXCEPTION(FileSystemException);
	TRY_RETHROW_EXCEPTION(TimeRetrievalException);
	TRY_RETHROW_EXCEPTION(SystemException);
	
	TRY_RETHROW_EXCEPTION(FileNotFoundException);
	TRY_RETHROW_EXCEPTION(EOFException);
	TRY_RETHROW_EXCEPTION(IOException);
	
	TRY_RETHROW_EXCEPTION(ConfigurationException);
	
	TRY_RETHROW_EXCEPTION(SpawnException);
	TRY_RETHROW_EXCEPTION(GetAbortedException);
	
	TRY_RETHROW_EXCEPTION(InvalidModeStringException);
	TRY_RETHROW_EXCEPTION(ArgumentException);
	
	TRY_RETHROW_EXCEPTION(RuntimeException);
	
	TRY_RETHROW_EXCEPTION(TimeoutException);
	
	TRY_RETHROW_EXCEPTION(NonExistentUserException);
	TRY_RETHROW_EXCEPTION(NonExistentGroupException);
	TRY_RETHROW_EXCEPTION(SecurityException);
	
	TRY_RETHROW_EXCEPTION(SyntaxError);

	TRY_RETHROW_EXCEPTION(boost::lock_error);
	TRY_RETHROW_EXCEPTION(boost::thread_resource_error);
	TRY_RETHROW_EXCEPTION(boost::unsupported_thread_option);
	TRY_RETHROW_EXCEPTION(boost::invalid_thread_argument);
	TRY_RETHROW_EXCEPTION(boost::thread_permission_error);

	TRY_RETHROW_EXCEPTION(boost::thread_interrupted);
	TRY_RETHROW_EXCEPTION(boost::thread_exception);
	TRY_RETHROW_EXCEPTION(boost::condition_error);
	
	throw tracable_exception(*e);
}


const SuperGroupPtr
Pool::getSuperGroup(const char *name) {
	return superGroups.get(name);
}


boost::mutex &
SuperGroup::getPoolSyncher(const PoolPtr &pool) {
	return pool->syncher;
}

void
SuperGroup::runAllActions(const vector<Callback> &actions) {
	Pool::runAllActions(actions);
}

string
SuperGroup::generateSecret() const {
	return getPool()->randomGenerator->generateAsciiString(43);
}

void
SuperGroup::createInterruptableThread(const function<void ()> &func, const string &name,
	unsigned int stackSize)
{
	getPool()->interruptableThreads.create_thread(func, name, stackSize);
}

void
SuperGroup::realDoInitialize(const Options &options, unsigned int generation) {
	vector<ComponentInfo> componentInfos;
	vector<ComponentInfo>::const_iterator it;
	ExceptionPtr exception;
	
	P_TRACE(2, "Initializing SuperGroup " << inspect() << " in the background...");
	try {
		componentInfos = loadComponentInfos(options);
	} catch (const tracable_exception &e) {
		exception = copyException(e);
	}
	if (componentInfos.empty() && exception == NULL) {
		string message = "The directory " +
			options.appRoot +
			" does not seem to contain a web application.";
		exception = make_shared<SpawnException>(
			message, message, false);
	}
	
	PoolPtr pool = getPool();
	Pool::DebugSupportPtr debug = pool->debugSupport;
	
	vector<Callback> actions;
	{
		if (debug != NULL && debug->superGroup) {
			debug->debugger->send("About to finish SuperGroup initialization");
			debug->messages->recv("Proceed with initializing SuperGroup");
		}

		unique_lock<boost::mutex> lock(getPoolSyncher(pool));
		this_thread::disable_interruption di;
		this_thread::disable_syscall_interruption dsi;
		NOT_EXPECTING_EXCEPTIONS();
		if (OXT_UNLIKELY(getPool() == NULL || generation != this->generation)) {
			return;
		}
		P_TRACE(2, "Initialization of SuperGroup " << inspect() << " almost done; grabbed lock");
		assert(state == INITIALIZING);
		verifyInvariants();
		
		if (componentInfos.empty()) {
			/* Somehow initialization failed. Maybe something has deleted
			 * the supergroup files while we're working.
			 */
			assert(exception != NULL);
			setState(DESTROYED);
			
			actions.reserve(getWaitlist.size());
			while (!getWaitlist.empty()) {
				const GetWaiter &waiter = getWaitlist.front();
				actions.push_back(boost::bind(waiter.callback,
					SessionPtr(), exception));
				getWaitlist.pop();
			}
		} else {
			for (it = componentInfos.begin(); it != componentInfos.end(); it++) {
				const ComponentInfo &info = *it;
				GroupPtr group = make_shared<Group>(shared_from_this(),
					options, info);
				groups.push_back(group);
				if (info.isDefault) {
					defaultGroup = group.get();
				}
			}

			setState(READY);
			assignGetWaitlistToGroups(actions);
		}
		
		verifyInvariants();
		P_TRACE(2, "Done initializing SuperGroup " << inspect());
	}
	this_thread::disable_interruption di;
	this_thread::disable_syscall_interruption dsi;
	runAllActions(actions);
}

void
SuperGroup::realDoRestart(const Options &options, unsigned int generation) {
	TRACE_POINT();
	vector<ComponentInfo> componentInfos = loadComponentInfos(options);
	vector<ComponentInfo>::const_iterator it;
	
	PoolPtr pool = getPool();
	Pool::DebugSupportPtr debug = pool->debugSupport;
	if (debug != NULL && debug->superGroup) {
		debug->debugger->send("About to finish SuperGroup restart");
		debug->messages->recv("Proceed with restarting SuperGroup");
	}
	
	unique_lock<boost::mutex> lock(getPoolSyncher(pool));
	if (OXT_UNLIKELY(this->generation != generation)) {
		return;
	}

	assert(state == RESTARTING);
	verifyInvariants();
	
	vector<GroupPtr> allGroups;
	vector<GroupPtr> updatedGroups;
	vector<GroupPtr> newGroups;
	vector<GroupPtr>::const_iterator g_it;
	vector<Callback> actions;
	this->options = options;
	
	// Update the component information for existing groups.
	UPDATE_TRACE_POINT();
	for (it = componentInfos.begin(); it != componentInfos.end(); it++) {
		const ComponentInfo &info = *it;
		pair<GroupPtr, unsigned int> result =
			findGroupCorrespondingToComponent(groups, info);
		GroupPtr group = result.first;
		if (group != NULL) {
			unsigned int index = result.second;
			group->componentInfo = info;
			updatedGroups.push_back(group);
			groups[index].reset();
		} else {
			// This is not an existing group but a new one,
			// so create it.
			group = make_shared<Group>(shared_from_this(),
				options, info);
			newGroups.push_back(group);
		}
		// allGroups must be in the same order as componentInfos.
		allGroups.push_back(group);
	}
	
	// Some components might have been deleted, so delete the
	// corresponding groups.
	detachAllGroups(groups, actions);
	
	// Tell all previous existing groups to restart.
	for (g_it = updatedGroups.begin(); g_it != updatedGroups.end(); g_it++) {
		GroupPtr group = *g_it;
		group->restart(options);
	}
	
	groups = allGroups;
	defaultGroup = findDefaultGroup(allGroups);
	setState(READY);
	assignGetWaitlistToGroups(actions);
	
	UPDATE_TRACE_POINT();
	verifyInvariants();
	lock.unlock();
	runAllActions(actions);
}


Group::Group(const SuperGroupPtr &_superGroup, const Options &options, const ComponentInfo &info)
	: superGroup(_superGroup),
	  name(_superGroup->name + "#" + info.name),
	  secret(generateSecret(_superGroup)),
	  componentInfo(info)
{
	enabledCount   = 0;
	disablingCount = 0;
	disabledCount  = 0;
	spawner        = getPool()->spawnerFactory->create(options);
	restartsInitiated = 0;
	m_spawning     = false;
	m_restarting   = false;
	lifeStatus     = ALIVE;
	if (options.restartDir.empty()) {
		restartFile = options.appRoot + "/tmp/restart.txt";
		alwaysRestartFile = options.appRoot + "/always_restart.txt";
	} else {
		restartFile = options.restartDir + "/restart.txt";
		alwaysRestartFile = options.restartDir + "/always_restart.txt";
	}
	resetOptions(options);

<<<<<<< HEAD
	hasSpawnError = false;
=======
	detachedProcessesCheckerActive = false;
>>>>>>> 8f3c9bdd
}

Group::~Group() {
	LifeStatus lifeStatus = getLifeStatus();
	if (OXT_UNLIKELY(lifeStatus == ALIVE)) {
		P_BUG("You must call Group::shutdown() before destroying a Group.");
	}
	assert(lifeStatus == SHUT_DOWN);
	assert(!detachedProcessesCheckerActive);
}

PoolPtr
Group::getPool() const {
	return getSuperGroup()->getPool();
}

void
Group::onSessionInitiateFailure(const ProcessPtr &process, Session *session) {
	vector<Callback> actions;

	TRACE_POINT();
	// Standard resource management boilerplate stuff...
	PoolPtr pool = getPool();
	unique_lock<boost::mutex> lock(pool->syncher);
	assert(!process->isShutDown());
	assert(isAlive());

	UPDATE_TRACE_POINT();
	P_DEBUG("Could not initiate a session with process " <<
		process->inspect() << ", detaching from pool if possible");
	if (!pool->detachProcessUnlocked(process, actions)) {
		P_DEBUG("Process was already detached");
	}
	pool->fullVerifyInvariants();
	lock.unlock();
	runAllActions(actions);
}

void
Group::onSessionClose(const ProcessPtr &process, Session *session) {
	TRACE_POINT();
	// Standard resource management boilerplate stuff...
	PoolPtr pool = getPool();
	unique_lock<boost::mutex> lock(pool->syncher);
	assert(!process->isShutDown());
	assert(isAlive());

	P_TRACE(2, "Session closed for process " << process->inspect());
	verifyInvariants();
	UPDATE_TRACE_POINT();
	
	/* Update statistics. */
	process->sessionClosed(session);
	Process::LifeStatus lifeStatus = process->getLifeStatus();
	assert(process->enabled == Process::ENABLED || process->enabled == Process::DISABLING);
	if (process->enabled == Process::ENABLED && lifeStatus == Process::ALIVE) {
		pqueue.decrease(process->pqHandle, process->utilization());
	}

	/* This group now has a process that's guaranteed to be not at
	 * full utilization.
	 */
	assert(!process->atFullUtilization());

	if (lifeStatus == Process::SHUTTING_DOWN) {
		UPDATE_TRACE_POINT();
		if (process->canBeShutDown()) {
			shutdownAndRemoveProcess(process);
		}
		verifyInvariants();
		verifyExpensiveInvariants();
		return;
	}

	bool detachingBecauseOfMaxRequests = false;
	bool detachingBecauseCapacityNeeded = false;
	bool shouldDetach =
		( detachingBecauseOfMaxRequests = (
			options.maxRequests > 0
			&& process->processed >= options.maxRequests
		)) || (
			detachingBecauseCapacityNeeded = (
				process->sessions == 0
				&& getWaitlist.empty()
				&& (
					!pool->getWaitlist.empty()
					|| anotherGroupIsWaitingForCapacity()
				)
			)
		);
	bool shouldDisable =
		process->enabled == Process::DISABLING
		&& process->sessions == 0
		&& enabledCount > 0;

	if (shouldDetach || shouldDisable) {
		vector<Callback> actions;

		if (shouldDetach) {
			if (detachingBecauseCapacityNeeded) {
				/* Someone might be trying to get() a session for a different
				 * group that couldn't be spawned because of lack of pool capacity.
				 * If this group isn't under sufficiently load (as apparent by the
				 * checked conditions) then now's a good time to detach
				 * this process or group in order to free capacity.
				 */
				P_DEBUG("Process " << process->inspect() << " is no longer at "
					"full utilization; detaching it in order to make room in the pool");
			} else {
				/* This process has processed its maximum number of requests,
				 * so we detach it.
				 */
				P_DEBUG("Process " << process->inspect() <<
					" has reached its maximum number of requests (" <<
					options.maxRequests << "); detaching it");
			}
			pool->detachProcessUnlocked(process, actions);
		} else {
			removeProcessFromList(process, disablingProcesses);
			addProcessToList(process, disabledProcesses);
			removeFromDisableWaitlist(process, DR_SUCCESS, actions);
			asyncOOBWRequestIfNeeded(process);
		}
		
		pool->fullVerifyInvariants();
		lock.unlock();
		runAllActions(actions);

	} else {
		// This could change process->enabled.
		asyncOOBWRequestIfNeeded(process);

		if (!getWaitlist.empty() && process->enabled == Process::ENABLED) {
			/* If there are clients on this group waiting for a process to
			 * become available then call them now.
			 */
			UPDATE_TRACE_POINT();
			assignSessionsToGetWaitersQuickly(lock);
			verifyInvariants();
		}
	}
}

void
Group::requestOOBW(const ProcessPtr &process) {
	// Standard resource management boilerplate stuff...
	PoolPtr pool = getPool();
	unique_lock<boost::mutex> lock(pool->syncher);
	assert(isAlive());

	process->oobwRequested = true;
}

// The 'self' parameter is for keeping the current Group object alive
void
Group::lockAndAsyncOOBWRequestIfNeeded(const ProcessPtr &process, DisableResult result, GroupPtr self) {
	TRACE_POINT();
	
	if (result != DR_SUCCESS && result != DR_CANCELED) {
		return;
	}
	
	// Standard resource management boilerplate stuff...
	PoolPtr pool = getPool();
	unique_lock<boost::mutex> lock(pool->syncher);
	if (OXT_UNLIKELY(!process->isAlive() || !isAlive())) {
		return;
	}
	
	asyncOOBWRequestIfNeeded(process);
}

void
Group::asyncOOBWRequestIfNeeded(const ProcessPtr &process) {
	if (!process->oobwRequested || !process->isAlive()) {
		return;
	}
	if (process->enabled == Process::ENABLED) {
		// We want the process to be disabled. However, disabling a process is potentially
		// asynchronous, so we pass a callback which will re-aquire the lock and call this
		// method again.
		DisableResult result = disable(process,
			boost::bind(&Group::lockAndAsyncOOBWRequestIfNeeded, this,
				_1, _2, shared_from_this()));
		if (result == DR_DEFERRED) {
			return;
		}
	} else if (process->enabled == Process::DISABLING) {
		return;
	}
	
	assert(process->enabled == Process::DISABLED);
	assert(process->sessions == 0);
	
	interruptableThreads.create_thread(
		boost::bind(&Group::spawnThreadOOBWRequest, this, shared_from_this(), process),
		"OOB request thread for process " + process->inspect(),
		POOL_HELPER_THREAD_STACK_SIZE);
}

// The 'self' parameter is for keeping the current Group object alive while this thread is running.
void
Group::spawnThreadOOBWRequest(GroupPtr self, ProcessPtr process) {
	TRACE_POINT();
	this_thread::disable_interruption di;
	this_thread::disable_syscall_interruption dsi;

	Socket *socket;
	Connection connection;
	
	{
		// Standard resource management boilerplate stuff...
		PoolPtr pool = getPool();
		unique_lock<boost::mutex> lock(pool->syncher);
		if (OXT_UNLIKELY(!process->isAlive() || !isAlive())) {
			return;
		}
		
		assert(process->oobwRequested);
		assert(process->sessions == 0);
		assert(process->enabled == Process::DISABLED);
		socket = process->sessionSockets.top();
		assert(socket != NULL);
	}
	
	unsigned long long timeout = 1000 * 1000 * 60; // 1 min
	try {
		ScopeGuard guard(boost::bind(&Socket::checkinConnection, socket, connection));
		this_thread::restore_interruption ri(di);
		this_thread::restore_syscall_interruption rsi(dsi);

		// Grab a connection. The connection is marked as fail in order to
		// ensure it is closed / recycled after this request (otherwise we'd
		// need to completely read the response).
		connection = socket->checkoutConnection();
		connection.fail = true;
		
		
		// This is copied from RequestHandler when it is sending data using the
		// "session" protocol.
		char sizeField[sizeof(uint32_t)];
		SmallVector<StaticString, 10> data;

		data.push_back(StaticString(sizeField, sizeof(uint32_t)));
		data.push_back(makeStaticStringWithNull("REQUEST_METHOD"));
		data.push_back(makeStaticStringWithNull("OOBW"));

		data.push_back(makeStaticStringWithNull("PASSENGER_CONNECT_PASSWORD"));
		data.push_back(makeStaticStringWithNull(process->connectPassword));

		uint32_t dataSize = 0;
		for (unsigned int i = 1; i < data.size(); i++) {
			dataSize += (uint32_t) data[i].size();
		}
		Uint32Message::generate(sizeField, dataSize);

		gatheredWrite(connection.fd, &data[0], data.size(), &timeout);

		// We do not care what the actual response is ... just wait for it.
		waitUntilReadable(connection.fd, &timeout);
	} catch (const SystemException &e) {
		P_ERROR("*** ERROR: " << e.what() << "\n" << e.backtrace());
	} catch (const TimeoutException &e) {
		P_ERROR("*** ERROR: " << e.what() << "\n" << e.backtrace());
	}
	
	vector<Callback> actions;
	{
		// Standard resource management boilerplate stuff...
		PoolPtr pool = getPool();
		unique_lock<boost::mutex> lock(pool->syncher);
		if (OXT_UNLIKELY(!process->isAlive() || !isAlive())) {
			return;
		}
		
		process->oobwRequested = false;
		if (process->enabled == Process::DISABLED) {
			enable(process, actions);
			assignSessionsToGetWaiters(actions);
		}
		
		pool->fullVerifyInvariants();
	}
	runAllActions(actions);
}

// The 'self' parameter is for keeping the current Group object alive while this thread is running.
void
Group::spawnThreadMain(GroupPtr self, SpawnerPtr spawner, Options options, unsigned int restartsInitiated) {
	spawnThreadRealMain(spawner, options, restartsInitiated);
}

void
Group::spawnThreadRealMain(const SpawnerPtr &spawner, const Options &options, unsigned int restartsInitiated) {
	TRACE_POINT();
	this_thread::disable_interruption di;
	this_thread::disable_syscall_interruption dsi;

	PoolPtr pool = getPool();
	Pool::DebugSupportPtr debug = pool->debugSupport;
	
	bool done = false;
	while (!done) {
		bool shouldFail = false;
		if (debug != NULL && debug->spawning) {
			UPDATE_TRACE_POINT();
			this_thread::restore_interruption ri(di);
			this_thread::restore_syscall_interruption rsi(dsi);
			this_thread::interruption_point();
			string iteration;
			{
				LockGuard g(debug->syncher);
				debug->spawnLoopIteration++;
				iteration = toString(debug->spawnLoopIteration);
			}
			P_DEBUG("Begin spawn loop iteration " << iteration);
			debug->debugger->send("Begin spawn loop iteration " +
				iteration);
			
			vector<string> cases;
			cases.push_back("Proceed with spawn loop iteration " + iteration);
			cases.push_back("Fail spawn loop iteration " + iteration);
			MessagePtr message = debug->messages->recvAny(cases);
			shouldFail = message->name == "Fail spawn loop iteration " + iteration;
		}

		ProcessPtr process;
		ExceptionPtr exception;
		try {
			UPDATE_TRACE_POINT();
			this_thread::restore_interruption ri(di);
			this_thread::restore_syscall_interruption rsi(dsi);
			if (shouldFail) {
				throw SpawnException("Simulated failure");
			} else {
				process = spawner->spawn(options);
				process->setGroup(shared_from_this());
			}
		} catch (const thread_interrupted &) {
			break;
		} catch (const tracable_exception &e) {
			exception = copyException(e);
			// Let other (unexpected) exceptions crash the program so
			// gdb can generate a backtrace.
		}

		UPDATE_TRACE_POINT();
		ScopeGuard guard(boost::bind(Process::maybeShutdown, process));
		unique_lock<boost::mutex> lock(pool->syncher);

		if (!isAlive()) {
			if (process != NULL) {
				P_DEBUG("Group is being shut down so dropping process " <<
					process->inspect() << " which we just spawned and exiting spawn loop");
			} else {
				P_DEBUG("The group is being shut down. A process failed "
					"to be spawned anyway, so ignoring this error and exiting "
					"spawn loop");
			}
			// We stop immediately because any previously assumed invariants
			// may have been violated.
			break;
		} else if (restartsInitiated != this->restartsInitiated) {
			if (process != NULL) {
				P_DEBUG("A restart was issued for the group, so dropping process " <<
					process->inspect() << " which we just spawned and exiting spawn loop");
			} else {
				P_DEBUG("A restart was issued for the group. A process failed "
					"to be spawned anyway, so ignoring this error and exiting "
					"spawn loop");
			}
			// We stop immediately because any previously assumed invariants
			// may have been violated.
			break;
		}

		verifyInvariants();
		assert(m_spawning);

		UPDATE_TRACE_POINT();
		vector<Callback> actions;
		if (process != NULL) {
			attach(process, actions);
			guard.clear();
			if (getWaitlist.empty()) {
				pool->assignSessionsToGetWaiters(actions);
			} else {
				assignSessionsToGetWaiters(actions);
			}
			P_DEBUG("New process count = " << enabledCount <<
				", remaining get waiters = " << getWaitlist.size());
		} else {
			if (debug != NULL) {
				LockGuard g(debug->syncher);
				debug->spawnErrors++;
				debug->debugger->send("Spawn error " + toString(debug->spawnErrors));
			}

			// TODO: sure this is the best thing? if there are
			// processes currently alive we should just use them.
			P_ERROR("Could not spawn process for group " << name <<
				": " << exception->what());
			if (!options.ignoreSpawnErrors) {
				if (enabledCount == 0) {
					enableAllDisablingProcesses(actions);
				}
				assignExceptionToGetWaiters(exception, actions);
				pool->assignSessionsToGetWaiters(actions);
			} else {
				P_DEBUG("Ignoring spawn error");
				hasSpawnError = true;
			}
<<<<<<< HEAD
=======
			Pool::assignExceptionToGetWaiters(getWaitlist, exception, actions);
			pool->assignSessionsToGetWaiters(actions);
>>>>>>> 8f3c9bdd
			done = true;
		}

		// Temporarily mark this Group as 'not spawning' so
		// that pool->utilization() doesn't take this thread's spawning
		// state into account.
		m_spawning = false;
		
		done = done
			|| ((unsigned long) enabledCount >= options.minProcesses && getWaitlist.empty())
			|| (options.maxProcesses != 0 && (unsigned int) enabledCount >= options.maxProcesses)
			|| pool->atFullCapacity(false);
		m_spawning = !done;
		if (done) {
			P_DEBUG("Spawn loop done");
		} else {
			P_DEBUG("Continue spawning");
		}
		
		UPDATE_TRACE_POINT();
		pool->fullVerifyInvariants();
		lock.unlock();
		UPDATE_TRACE_POINT();
		runAllActions(actions);
		UPDATE_TRACE_POINT();
	}

	if (debug != NULL && debug->spawning) {
		debug->debugger->send("Spawn loop done");
	}
}

bool
Group::shouldSpawn() const {
	return !m_spawning
		&& (
			(unsigned long) enabledCount < options.minProcesses
			|| (enabledCount > 0 && pqueue.top()->atFullCapacity())
		)
<<<<<<< HEAD
		&& !poolAtFullCapacity()
		&& (options.maxProcesses == 0 || enabledCount <= (int) options.maxProcesses)
		&& !hasSpawnError;
=======
		&& isAlive()
		&& !poolAtFullCapacity();
>>>>>>> 8f3c9bdd
}

bool
Group::shouldSpawnForGetAction() const {
	return enabledCount == 0 || shouldSpawn();
}

void
Group::restart(const Options &options) {
	vector<Callback> actions;

	assert(isAlive());
	assert(!m_restarting);
	P_DEBUG("Restarting group " << name);
	// Tell the restarter thread to exit as soon as possible.
	restartsInitiated++;
	m_spawning = false;
	m_restarting = true;
	hasSpawnError = false;
	if (!options.rollingRestart) {
		detachAll(actions);
	}
	getPool()->interruptableThreads.create_thread(
		boost::bind(&Group::finalizeRestart, this, shared_from_this(),
			options.copyAndPersist().clearPerRequestFields(),
			getPool()->spawnerFactory, actions),
		"Group restarter: " + name,
		POOL_HELPER_THREAD_STACK_SIZE
	);
}

// The 'self' parameter is for keeping the current Group object alive while this thread is running.
void
Group::finalizeRestart(GroupPtr self, Options options, SpawnerFactoryPtr spawnerFactory,
	vector<Callback> postLockActions)
{
	TRACE_POINT();

	Pool::runAllActions(postLockActions);
	postLockActions.clear();

	this_thread::disable_interruption di;
	this_thread::disable_syscall_interruption dsi;

	// Create a new spawner.
	SpawnerPtr newSpawner = spawnerFactory->create(options);
	SpawnerPtr oldSpawner;

	UPDATE_TRACE_POINT();
	PoolPtr pool = getPool();

	Pool::DebugSupportPtr debug = pool->debugSupport;
	if (debug != NULL && debug->restarting) {
		this_thread::restore_interruption ri(di);
		this_thread::restore_syscall_interruption rsi(dsi);
		this_thread::interruption_point();
		debug->debugger->send("About to end restarting");
		debug->messages->recv("Finish restarting");
	}

	ScopedLock l(pool->syncher);
	if (!isAlive()) {
		P_DEBUG("Group " << name << " is shutting down, so aborting restart");
		return;
	}

	// Run some sanity checks.
	pool->fullVerifyInvariants();
	assert(m_restarting);
	UPDATE_TRACE_POINT();
	
	// Atomically swap the new spawner with the old one.
	resetOptions(options);
	oldSpawner = spawner;
	spawner    = newSpawner;

	if (options.rollingRestart) {
		pool->startRestarterThread();
	}

	m_restarting = false;
	if (enabledProcesses.empty() && !getWaitlist.empty()) {
		spawn();
	}
	verifyInvariants();

	l.unlock();
	oldSpawner.reset();
	P_DEBUG("Restart of group " << name << " done");
	if (debug != NULL && debug->restarting) {
		debug->debugger->send("Restarting done");
	}
}

void
Group::startCheckingDetachedProcesses(bool immediately) {
	if (!detachedProcessesCheckerActive && !detachedProcesses.empty()) {
		P_DEBUG("Starting detached processes checker");
		getPool()->nonInterruptableThreads.create_thread(
			boost::bind(&Group::detachedProcessesCheckerMain, this, shared_from_this()),
			"Detached processes checker: " + name,
			POOL_HELPER_THREAD_STACK_SIZE
		);
		detachedProcessesCheckerActive = true;
	} else if (detachedProcessesCheckerActive && immediately) {
		detachedProcessesCheckerCond.notify_all();
	}
}

void
Group::detachedProcessesCheckerMain(GroupPtr self) {
	TRACE_POINT();
	PoolPtr pool = getPool();

	while (!this_thread::interruption_requested()) {
		unique_lock<boost::mutex> lock(pool->syncher);
		assert(detachedProcessesCheckerActive);

		if (getLifeStatus() == SHUT_DOWN) {
			P_DEBUG("Stopping detached processes checker");
			detachedProcessesCheckerActive = false;
			break;
		}

		UPDATE_TRACE_POINT();
		if (!detachedProcesses.empty()) {
			P_TRACE(2, "Checking whether any detached processes have exited...");
			ProcessList::iterator it = detachedProcesses.begin();
			ProcessList::iterator end = detachedProcesses.end();
			while (it != end) {
				const ProcessPtr process = *it;
				if (process->canBeShutDown()) {
					it++;
					P_DEBUG("Detached process " << process->inspect() << " has exited.");
					shutdownAndRemoveProcess(process);
				} else {
					P_DEBUG("Detached process " << process->inspect() << " not yet exited. "
						"sessions = " << process->sessions);
					it++;
				}
			}
		}

		UPDATE_TRACE_POINT();
		if (detachedProcesses.empty()) {
			UPDATE_TRACE_POINT();
			P_DEBUG("Stopping detached processes checker");
			detachedProcessesCheckerActive = false;

			vector<Callback> actions;
			if (shutdownCanFinish()) {
				UPDATE_TRACE_POINT();
				finishShutdown(actions);
			}

			verifyInvariants();
			verifyExpensiveInvariants();
			lock.unlock();
			UPDATE_TRACE_POINT();
			runAllActions(actions);
			break;
		} else {
			UPDATE_TRACE_POINT();
			verifyInvariants();
			verifyExpensiveInvariants();
		}

		UPDATE_TRACE_POINT();
		detachedProcessesCheckerCond.timed_wait(lock,
			posix_time::milliseconds(10));
	}
}

bool
Group::poolAtFullCapacity() const {
	return getPool()->atFullCapacity(false);
}

bool
Group::anotherGroupIsWaitingForCapacity() const {
	PoolPtr pool = getPool();
	StringMap<SuperGroupPtr>::const_iterator sg_it, sg_end = pool->superGroups.end();
	for (sg_it = pool->superGroups.begin(); sg_it != sg_end; sg_it++) {
		pair<StaticString, SuperGroupPtr> p = *sg_it;
		foreach (GroupPtr group, p.second->groups) {
			if (group.get() != this
			 && group->enabledProcesses.empty()
			 && !group->spawning()
			 && !group->getWaitlist.empty())
			{
				return true;
			}
		}
	}
	return false;
}

string
Group::generateSecret(const SuperGroupPtr &superGroup) {
	return superGroup->getPool()->randomGenerator->generateAsciiString(43);
}


SuperGroupPtr
Process::getSuperGroup() const {
	assert(getLifeStatus() != SHUT_DOWN);
	return getGroup()->getSuperGroup();
}

string
Process::inspect() const {
	assert(getLifeStatus() != SHUT_DOWN);
	stringstream result;
	result << "(pid=" << pid;
	GroupPtr group = getGroup();
	if (group != NULL) {
		// This Process hasn't been attached to a Group yet.
		result << ", group=" << group->name;
	}
	result << ")";
	return result.str();
}


const string &
Session::getConnectPassword() const {
	return getProcess()->connectPassword;
}

pid_t
Session::getPid() const {
	return getProcess()->pid;
}

const string &
Session::getGupid() const {
	return getProcess()->gupid;
}

const GroupPtr
Session::getGroup() const {
	return getProcess()->getGroup();
}

void
Session::requestOOBW() {
	ProcessPtr process = getProcess();
	assert(!process->isShutDown());
	process->getGroup()->requestOOBW(process);
}


PipeWatcher::PipeWatcher(
	const SafeLibevPtr &_libev,
	const FileDescriptor &_fd,
	int _fdToForwardTo)
	: libev(_libev),
	  fd(_fd),
	  fdToForwardTo(_fdToForwardTo)
{
	watcher.set(fd, ev::READ);
	watcher.set<PipeWatcher, &PipeWatcher::onReadable>(this);
}

PipeWatcher::~PipeWatcher() {
	libev->stop(watcher);
}

void
PipeWatcher::start() {
	selfPointer = shared_from_this();
	libev->start(watcher);
}

void
PipeWatcher::onReadable(ev::io &io, int revents) {
	char buf[1024 * 8];
	ssize_t ret;
	
	ret = read(fd, buf, sizeof(buf));
	if (ret <= 0) {
		if (ret != -1 || errno != EAGAIN) {
			libev->stop(watcher);
			selfPointer.reset();
		}
	} else if (fdToForwardTo != -1) {
		// Don't care about errors.
		write(fdToForwardTo, buf, ret);
	}
}


} // namespace ApplicationPool2
} // namespace Passenger<|MERGE_RESOLUTION|>--- conflicted
+++ resolved
@@ -329,11 +329,9 @@
 	}
 	resetOptions(options);
 
-<<<<<<< HEAD
+	detachedProcessesCheckerActive = false;
+
 	hasSpawnError = false;
-=======
-	detachedProcessesCheckerActive = false;
->>>>>>> 8f3c9bdd
 }
 
 Group::~Group() {
@@ -740,17 +738,12 @@
 				if (enabledCount == 0) {
 					enableAllDisablingProcesses(actions);
 				}
-				assignExceptionToGetWaiters(exception, actions);
+				Pool::assignExceptionToGetWaiters(getWaitlist, exception, actions);
 				pool->assignSessionsToGetWaiters(actions);
 			} else {
 				P_DEBUG("Ignoring spawn error");
 				hasSpawnError = true;
 			}
-<<<<<<< HEAD
-=======
-			Pool::assignExceptionToGetWaiters(getWaitlist, exception, actions);
-			pool->assignSessionsToGetWaiters(actions);
->>>>>>> 8f3c9bdd
 			done = true;
 		}
 
@@ -790,14 +783,10 @@
 			(unsigned long) enabledCount < options.minProcesses
 			|| (enabledCount > 0 && pqueue.top()->atFullCapacity())
 		)
-<<<<<<< HEAD
+		&& isAlive()
 		&& !poolAtFullCapacity()
 		&& (options.maxProcesses == 0 || enabledCount <= (int) options.maxProcesses)
 		&& !hasSpawnError;
-=======
-		&& isAlive()
-		&& !poolAtFullCapacity();
->>>>>>> 8f3c9bdd
 }
 
 bool
