/*
 *  Phusion Passenger - https://www.phusionpassenger.com/
 *  Copyright (c) 2010-2013 Phusion
 *
 *  "Phusion Passenger" is a trademark of Hongli Lai & Ninh Bui.
 *
 *  See LICENSE file for license information.
 */
#ifndef _PASSENGER_APPLICATION_POOL2_OPTIONS_H_
#define _PASSENGER_APPLICATION_POOL2_OPTIONS_H_

#include <string>
#include <vector>
#include <utility>
#include <boost/shared_array.hpp>
#include <ApplicationPool2/AppTypes.h>
#include <Account.h>
#include <UnionStation/Core.h>
#include <UnionStation/Transaction.h>
#include <Constants.h>
#include <ResourceLocator.h>
#include <StaticString.h>
#include <Utils.h>

namespace Passenger {
namespace ApplicationPool2 {

using namespace std;
using namespace boost;

/**
 * This struct encapsulates information for ApplicationPool::get() and for
 * Spawner::spawn(), such as which application is to be spawned.
 *
 * ## Privilege lowering support
 *
 * If <em>user</em> is given and isn't the empty string, then the application process
 * will run as the given username. Otherwise, the owner of the application's startup
 * file (e.g. config.ru) will be used.
 *
 * If <em>group</em> is given and isn't the empty string, then the application process
 * will run as the given group name. If it's set to the special value
 * "!STARTUP_FILE!", then the startup file's group will be used. Otherwise,
 * the primary group of the user that the application process will run as,
 * will be used as group.
 *
 * If the user or group that the application process attempts to switch to
 * doesn't exist, then <em>defaultUser</em> and <em>defaultGroup</em>, respectively,
 * will be used.
 *
 * Phusion Passenger will attempt to avoid running the application process as
 * root: if <em>user</em> or <em>group</em> is set to the root user or the root group,
 * or if the startup file is owned by root, then <em>defaultUser</em> and
 * <em>defaultGroup</em> will be used instead.
 *
 * All this only happen if Phusion Passenger has root privileges. If not, then
 * these options have no effect.
 */
class Options {
private:
	shared_array<char> storage;

	vector<const StaticString *> getStringFields() const {
		vector<const StaticString *> result;
		result.reserve(20);

		result.push_back(&appRoot);
		result.push_back(&appGroupName);
		result.push_back(&appType);
		result.push_back(&startCommand);
		result.push_back(&startupFile);
		result.push_back(&processTitle);

		result.push_back(&environment);
		result.push_back(&baseURI);
		result.push_back(&spawnMethod);

		result.push_back(&user);
		result.push_back(&group);
		result.push_back(&defaultUser);
		result.push_back(&defaultGroup);
		result.push_back(&restartDir);

		result.push_back(&preexecChroot);
		result.push_back(&postexecChroot);

		result.push_back(&ruby);
		result.push_back(&python);
		result.push_back(&nodejs);
		result.push_back(&loggingAgentAddress);
		result.push_back(&loggingAgentUsername);
		result.push_back(&loggingAgentPassword);
		result.push_back(&groupSecret);
		result.push_back(&hostName);
		result.push_back(&uri);
		result.push_back(&unionStationKey);
<<<<<<< HEAD
		
		result.push_back(&concurrencyModel);
=======
>>>>>>> 36c86c6a

		return result;
	}

	static inline void
	appendKeyValue(vector<string> &vec, const char *key, const StaticString &value) {
		if (!value.empty()) {
			vec.push_back(key);
			vec.push_back(value.toString());
		}
	}

	static inline void
	appendKeyValue(vector<string> &vec, const char *key, const char *value) {
		vec.push_back(key);
		vec.push_back(value);
	}

	static inline void
	appendKeyValue2(vector<string> &vec, const char *key, long value) {
		vec.push_back(key);
		vec.push_back(toString(value));
	}

	static inline void
	appendKeyValue3(vector<string> &vec, const char *key, unsigned long value) {
		vec.push_back(key);
		vec.push_back(toString(value));
	}

	static inline void
	appendKeyValue4(vector<string> &vec, const char *key, bool value) {
		vec.push_back(key);
		vec.push_back(value ? "true" : "false");
	}

public:
	/*********** Spawn options that should be set by the caller ***********
	 * These are the options that are relevant while spawning an application
	 * process. These options are only used during spawning.
	 */

	/**
	 * The root directory of the application to spawn. In case of a Ruby on Rails
	 * application, this is the folder that contains 'app/', 'public/', 'config/',
	 * etc. This must be a valid directory, but the path does not have to be absolute.
	 */
	StaticString appRoot;

	/**
	 * A name used by ApplicationPool to uniquely identify an application.
	 * If one tries to get() from the application pool with name "A", then get()
	 * again with name "B", then the latter will spawn a new application process,
	 * even if both get() requests have the same app root.
	 *
	 * If left empty, then the app root is used as the app group name.
	 */
	StaticString appGroupName;

	/** The application's type, used for determining the command to invoke to
	 * spawn an application process as well as determining the startup file's
	 * filename. It can be one of the app type names in AppType.cpp, or the
	 * empty string (default). In case of the latter, 'startCommand' and
	 * 'startupFile' (which MUST be set) will dictate the startup command
	 * and the startup file's filename. */
	StaticString appType;

	/** The command for spawning the application process. This is a list of
	 * arguments, separated by '\t', e.g. "ruby\tfoo.rb". Only used
	 * during spawning and only if appType.empty(). */
	StaticString startCommand;

	/** Filename of the application's startup file. Only actually used for
	 * determining user switching info. Only used during spawning and only
	 * if appType.empty(). */
	StaticString startupFile;

	/** The process title to assign to the application process. Only used
	 * during spawning. May be empty in which case no particular process
	 * title is assigned. Only used during spawning and only if
	 * appType.empty(). */
	StaticString processTitle;

	/**
	 * Defaults to DEFAULT_LOG_LEVEL.
	 */
	int logLevel;

	/** The maximum amount of time, in milliseconds, that may be spent
	 * on spawning the process or the preloader. */
	unsigned int startTimeout;

	/**
	 * The RAILS_ENV/RACK_ENV environment that should be used. May not be an
	 * empty string.
	 */
	StaticString environment;

	/**
	 * The base URI on which the application runs. If the application is
	 * running on the root URI, then this value must be "/".
	 *
	 * @invariant baseURI != ""
	 */
	StaticString baseURI;

	/**
	 * Spawning method, either "smart" or "direct".
	 */
	StaticString spawnMethod;

	/** See overview. */
	StaticString user;
	/** See class overview. */
	StaticString group;
	/** See class overview. Defaults to "nobody". */
	StaticString defaultUser;
	/** See class overview. Defaults to the defaultUser's primary group. */
	StaticString defaultGroup;

	/**
	 * The directory which contains restart.txt and always_restart.txt.
	 * An empty string means that the default directory should be used.
	 */
	StaticString restartDir;

	StaticString preexecChroot;
	StaticString postexecChroot;

	/**
	 * Path to the Ruby interpreter to use, in case the application to spawn
	 * is a Ruby app.
	 */
	StaticString ruby;

	/**
	 * Path to the Python interpreter to use, in case the application to spawn
	 * is a Python app.
	 */
	StaticString python;

	/**
	 * Path to the Node.js command to use, in case the application to spawn
	 * is a Node.js app.
	 */
	StaticString nodejs;

	/**
	 * Any rights that the spawned application process may have. The SpawnManager
	 * will create a new account for each spawned app, and that account will be
	 * assigned these rights.
	 */
	Account::Rights rights;

	/**
	 * Environment variables which should be passed to the spawned application
	 * process.
	 */
	vector< pair<StaticString, StaticString> > environmentVariables;

	/** Whether debugger support should be enabled. */
	bool debugger;

	/** Whether to load environment variables set in shell startup
	 * files (e.g. ~/.bashrc) during spawning.
	 */
	bool loadShellEnvvars;

	/** Whether Union Station logging should be enabled. Enabling this option will
	 * result in:
	 *
	 *  - The application enabling its Union Station support.
	 *  - Periodic tasks such as `collectAnalytics()` to log things to Union Station.
	 *
	 * It does *not* necessarily result in a request logging data to Union Station.
	 * That depends on whether the `transaction` member is set.
	 *
	 * If this is set to true, then 'loggingAgentAddress', 'loggingAgentUsername'
	 * and 'loggingAgentPassword' must be non-empty.
	 */
	bool analytics;
	StaticString loggingAgentAddress;
	StaticString loggingAgentUsername;
	StaticString loggingAgentPassword;

	/**
	 * Whether Spawner should raise an internal error when spawning. Used
	 * during unit tests.
	 */
	bool raiseInternalError;

<<<<<<< HEAD
	StaticString concurrencyModel;
	unsigned int threadCount;
	
	
=======

>>>>>>> 36c86c6a
	/*********** Per-group pool options that should be set by the caller ***********
	 * These options dictate how Pool will manage processes, routing, etc. within
	 * a single Group. These options are not process-specific, only group-specific.
	 */

	/**
	 * The minimum number of processes for the current group that the application
	 * pool's cleaner thread should keep around.
	 */
	unsigned int minProcesses;

	/**
	 * The maximum number of processes that may be spawned
	 * for this app root. This option only has effect if it's lower than
	 * the pool size.
	 *
	 * A value of 0 means unspecified, and has no effect.
	 */
	unsigned int maxProcesses;

	/** The number of seconds that preloader processes may stay alive idling. */
	long maxPreloaderIdleTime;

	/**
	 * The maximum number of processes inside a group that may be performing
	 * out-of-band work at the same time.
	 */
	unsigned int maxOutOfBandWorkInstances;

	/**
	 * The maximum number of requests that may live in the Group.getWaitlist queue.
	 * A value of 0 means unlimited.
	 */
	unsigned int maxRequestQueueSize;

	/**
	 * The Union Station key to use in case analytics logging is enabled.
	 * It is used by Pool::collectAnalytics() and other administrative
	 * functions which are called periodically. Because they do not belong
	 * to any request, and they may still want to log to Union Station,
	 * this key is stored in the per-group options structure.
	 *
	 * It is not used on a per-request basis. Per-request analytics logging
	 * (and Union Station logging) uses the logger object in the `logger` field
	 * instead.
	 */
	StaticString unionStationKey;

	/*-----------------*/

<<<<<<< HEAD
	/**
	 * The maximum amount of memory (in MB) the spawned application may use.
	 * A value of 0 (the default) means unlimited.
	 */
	unsigned long memoryLimit;

	/**
	 * Whether rolling restarting should be used. Defaults to false.
	 */
	bool rollingRestart;

	/**
	 * Whether to ignore spawn errors when possible by reusing existing
	 * processes. Defaults to false.
	 */
	bool ignoreSpawnErrors;
	
	
=======

>>>>>>> 36c86c6a
	/*********** Per-request pool options that should be set by the caller ***********
	 * These options also dictate how Pool will manage processes, etc. Unlike the
	 * per-group options, these options are customizable on a per-request basis.
	 * Their effects also don't persist longer than a single request.
	 */

	/** Current request host name. */
	StaticString hostName;

	/** Current request URI. */
	StaticString uri;

	/**
	 * The Union Station log transaction that this request belongs to.
	 * May be the null pointer, in which case Union Station logging is
	 * disabled for this request.
	 *
	 * When an Options object is passed to another thread (either direct or through
	 * a copy), the caller should call `detachFromUnionStationTransaction()`.
	 * Each Union Station transaction object is only supposed to be used in the same
	 * thread.
	 */
	UnionStation::TransactionPtr transaction;

	/**
	 * A sticky session ID for routing to a specific process.
	 */
	unsigned int stickySessionId;

	/**
	 * A throttling rate for file stats. When set to a non-zero value N,
	 * restart.txt and other files which are usually stat()ted on every
	 * ApplicationPool::get() call will be stat()ed at most every N seconds.
	 */
	unsigned long statThrottleRate;

	/**
	 * The maximum number of requests that the spawned application may process
	 * before exiting. A value of 0 means unlimited.
	 */
	unsigned long maxRequests;

	/** When true, Pool::get() and Pool::asyncGet() will create the necessary
	 * SuperGroup and Group structures just as normally, and will even handle
	 * restarting logic, but will not actually spawn any processes and will not
	 * open a session with an existing process. Instead, a fake Session object
	 * is returned which points to a Process object that isn't stored anywhere
	 * in the Pool structures and isn't mapped to any real OS process. It does
	 * however point to the real Group structure. Useful for unit tests.
	 * False by default.
	 */
	bool noop;

	/*-----------------*/
	/*-----------------*/


	/*********** Spawn options automatically set by Pool ***********
	 * These options are passed to the Spawner. The Pool::get() caller may not
	 * see these values.
	 */

	/** The secret key of the pool group that the spawned process is to belong to. */
	StaticString groupSecret;

	/**
	 * A UUID that's generated on Group initialization, and changes every time
	 * the Group receives a restart command. Allows Union Station to track app
	 * restarts.
	 */
	StaticString groupUuid;


	/*********************************/

	/**
	 * Creates a new Options object with the default values filled in.
	 * One must still set appRoot manually, after having used this constructor.
	 */
	Options() {
		logLevel                = DEFAULT_LOG_LEVEL;
		startTimeout            = 90 * 1000;
		environment             = P_STATIC_STRING("production");
		baseURI                 = P_STATIC_STRING("/");
		spawnMethod             = P_STATIC_STRING("smart");
		defaultUser             = P_STATIC_STRING("nobody");
		ruby                    = P_STATIC_STRING(DEFAULT_RUBY);
		python                  = P_STATIC_STRING(DEFAULT_PYTHON);
		nodejs                  = P_STATIC_STRING(DEFAULT_NODEJS);
		rights                  = DEFAULT_BACKEND_ACCOUNT_RIGHTS;
		debugger                = false;
		loadShellEnvvars        = true;
		analytics               = false;
		raiseInternalError      = false;

		minProcesses            = 1;
		maxProcesses            = 0;
		maxPreloaderIdleTime    = -1;
		maxOutOfBandWorkInstances = 1;
		maxRequestQueueSize     = 100;

		stickySessionId         = 0;
		statThrottleRate        = 0;
		maxRequests             = 0;
		noop                    = false;

		/*********************************/

		concurrencyModel   = "process";
		threadCount        = 1;
		memoryLimit        = 0;
		rollingRestart     = false;
		ignoreSpawnErrors  = false;
	}

	Options copy() const {
		return *this;
	}

	Options copyAndPersist() const {
		Options cpy(*this);
		cpy.persist(*this);
		return cpy;
	}

	/**
	 * Assign <em>other</em>'s string fields' values into this Option
	 * object, and store the data in this Option object's internal storage
	 * area.
	 */
	Options &persist(const Options &other) {
		const vector<const StaticString *> strings = getStringFields();
		const vector<const StaticString *> otherStrings = other.getStringFields();
		unsigned int i;
		size_t otherLen = 0;
		char *end;

		assert(strings.size() == otherStrings.size());

		// Calculate the desired length of the internal storage area.
		// All strings are NULL-terminated.
		for (i = 0; i < otherStrings.size(); i++) {
			otherLen += otherStrings[i]->size() + 1;
		}
		for (i = 0; i < other.environmentVariables.size(); i++) {
			otherLen += environmentVariables[i].first.size() + 1;
			otherLen += environmentVariables[i].second.size() + 1;
		}

		shared_array<char> data(new char[otherLen]);
		end = data.get();

		// Copy string fields into the internal storage area.
		for (i = 0; i < otherStrings.size(); i++) {
			const StaticString *str = strings[i];
			const StaticString *otherStr = otherStrings[i];

			// Point current object's field to the data in the
			// internal storage area.
			*const_cast<StaticString *>(str) = StaticString(end, otherStr->size());

			// Copy over the string data.
			memcpy(end, otherStr->c_str(), otherStr->size());
			end += otherStr->size();
			*end = '\0';
			end++;
		}

		// Copy environmentVariables names and values into the internal storage area.
		for (i = 0; i < other.environmentVariables.size(); i++) {
			const pair<StaticString, StaticString> &p = other.environmentVariables[i];

			environmentVariables[i] = make_pair(
				StaticString(end, p.first.size()),
				StaticString(end + p.first.size() + 1, p.second.size())
			);

			// Copy over string data.
			memcpy(end, p.first.data(), p.first.size());
			end += p.first.size();
			*end = '\0';
			end++;

			// Copy over value data.
			memcpy(end, p.second.data(), p.second.size());
			end += p.second.size();
			*end = '\0';
			end++;
		}

		storage = data;

		return *this;
	}

	Options &clearPerRequestFields() {
		hostName = StaticString();
		uri      = StaticString();
		stickySessionId = 0;
		noop     = false;
		return detachFromUnionStationTransaction();
	}

	Options &detachFromUnionStationTransaction() {
		transaction.reset();
		return *this;
	}

	enum FieldSet {
		SPAWN_OPTIONS = 1 << 0,
		PER_GROUP_POOL_OPTIONS = 1 << 1,
		ALL_OPTIONS = ~0
	};

	/**
	 * Append information in this Options object to the given string vector, except
	 * for environmentVariables. You can customize what information you want through
	 * the `elements` argument.
	 */
	void toVector(vector<string> &vec, const ResourceLocator &resourceLocator,
		int fields = ALL_OPTIONS) const
	{
		if (fields & SPAWN_OPTIONS) {
			appendKeyValue (vec, "app_root",           appRoot);
			appendKeyValue (vec, "app_group_name",     getAppGroupName());
			appendKeyValue (vec, "app_type",           appType);
			appendKeyValue (vec, "start_command",      getStartCommand(resourceLocator));
			appendKeyValue (vec, "startup_file",       getStartupFile());
			appendKeyValue (vec, "process_title",      getProcessTitle());
			appendKeyValue2(vec, "log_level",          logLevel);
			appendKeyValue3(vec, "start_timeout",      startTimeout);
			appendKeyValue (vec, "environment",        environment);
			appendKeyValue (vec, "base_uri",           baseURI);
			appendKeyValue (vec, "spawn_method",       spawnMethod);
			appendKeyValue (vec, "user",               user);
			appendKeyValue (vec, "group",              group);
			appendKeyValue (vec, "default_user",       defaultUser);
			appendKeyValue (vec, "default_group",      defaultGroup);
			appendKeyValue (vec, "restart_dir",        restartDir);
			appendKeyValue (vec, "preexec_chroot",     preexecChroot);
			appendKeyValue (vec, "postexec_chroot",    postexecChroot);
			appendKeyValue (vec, "ruby",               ruby);
			appendKeyValue (vec, "python",             python);
			appendKeyValue (vec, "nodejs",             nodejs);
			appendKeyValue (vec, "logging_agent_address",  loggingAgentAddress);
			appendKeyValue (vec, "logging_agent_username", loggingAgentUsername);
			appendKeyValue (vec, "logging_agent_password", loggingAgentPassword);
			appendKeyValue4(vec, "debugger",           debugger);
			appendKeyValue4(vec, "analytics",          analytics);

			appendKeyValue (vec, "group_secret",       groupSecret);

			/*********************************/

			appendKeyValue (vec, "concurrency_model",  concurrencyModel);
			appendKeyValue3(vec, "thread_count",       threadCount);
		}
		if (fields & PER_GROUP_POOL_OPTIONS) {
			appendKeyValue3(vec, "min_processes",       minProcesses);
			appendKeyValue3(vec, "max_processes",       maxProcesses);
			appendKeyValue2(vec, "max_preloader_idle_time", maxPreloaderIdleTime);
			appendKeyValue3(vec, "max_out_of_band_work_instances", maxOutOfBandWorkInstances);
			appendKeyValue (vec, "union_station_key",   unionStationKey);

			/*********************************/

			appendKeyValue4(vec, "rolling_restart",     rollingRestart);
			appendKeyValue4(vec, "ignore_spawn_errors", ignoreSpawnErrors);
		}

		/*********************************/
	}

	template<typename Stream>
	void toXml(Stream &stream, const ResourceLocator &resourceLocator,
		int fields = ALL_OPTIONS) const
	{
		vector<string> args;
		unsigned int i;

		toVector(args, resourceLocator, fields);
		for (i = 0; i < args.size(); i += 2) {
			stream << "<" << args[i] << ">";
			stream << escapeForXml(args[i + 1]);
			stream << "</" << args[i] << ">";
		}
	}

	/**
	 * Returns the app group name. If there is no explicitly set app group name
	 * then the app root is considered to be the app group name.
	 */
	StaticString getAppGroupName() const {
		if (appGroupName.empty()) {
			return appRoot;
		} else {
			return appGroupName;
		}
	}

	string getStartCommand(const ResourceLocator &resourceLocator) const {
		if (appType == P_STATIC_STRING("classic-rails")) {
			return ruby + "\t" + resourceLocator.getHelperScriptsDir() + "/classic-rails-loader.rb";
		} else if (appType == P_STATIC_STRING("rack")) {
			return ruby + "\t" + resourceLocator.getHelperScriptsDir() + "/rack-loader.rb";
		} else if (appType == P_STATIC_STRING("wsgi")) {
			return python + "\t" + resourceLocator.getHelperScriptsDir() + "/wsgi-loader.py";
		} else if (appType == P_STATIC_STRING("node")) {
			return nodejs + "\t" + resourceLocator.getHelperScriptsDir() + "/node-loader.js";
		} else if (appType == P_STATIC_STRING("meteor")) {
			return ruby + "\t" + resourceLocator.getHelperScriptsDir() + "/meteor-loader.rb";
		} else {
			return startCommand;
		}
	}

	StaticString getStartupFile() const {
		if (startupFile.empty()) {
			const char *result = getAppTypeStartupFile(getAppType(appType));
			if (result == NULL) {
				return P_STATIC_STRING("");
			} else {
				return result;
			}
		} else {
			return startupFile;
		}
	}

	StaticString getProcessTitle() const {
		const char *result = getAppTypeProcessTitle(getAppType(appType));
		if (result == NULL) {
			return processTitle;
		} else {
			return result;
		}
	}

	unsigned long getMaxPreloaderIdleTime() const {
		if (maxPreloaderIdleTime == -1) {
			return 5 * 60;
		} else {
			return maxPreloaderIdleTime;
		}
	}
};

} // namespace ApplicationPool2
} // namespace Passenger

#endif /* _PASSENGER_APPLICATION_POOL2_OPTIONS_H_ */
<|MERGE_RESOLUTION|>--- conflicted
+++ resolved
@@ -94,11 +94,8 @@
 		result.push_back(&hostName);
 		result.push_back(&uri);
 		result.push_back(&unionStationKey);
-<<<<<<< HEAD
-		
+
 		result.push_back(&concurrencyModel);
-=======
->>>>>>> 36c86c6a
 
 		return result;
 	}
@@ -290,14 +287,10 @@
 	 */
 	bool raiseInternalError;
 
-<<<<<<< HEAD
 	StaticString concurrencyModel;
 	unsigned int threadCount;
-	
-	
-=======
-
->>>>>>> 36c86c6a
+
+
 	/*********** Per-group pool options that should be set by the caller ***********
 	 * These options dictate how Pool will manage processes, routing, etc. within
 	 * a single Group. These options are not process-specific, only group-specific.
@@ -348,7 +341,6 @@
 
 	/*-----------------*/
 
-<<<<<<< HEAD
 	/**
 	 * The maximum amount of memory (in MB) the spawned application may use.
 	 * A value of 0 (the default) means unlimited.
@@ -365,11 +357,8 @@
 	 * processes. Defaults to false.
 	 */
 	bool ignoreSpawnErrors;
-	
-	
-=======
-
->>>>>>> 36c86c6a
+
+
 	/*********** Per-request pool options that should be set by the caller ***********
 	 * These options also dictate how Pool will manage processes, etc. Unlike the
 	 * per-group options, these options are customizable on a per-request basis.
