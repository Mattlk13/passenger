/*
 *  Phusion Passenger - https://www.phusionpassenger.com/
 *  Copyright (c) 2010-2013 Phusion
 *
 *  "Phusion Passenger" is a trademark of Hongli Lai & Ninh Bui.
 *
 *  See LICENSE file for license information.
 */
#ifndef _PASSENGER_APPLICATION_POOL2_OPTIONS_H_
#define _PASSENGER_APPLICATION_POOL2_OPTIONS_H_

#include <string>
#include <vector>
#include <utility>
#include <boost/shared_array.hpp>
#include <ApplicationPool2/AppTypes.h>
#include <Account.h>
#include <UnionStation.h>
#include <Constants.h>
#include <ResourceLocator.h>
#include <StaticString.h>

namespace Passenger {
namespace ApplicationPool2 {

using namespace std;
using namespace boost;

/**
 * This struct encapsulates information for ApplicationPool::get() and for
 * SpawnManager::spawn(), such as which application is to be spawned.
 *
 * <h2>Privilege lowering support</h2>
 *
 * If <em>user</em> is given and isn't the empty string, then the application process
 * will run as the given username. Otherwise, the owner of the application's startup
 * file (e.g. config.ru or config/environment.rb) will be used.
 *
 * If <em>group</em> is given and isn't the empty string, then the application process
 * will run as the given group name. If it's set to the special value
 * "!STARTUP_FILE!", then the startup file's group will be used. Otherwise,
 * the primary group of the user that the application process will run as,
 * will be used as group.
 * 
 * If the user or group that the application process attempts to switch to
 * doesn't exist, then <em>defaultUser</em> and <em>defaultGroup</em>, respectively,
 * will be used.
 * 
 * Phusion Passenger will attempt to avoid running the application process as
 * root: if <em>user</em> or <em>group</em> is set to the root user or the root group,
 * or if the startup file is owned by root, then <em>defaultUser</em> and
 * <em>defaultGroup</em> will be used instead.
 * 
 * All this only happen if Phusion Passenger has root privileges. If not, then
 * these options have no effect.
 */
class Options {
private:
	shared_array<char> storage;
	
	vector<const StaticString *> getStringFields() const {
		vector<const StaticString *> result;
		result.reserve(20);
		
		result.push_back(&appRoot);
		result.push_back(&appGroupName);
		result.push_back(&appType);
		result.push_back(&startCommand);
		result.push_back(&startupFile);
		result.push_back(&processTitle);
		
		result.push_back(&environment);
		result.push_back(&baseURI);
		result.push_back(&spawnMethod);
		
		result.push_back(&user);
		result.push_back(&group);
		result.push_back(&defaultUser);
		result.push_back(&defaultGroup);
		result.push_back(&restartDir);
		
		result.push_back(&preexecChroot);
		result.push_back(&postexecChroot);
		
		result.push_back(&ruby);
		result.push_back(&loggingAgentAddress);
		result.push_back(&loggingAgentUsername);
		result.push_back(&loggingAgentPassword);
		result.push_back(&groupSecret);
		result.push_back(&hostName);
		result.push_back(&uri);
		result.push_back(&unionStationKey);
		
		result.push_back(&concurrencyModel);

		return result;
	}
	
	static inline void
	appendKeyValue(vector<string> &vec, const char *key, const StaticString &value) {
		if (!value.empty()) {
			vec.push_back(key);
			vec.push_back(value.toString());
		}
	}
	
	static inline void
	appendKeyValue(vector<string> &vec, const char *key, const char *value) {
		vec.push_back(key);
		vec.push_back(value);
	}
	
	static inline void
	appendKeyValue2(vector<string> &vec, const char *key, long value) {
		vec.push_back(key);
		vec.push_back(toString(value));
	}
	
	static inline void
	appendKeyValue3(vector<string> &vec, const char *key, unsigned long value) {
		vec.push_back(key);
		vec.push_back(toString(value));
	}
	
	static inline void
	appendKeyValue4(vector<string> &vec, const char *key, bool value) {
		vec.push_back(key);
		vec.push_back(value ? "true" : "false");
	}
	
public:
	/*********** Spawn options that should be set manually ***********/
	
	/**
	 * The root directory of the application to spawn. In case of a Ruby on Rails
	 * application, this is the folder that contains 'app/', 'public/', 'config/',
	 * etc. This must be a valid directory, but the path does not have to be absolute.
	 */
	StaticString appRoot;
	
	/**
	 * A name used by ApplicationPool to uniquely identify an application.
	 * If one tries to get() from the application pool with name "A", then get()
	 * again with name "B", then the latter will spawn a new application process,
	 * even if both get() requests have the same app root.
	 *
	 * If left empty, then the app root is used as the app group name.
	 */
	StaticString appGroupName;
	
	/** The application's type, used for determining the command to invoke to
	 * spawn an application process as well as determining the startup file's
	 * filename. It can be one of the app type names in AppType.cpp, or the
	 * empty string (default). In case of the latter, 'startCommand' and
	 * 'startupFile' (which MUST be set) will dictate the startup command
	 * and the startup file's filename. */
	StaticString appType;
	
	/** The command for spawning the application process. This is a list of
	 * arguments, separated by '\1', e.g. "ruby\1foo.rb". Only used
	 * during spawning and only if appType.empty(). */
	StaticString startCommand;
	
	/** Filename of the application's startup file. Only actually used for
	 * determining user switching info. Only used during spawning and only
	 * if appType.empty(). */
	StaticString startupFile;
	
	/** The process title to assign to the application process. Only used
	 * during spawning. May be empty in which case no particular process
	 * title is assigned. Only used during spawning and only if
	 * appType.empty(). */
	StaticString processTitle;

	/**
	 * Defaults to DEFAULT_LOG_LEVEL.
	 */
	int logLevel;
	
	/** The maximum amount of time, in milliseconds, that may be spent
	 * on spawning the process or the preloader. */
	unsigned int startTimeout;
	
	/**
	 * The RAILS_ENV/RACK_ENV environment that should be used. May not be an
	 * empty string.
	 */
	StaticString environment;
	
	/**
	 * The base URI on which the application runs. If the application is
	 * running on the root URI, then this value must be "/".
	 *
	 * @invariant baseURI != ""
	 */
	StaticString baseURI;
	
	/**
	 * Spawning method, either "smart" or "direct".
	 */
	StaticString spawnMethod;
	
	/** See overview. */
	StaticString user;
	/** See class overview. */
	StaticString group;
	/** See class overview. Defaults to "nobody". */
	StaticString defaultUser;
	/** See class overview. Defaults to the defaultUser's primary group. */
	StaticString defaultGroup;
	
	/**
	 * The directory which contains restart.txt and always_restart.txt.
	 * An empty string means that the default directory should be used.
	 */
	StaticString restartDir;
	
	StaticString preexecChroot;
	StaticString postexecChroot;
	
	/**
	 * Path to the Ruby interpreter to use, in case the application to spawn
	 * is a Ruby app.
	 */
	StaticString ruby;
	
	/**
	 * Any rights that the spawned application process may have. The SpawnManager
	 * will create a new account for each spawned app, and that account will be
	 * assigned these rights.
	 */
	Account::Rights rights;
	
	/**
	 * Environment variables which should be passed to the spawned application
	 * process.
	 */
	vector< pair<StaticString, StaticString> > environmentVariables;
	
	/** Whether debugger support should be enabled. */
	bool debugger;
	
	/** Whether to load environment variables set in shell startup
	 * files (e.g. ~/.bashrc) during spawning.
	 */
	bool loadShellEnvvars;
	
	/** Whether Union Station logging should be enabled. This option only affects
	 * whether the application enables Union Station support; whether a request
	 * actually results in data being logged to Union Station depends on whether
	 * the 'logger' member is set.
	 *
	 * If this is set to true, then 'loggingAgentAddress', 'loggingAgentUsername'
	 * and 'loggingAgentPassword' must be non-empty.
	 */
	bool analytics;
	StaticString loggingAgentAddress;
	StaticString loggingAgentUsername;
	StaticString loggingAgentPassword;

	/**
	 * Whether Spawner should raise an internal error when spawning. Used
	 * during unit tests.
	 */
	bool raiseInternalError;

	StaticString concurrencyModel;
	unsigned int threadCount;
	
	
	/*********** Per-group pool options that should be set manually ***********/
	
	/**
	 * The minimum number of processes for the current group that the application
	 * pool's cleaner thread should keep around.
	 */
	unsigned long minProcesses;
	
	/** The number of seconds that preloader processes may stay alive idling. */
	long maxPreloaderIdleTime;

	/**
	 * The maximum amount of memory (in MB) the spawned application may use.
	 * A value of 0 (the default) means unlimited.
	 */
	unsigned long memoryLimit;
	
	
	/*********** Per-request options that should be set manually and that only matter to Pool ***********/
	
	/** Current request host name. */
	StaticString hostName;
	
	/** Current request URI. */
	StaticString uri;
	
	/**
	 * A Union Station logger object to log things to. May be the null pointer,
	 * in which case Union Station logging is disabled for this request.
	 */
	UnionStation::LoggerPtr logger;

	/**
	 * The Union Station key to use in case analytics logging is enabled.
	 */
	StaticString unionStationKey;
	
	/**
	 * A throttling rate for file stats. When set to a non-zero value N,
	 * restart.txt and other files which are usually stat()ted on every
	 * ApplicationPool::get() call will be stat()ed at most every N seconds.
	 */
	unsigned long statThrottleRate;

	/**
	 * The maximum number of requests that the spawned application may process
	 * before exiting. A value of 0 means unlimited.
	 */
	unsigned long maxRequests;

	/** When true, Pool::get() and Pool::asyncGet() will create the necessary
	 * SuperGroup and Group structures just as normally, and will even handle
	 * restarting logic, but will not actually spawn any processes and will not
	 * open a session with an existing process. Instead, a fake Session object
	 * is returned which points to a Process object that isn't stored anywhere
	 * in the Pool structures and isn't mapped to any real OS process. It does
	 * however point to the real Group structure. Useful for unit tests.
	 * False by default.
	 */
	bool noop;

	/** Specifies whether, if the pool is already full, the pool is allowed to
	 * trash a non-idle process in order to free capacity. True by default.
	 */
	bool allowTrashingNonIdleProcesses;

	/*-----------------*/

	/**
	 * The maximum number of application instances that may be spawned
	 * for this app root. This option only has effect if it's lower than
	 * the application pool's maxPerApp option and lower than its pool size.
	 *
	 * A value of 0 (the default) means unspecified, and has no effect.
	 */
	unsigned int maxProcesses;
	
	/**
	 * Whether rolling restarting should be used. Defaults to false.
	 */
	bool rollingRestart;
	
	/**
	 * Whether to ignore spawn errors when possible by reusing existing
	 * processes. Defaults to false.
	 */
	bool ignoreSpawnErrors;

	/*-----------------*/
	
	
	/*********** Spawn options automatically set by Pool ***********/
	
	/** The secret key of the pool group that the spawned process is to belong to. */
	StaticString groupSecret;
	
	
	/*********************************/
	
	/**
	 * Creates a new Options object with the default values filled in.
	 * One must still set appRoot manually, after having used this constructor.
	 */
	Options() {
		logLevel                = DEFAULT_LOG_LEVEL;
		startTimeout            = 90 * 1000;
		environment             = "production";
		baseURI                 = "/";
		spawnMethod             = "smart";
		defaultUser             = "nobody";
		ruby                    = "ruby";
		rights                  = DEFAULT_BACKEND_ACCOUNT_RIGHTS;
		debugger                = false;
		loadShellEnvvars        = true;
		analytics               = false;
		raiseInternalError      = false;
		
		minProcesses            = 1;
		maxPreloaderIdleTime    = -1;
		
		statThrottleRate        = 0;
		maxRequests             = 0;
		noop                    = false;
		allowTrashingNonIdleProcesses = true;
		
		/*********************************/

		maxProcesses       = 0;
		memoryLimit        = 0;
		concurrencyModel   = "process";
		threadCount        = 1;
		rollingRestart     = false;
		ignoreSpawnErrors  = false;
	}
	
	Options copy() const {
		return *this;
	}
	
	Options copyAndPersist() const {
		Options cpy(*this);
		cpy.persist(*this);
		return cpy;
	}
	
	/**
	 * Assign <em>other</em>'s string fields' values into this Option
	 * object, and store the data in this Option object's internal storage
	 * area.
	 */
	Options &persist(const Options &other) {
		const vector<const StaticString *> strings = getStringFields();
		const vector<const StaticString *> otherStrings = other.getStringFields();
		unsigned int i;
		size_t otherLen = 0;
		char *end;
		
		assert(strings.size() == otherStrings.size());
		
		// Calculate the desired length of the internal storage area.
		// All strings are NULL-terminated.
		for (i = 0; i < otherStrings.size(); i++) {
			otherLen += otherStrings[i]->size() + 1;
		}
		for (i = 0; i < other.environmentVariables.size(); i++) {
			otherLen += environmentVariables[i].first.size() + 1;
			otherLen += environmentVariables[i].second.size() + 1;
		}
		
		shared_array<char> data(new char[otherLen]);
		end = data.get();
		
		// Copy string fields into the internal storage area.
		for (i = 0; i < otherStrings.size(); i++) {
			const StaticString *str = strings[i];
			const StaticString *otherStr = otherStrings[i];
			
			// Point current object's field to the data in the
			// internal storage area.
			*const_cast<StaticString *>(str) = StaticString(end, otherStr->size());
			
			// Copy over the string data.
			memcpy(end, otherStr->c_str(), otherStr->size());
			end += otherStr->size();
			*end = '\0';
			end++;
		}
		
		// Copy environmentVariables names and values into the internal storage area.
		for (i = 0; i < other.environmentVariables.size(); i++) {
			const pair<StaticString, StaticString> &p = other.environmentVariables[i];
			
			environmentVariables[i] = make_pair(
				StaticString(end, p.first.size()),
				StaticString(end + p.first.size() + 1, p.second.size())
			);
			
			// Copy over string data.
			memcpy(end, p.first.data(), p.first.size());
			end += p.first.size();
			*end = '\0';
			end++;
			
			// Copy over value data.
			memcpy(end, p.second.data(), p.second.size());
			end += p.second.size();
			*end = '\0';
			end++;
		}
		
		storage = data;
		
		return *this;
	}
	
	Options &clearPerRequestFields() {
		hostName = string();
		uri      = string();
		noop     = false;
		return clearLogger();
	}

	Options &clearLogger() {
		logger.reset();
		return *this;
	}
	
	/**
	 * Append any spawning-relevant information in this Options object
	 * to the given string vector, except for environmentVariables.
	 */
	void toVector(vector<string> &vec, const ResourceLocator &resourceLocator) const {
		if (vec.capacity() < vec.size() + 40) {
			vec.reserve(vec.size() + 40);
		}
		
		appendKeyValue (vec, "app_root",           appRoot);
		appendKeyValue (vec, "app_group_name",     getAppGroupName());
		appendKeyValue (vec, "app_type",           appType);
		appendKeyValue (vec, "start_command",      getStartCommand(resourceLocator));
		appendKeyValue (vec, "process_title",      getProcessTitle());
		appendKeyValue2(vec, "log_level",          logLevel);
		appendKeyValue3(vec, "start_timeout",      startTimeout);
		appendKeyValue (vec, "environment",        environment);
		appendKeyValue (vec, "base_uri",           baseURI);
		appendKeyValue (vec, "spawn_method",       spawnMethod);
		appendKeyValue (vec, "user",               user);
		appendKeyValue (vec, "group",              group);
		appendKeyValue (vec, "default_user",       defaultUser);
		appendKeyValue (vec, "default_group",      defaultGroup);
		appendKeyValue (vec, "restart_dir",        restartDir);
		appendKeyValue (vec, "preexec_chroot",     preexecChroot);
		appendKeyValue (vec, "postexec_chroot",    postexecChroot);
		appendKeyValue (vec, "ruby",               ruby);
		appendKeyValue (vec, "logging_agent_address",  loggingAgentAddress);
		appendKeyValue (vec, "logging_agent_username", loggingAgentUsername);
		appendKeyValue (vec, "logging_agent_password", loggingAgentPassword);
		appendKeyValue4(vec, "debugger",           debugger);
		appendKeyValue4(vec, "analytics",          analytics);
		appendKeyValue (vec, "union_station_key",  unionStationKey);
		
		appendKeyValue (vec, "group_secret",       groupSecret);
		
		/*********************************/

		appendKeyValue (vec, "concurrency_model",  concurrencyModel);
		appendKeyValue3(vec, "thread_count",       threadCount);
	}
	
	/**
	 * Returns the app group name. If there is no explicitly set app group name
	 * then the app root is considered to be the app group name.
	 */
	StaticString getAppGroupName() const {
		if (appGroupName.empty()) {
			return appRoot;
		} else {
			return appGroupName;
		}
	}
	
	string getStartCommand(const ResourceLocator &resourceLocator) const {
		if (appType == "classic-rails") {
			return ruby + "\1" + resourceLocator.getHelperScriptsDir() + "/classic-rails-loader.rb";
		} else if (appType == "rack") {
			return ruby + "\1" + resourceLocator.getHelperScriptsDir() + "/rack-loader.rb";
		} else if (appType == "wsgi") {
			return "python\1" + resourceLocator.getHelperScriptsDir() + "/wsgi-loader.py";
		} else if (appType == "node") {
			return "node\1" + resourceLocator.getHelperScriptsDir() + "/node-loader.js";
		} else if (appType == "meteor") {
			return ruby + "\1" + resourceLocator.getHelperScriptsDir() + "/meteor-loader.rb";
		} else {
			return startCommand;
		}
	}
	
	StaticString getStartupFile() const {
<<<<<<< HEAD
		if (appType == "classic-rails") {
			return "config/environment.rb";
		} else if (appType == "rack") {
			return "config.ru";
		} else if (appType == "wsgi") {
			return "passenger_wsgi.py";
		} else if (appType == "node") {
			return "passenger_node.js";
		} else if (appType == "meteor") {
			return ".meteor";
		} else {
=======
		const char *result = getAppTypeStartupFile(getAppType(appType));
		if (result == NULL) {
>>>>>>> ca2866c2
			return startupFile;
		} else {
			return result;
		}
	}
	
	StaticString getProcessTitle() const {
<<<<<<< HEAD
		if (appType == "classic-rails") {
			return "Passenger RailsApp";
		} else if (appType == "rack") {
			return "Passenger RackApp";
		} else if (appType == "wsgi") {
			return "Passenger WsgiApp";
		} else if (appType == "node") {
			return "Passenger NodeJsApp";
		} else if (appType == "meteor") {
			return "Passenger MeteorApp";
		} else {
=======
		const char *result = getAppTypeProcessTitle(getAppType(appType));
		if (result == NULL) {
>>>>>>> ca2866c2
			return processTitle;
		} else {
			return result;
		}
	}
	
	unsigned long getMaxPreloaderIdleTime() const {
		if (maxPreloaderIdleTime == -1) {
			return 5 * 60;
		} else {
			return maxPreloaderIdleTime;
		}
	}
};

} // namespace ApplicationPool2
} // namespace Passenger

#endif /* _PASSENGER_APPLICATION_POOL2_OPTIONS_H_ */
<|MERGE_RESOLUTION|>--- conflicted
+++ resolved
@@ -566,22 +566,8 @@
 	}
 	
 	StaticString getStartupFile() const {
-<<<<<<< HEAD
-		if (appType == "classic-rails") {
-			return "config/environment.rb";
-		} else if (appType == "rack") {
-			return "config.ru";
-		} else if (appType == "wsgi") {
-			return "passenger_wsgi.py";
-		} else if (appType == "node") {
-			return "passenger_node.js";
-		} else if (appType == "meteor") {
-			return ".meteor";
-		} else {
-=======
 		const char *result = getAppTypeStartupFile(getAppType(appType));
 		if (result == NULL) {
->>>>>>> ca2866c2
 			return startupFile;
 		} else {
 			return result;
@@ -589,22 +575,8 @@
 	}
 	
 	StaticString getProcessTitle() const {
-<<<<<<< HEAD
-		if (appType == "classic-rails") {
-			return "Passenger RailsApp";
-		} else if (appType == "rack") {
-			return "Passenger RackApp";
-		} else if (appType == "wsgi") {
-			return "Passenger WsgiApp";
-		} else if (appType == "node") {
-			return "Passenger NodeJsApp";
-		} else if (appType == "meteor") {
-			return "Passenger MeteorApp";
-		} else {
-=======
 		const char *result = getAppTypeProcessTitle(getAppType(appType));
 		if (result == NULL) {
->>>>>>> ca2866c2
 			return processTitle;
 		} else {
 			return result;
