/*
 *  Phusion Passenger - https://www.phusionpassenger.com/
 *  Copyright (c) 2011-2015 Phusion
 *
 *  "Phusion Passenger" is a trademark of Hongli Lai & Ninh Bui.
 *
 *  Permission is hereby granted, free of charge, to any person obtaining a copy
 *  of this software and associated documentation files (the "Software"), to deal
 *  in the Software without restriction, including without limitation the rights
 *  to use, copy, modify, merge, publish, distribute, sublicense, and/or sell
 *  copies of the Software, and to permit persons to whom the Software is
 *  furnished to do so, subject to the following conditions:
 *
 *  The above copyright notice and this permission notice shall be included in
 *  all copies or substantial portions of the Software.
 *
 *  THE SOFTWARE IS PROVIDED "AS IS", WITHOUT WARRANTY OF ANY KIND, EXPRESS OR
 *  IMPLIED, INCLUDING BUT NOT LIMITED TO THE WARRANTIES OF MERCHANTABILITY,
 *  FITNESS FOR A PARTICULAR PURPOSE AND NONINFRINGEMENT. IN NO EVENT SHALL THE
 *  AUTHORS OR COPYRIGHT HOLDERS BE LIABLE FOR ANY CLAIM, DAMAGES OR OTHER
 *  LIABILITY, WHETHER IN AN ACTION OF CONTRACT, TORT OR OTHERWISE, ARISING FROM,
 *  OUT OF OR IN CONNECTION WITH THE SOFTWARE OR THE USE OR OTHER DEALINGS IN
 *  THE SOFTWARE.
 */
#ifndef _PASSENGER_APPLICATION_POOL2_GROUP_H_
#define _PASSENGER_APPLICATION_POOL2_GROUP_H_

#include <string>
#include <map>
#include <queue>
#include <deque>
#include <boost/thread.hpp>
#include <boost/bind.hpp>
#include <boost/foreach.hpp>
#include <boost/shared_ptr.hpp>
#include <boost/make_shared.hpp>
#include <boost/container/vector.hpp>
#include <boost/atomic.hpp>
#include <oxt/macros.hpp>
#include <oxt/thread.hpp>
#include <oxt/dynamic_thread_group.hpp>
#include <sys/stat.h>
#include <cstdlib>
#include <cassert>
#include <ApplicationPool2/Common.h>
#include <ApplicationPool2/Context.h>
#include <ApplicationPool2/BasicGroupInfo.h>
#include <ApplicationPool2/Process.h>
#include <ApplicationPool2/Options.h>
#include <SpawningKit/Factory.h>
#include <MemoryKit/palloc.h>
#include <Hooks.h>
#include <Utils.h>
#include <Utils/SmallVector.h>

namespace Passenger {
namespace ApplicationPool2 {

using namespace std;
using namespace boost;
using namespace oxt;


/**
 * Except for otherwise documented parts, this class is not thread-safe,
 * so only access within ApplicationPool lock.
 */
class Group: public boost::enable_shared_from_this<Group> {
// Actually private, but marked public so that unit tests can access the fields.
public:
	friend class Pool;

	struct GetAction {
		GetCallback callback;
		SessionPtr session;
	};

	struct DisableWaiter {
		ProcessPtr process;
		DisableCallback callback;

		DisableWaiter(const ProcessPtr &_process, const DisableCallback &_callback)
			: process(_process),
			  callback(_callback)
			{ }
	};

	struct RouteResult {
		Process *process;
		bool finished;

		RouteResult(Process *p, bool _finished = false)
			: process(p),
			  finished(_finished)
			{ }
	};

	enum LifeStatus {
		/** Up and operational. */
		ALIVE,
		/** Being shut down. The containing Pool has issued the shutdown()
		 * command, and this Group is now waiting for all detached processes to
		 * exit. You cannot call `get()`, `restart()` and other mutating methods
		 * anymore, and all threads created by this Group will exit as soon
		 * as possible.
		 */
		SHUTTING_DOWN,
		/**
		 * Shut down complete. Object no longer usable. No Processes are referenced
		 * from this Group anymore.
		 */
		SHUT_DOWN
	};

	BasicGroupInfo info;

	/**
	 * A back reference to the containing Pool. Should never
	 * be NULL because a Pool should outlive all its containing
	 * Groups.
	 * Read-only; only set during initialization.
	 */
	Pool *pool;
	time_t lastRestartFileMtime;
	time_t lastRestartFileCheckTime;

	/** Number of times a restart has been initiated so far. This is incremented immediately
	 * in Group::restart(), and is used to abort the restarter thread that was active at the
	 * time the restart was initiated. It's safe for the value to wrap around.
	 */
	unsigned int restartsInitiated;
	/**
	 * The number of processes that are being spawned right now.
	 *
	 * Invariant:
	 *     if processesBeingSpawned > 0: m_spawning
	 */
	short processesBeingSpawned;
	/**
	 * A Group object progresses through a life.
	 *
	 * You should not access this directly. You should use `isAlive()`/`getLifeStatus()`.
	 *
	 * Invariant:
	 *    if lifeStatus != ALIVE:
	 *       enabledCount == 0
	 *       disablingCount == 0
	 *       disabledCount == 0
	 *       nEnabledProcessesTotallyBusy == 0
	 */
	boost::atomic<boost::uint8_t> lifeStatus;
	/**
	 * Whether the spawner thread is currently working. Note that even
	 * if it's working, it doesn't necessarily mean that processes are
	 * being spawned (i.e. that processesBeingSpawned > 0). After the
	 * thread is done spawning a process, it will attempt to attach
	 * the newly-spawned process to the group. During that time it's not
	 * technically spawning anything.
	 */
	bool m_spawning: 1;
	/** Whether a non-rolling restart is in progress (i.e. whether spawnThreadRealMain()
	 * is at work). While it is in progress, it is not possible to signal the desire to
	 * spawn new process. If spawning was already in progress when the restart was initiated,
	 * then the spawning will abort as soon as possible.
	 *
	 * When rolling restarting is in progress, this flag is false.
	 *
	 * Invariant:
	 *    if m_restarting: processesBeingSpawned == 0
	 */
	bool m_restarting: 1;
	bool alwaysRestartFileExists: 1;

	/** Contains the spawn loop thread and the restarter thread. */
	dynamic_thread_group interruptableThreads;

	string restartFile;
	string alwaysRestartFile;
	ProcessPtr nullProcess;

	/** This timer scans `detachedProcesses` periodically to see
	 * whether any of the Processes can be shut down.
	 */
	bool detachedProcessesCheckerActive;
	boost::condition_variable detachedProcessesCheckerCond;
	Callback shutdownCallback;
	GroupPtr selfPointer;


	static void generateSecret(const Pool *pool, char *secret);
	static string generateUuid(const Pool *pool);
	static void _onSessionInitiateFailure(Session *session);
	static void _onSessionClose(Session *session);
	OXT_FORCE_INLINE void onSessionInitiateFailure(Process *process, Session *session);
	OXT_FORCE_INLINE void onSessionClose(Process *process, Session *session);

	/** Returns whether it is allowed to perform a new OOBW in this group. */
	bool oobwAllowed() const;
	/** Returns whether a new OOBW should be initiated for this process. */
	bool shouldInitiateOobw(Process *process) const;
	void maybeInitiateOobw(Process *process);
	void lockAndMaybeInitiateOobw(const ProcessPtr &process, DisableResult result, GroupPtr self);
	void initiateOobw(const ProcessPtr &process);
	void spawnThreadOOBWRequest(GroupPtr self, ProcessPtr process);
	void initiateNextOobwRequest();

	void spawnThreadMain(GroupPtr self, SpawningKit::SpawnerPtr spawner, Options options,
		unsigned int restartsInitiated);
	void spawnThreadRealMain(const SpawningKit::SpawnerPtr &spawner, const Options &options,
		unsigned int restartsInitiated);
	void finalizeRestart(GroupPtr self, Options oldOptions, Options newOptions,
		RestartMethod method, SpawningKit::FactoryPtr spawningKitFactory,
		unsigned int restartsInitiated, boost::container::vector<Callback> postLockActions);
	void startCheckingDetachedProcesses(bool immediately);
	void detachedProcessesCheckerMain(GroupPtr self);
	void wakeUpGarbageCollector();
	bool selfCheckingEnabled() const;
	bool poolAtFullCapacity() const;
	bool anotherGroupIsWaitingForCapacity() const;
	Group *findOtherGroupWaitingForCapacity() const;
	ProcessPtr poolForceFreeCapacity(const Group *exclude, boost::container::vector<Callback> &postLockActions);
	bool testOverflowRequestQueue() const;
	void callAbortLongRunningConnectionsCallback(const ProcessPtr &process);
	psg_pool_t *getPallocPool() const;
	const ResourceLocator &getResourceLocator() const;
	bool prepareHookScriptOptions(HookScriptOptions &hsOptions, const char *name);
	void runAttachHooks(const ProcessPtr process) const;
	void runDetachHooks(const ProcessPtr process) const;
	void setupAttachOrDetachHook(const ProcessPtr process, HookScriptOptions &options) const;

	#include <ApplicationPool2/Group/ProcessListManagement.cpp>
	#include <ApplicationPool2/Group/Utils.cpp>
	#include <ApplicationPool2/Group/Inspection.cpp>
	#include <ApplicationPool2/Group/Verification.cpp>

	ProcessPtr createProcessObject(const Json::Value &json) {
		struct Guard {
			Context *context;
			Process *process;

			Guard(Context *c, Process *s)
				: context(c),
				  process(s)
				{ }

			~Guard() {
				if (process != NULL) {
					context->getProcessObjectPool().free(process);
				}
			}

			void clear() {
				process = NULL;
			}
		};

		Context *context = getContext();
		LockGuard l(context->getMmSyncher());
		Process *process = context->getProcessObjectPool().malloc();
		Guard guard(context, process);
		process = new (process) Process(&info, json);
		guard.clear();
		return ProcessPtr(process, false);
	}

	/* Determines which process to route a get() action to. The returned process
	 * is guaranteed to be `canBeRoutedTo()`, i.e. not totally busy.
	 *
	 * A request is routed to an enabled processes, or if there are none,
	 * from a disabling process. The rationale is as follows:
	 * If there are no enabled process, then waiting for one to spawn is too
	 * expensive. The next best thing is to route to disabling processes
	 * until more processes have been spawned.
	 */
	RouteResult route(const Options &options) const {
		if (OXT_LIKELY(enabledCount > 0)) {
			if (options.stickySessionId == 0) {
				Process *process = findEnabledProcessWithLowestBusyness();
				if (process->canBeRoutedTo()) {
					return RouteResult(process);
				} else {
					return RouteResult(NULL, true);
				}
			} else {
				Process *process = findProcessWithStickySessionIdOrLowestBusyness(
					options.stickySessionId);
				if (process != NULL) {
					if (process->canBeRoutedTo()) {
						return RouteResult(process);
					} else {
						return RouteResult(NULL, false);
					}
				} else {
					return RouteResult(NULL, true);
				}
			}
		} else {
			Process *process = findProcessWithLowestBusyness(disablingProcesses);
			if (process->canBeRoutedTo()) {
				return RouteResult(process);
			} else {
				return RouteResult(NULL, true);
			}
		}
	}

	SessionPtr newSession(Process *process, unsigned long long now = 0) {
		bool wasTotallyBusy = process->isTotallyBusy();
		SessionPtr session = process->newSession(now);
		session->onInitiateFailure = _onSessionInitiateFailure;
		session->onClose   = _onSessionClose;
		if (process->enabled == Process::ENABLED) {
			enabledProcessBusynessLevels[process->getIndex()] = process->busyness();
			if (!wasTotallyBusy && process->isTotallyBusy()) {
				nEnabledProcessesTotallyBusy++;
			}
		}
		return session;
	}

	bool pushGetWaiter(const Options &newOptions, const GetCallback &callback,
		boost::container::vector<Callback> &postLockActions)
	{
		if (OXT_LIKELY(!testOverflowRequestQueue()
			&& (newOptions.maxRequestQueueSize == 0
			    || getWaitlist.size() < newOptions.maxRequestQueueSize)))
		{
			getWaitlist.push_back(GetWaiter(
				newOptions.copyAndPersist().detachFromUnionStationTransaction(),
				callback));
			return true;
		} else {
			postLockActions.push_back(boost::bind(GetCallback::call,
				callback, SessionPtr(), boost::make_shared<RequestQueueFullException>(newOptions.maxRequestQueueSize)));

			HookScriptOptions hsOptions;
			if (prepareHookScriptOptions(hsOptions, "queue_full_error")) {
				// TODO <Feb 17, 2015] DK> should probably rate limit this, since we are already at heavy load
				postLockActions.push_back(boost::bind(runHookScripts, hsOptions));
			}

			return false;
		}
	}

<<<<<<< HEAD
=======
	Process *findProcessWithStickySessionId(unsigned int id) const {
		ProcessList::const_iterator it, end = enabledProcesses.end();
		for (it = enabledProcesses.begin(); it != end; it++) {
			Process *process = it->get();
			if (process->stickySessionId == id) {
				return process;
			}
		}
		return NULL;
	}

	Process *findProcessWithStickySessionIdOrLowestBusyness(unsigned int id) const {
		int leastBusyProcessIndex = -1;
		int lowestBusyness = 0;
		unsigned int i, size = enabledProcessBusynessLevels.size();
		const int *enabledProcessBusynessLevels = &this->enabledProcessBusynessLevels[0];

		for (i = 0; i < size; i++) {
			Process *process = enabledProcesses[i].get();
			if (process->stickySessionId == id) {
				return process;
			} else if (leastBusyProcessIndex == -1 || enabledProcessBusynessLevels[i] < lowestBusyness) {
				leastBusyProcessIndex = i;
				lowestBusyness = enabledProcessBusynessLevels[i];
			}
		}

		if (leastBusyProcessIndex == -1) {
			return NULL;
		} else {
			return enabledProcesses[leastBusyProcessIndex].get();
		}
	}

	Process *findProcessWithLowestBusyness(const ProcessList &processes) const {
		if (processes.empty()) {
			return NULL;
		}

		int lowestBusyness = -1;
		Process *leastBusyProcess = NULL;
		ProcessList::const_iterator it;
		ProcessList::const_iterator end = processes.end();
		for (it = processes.begin(); it != end; it++) {
			Process *process = (*it).get();
			int busyness = process->busyness();
			if (lowestBusyness == -1 || lowestBusyness > busyness) {
				lowestBusyness = busyness;
				leastBusyProcess = process;
			}
		}
		return leastBusyProcess;
	}

	/**
	 * Cache-optimized version of findProcessWithLowestBusyness() for the common case.
	 */
	Process *findEnabledProcessWithLowestBusyness() const {
		if (enabledProcesses.empty()) {
			return NULL;
		}

		int leastBusyProcessIndex = -1;
		int lowestBusyness = 0;
		unsigned int i, size = enabledProcessBusynessLevels.size();
		const int *enabledProcessBusynessLevels = &this->enabledProcessBusynessLevels[0];

		for (i = 0; i < size; i++) {
			if (leastBusyProcessIndex == -1 || enabledProcessBusynessLevels[i] < lowestBusyness) {
				leastBusyProcessIndex = i;
				lowestBusyness = enabledProcessBusynessLevels[i];
			}
		}
		return enabledProcesses[leastBusyProcessIndex].get();
	}

	/**
	 * Removes a process to the given list (enabledProcess, disablingProcesses, disabledProcesses).
	 * This function does not fix getWaitlist invariants or other stuff.
	 */
	void removeProcessFromList(const ProcessPtr &process, ProcessList &source) {
		ProcessPtr p = process; // Keep an extra reference count just in case.

		source.erase(source.begin() + process->index);
		process->index = -1;

		switch (process->enabled) {
		case Process::ENABLED:
			assert(&source == &enabledProcesses);
			enabledCount--;
			if (process->isTotallyBusy()) {
				nEnabledProcessesTotallyBusy--;
			}
			break;
		case Process::DISABLING:
			assert(&source == &disablingProcesses);
			disablingCount--;
			break;
		case Process::DISABLED:
			assert(&source == &disabledProcesses);
			disabledCount--;
			break;
		case Process::DETACHED:
			assert(&source == &detachedProcesses);
			break;
		default:
			P_BUG("Unknown 'enabled' state " << (int) process->enabled);
		}

		// Rebuild indices
		ProcessList::iterator it, end = source.end();
		unsigned int i = 0;
		for (it = source.begin(); it != end; it++, i++) {
			const ProcessPtr &process = *it;
			process->index = i;
		}

		// Rebuild enabledProcessBusynessLevels
		if (&source == &enabledProcesses) {
			enabledProcessBusynessLevels.clear();
			for (it = source.begin(); it != end; it++, i++) {
				const ProcessPtr &process = *it;
				enabledProcessBusynessLevels.push_back(process->busyness());
			}
			enabledProcessBusynessLevels.shrink_to_fit();
		}
	}

	/**
	 * Adds a process to the given list (enabledProcess, disablingProcesses, disabledProcesses)
	 * and sets the process->enabled flag accordingly.
	 * The process must currently not be in any list. This function does not fix
	 * getWaitlist invariants or other stuff.
	 */
	void addProcessToList(const ProcessPtr &process, ProcessList &destination) {
		destination.push_back(process);
		process->index = destination.size() - 1;
		if (&destination == &enabledProcesses) {
			process->enabled = Process::ENABLED;
			enabledCount++;
			enabledProcessBusynessLevels.push_back(process->busyness());
			if (process->isTotallyBusy()) {
				nEnabledProcessesTotallyBusy++;
			}
		} else if (&destination == &disablingProcesses) {
			process->enabled = Process::DISABLING;
			disablingCount++;
		} else if (&destination == &disabledProcesses) {
			assert(process->sessions == 0);
			process->enabled = Process::DISABLED;
			disabledCount++;
		} else if (&destination == &detachedProcesses) {
			assert(process->isAlive());
			process->enabled = Process::DETACHED;
			callAbortLongRunningConnectionsCallback(process);
		} else {
			P_BUG("Unknown destination list");
		}
	}

>>>>>>> 09993e91
	template<typename Lock>
	void assignSessionsToGetWaitersQuickly(Lock &lock) {
		if (getWaitlist.empty()) {
			verifyInvariants();
			lock.unlock();
			return;
		}

		SmallVector<GetAction, 8> actions;
		unsigned int i = 0;
		bool done = false;

		actions.reserve(getWaitlist.size());

		while (!done && i < getWaitlist.size()) {
			const GetWaiter &waiter = getWaitlist[i];
			RouteResult result = route(waiter.options);
			if (result.process != NULL) {
				GetAction action;
				action.callback = waiter.callback;
				action.session  = newSession(result.process);
				getWaitlist.erase(getWaitlist.begin() + i);
				actions.push_back(action);
			} else {
				done = result.finished;
				if (!result.finished) {
					i++;
				}
			}
		}

		verifyInvariants();
		lock.unlock();
		SmallVector<GetAction, 50>::const_iterator it, end = actions.end();
		for (it = actions.begin(); it != end; it++) {
			it->callback(it->session, ExceptionPtr());
		}
	}

	void assignSessionsToGetWaiters(boost::container::vector<Callback> &postLockActions) {
		unsigned int i = 0;
		bool done = false;

		while (!done && i < getWaitlist.size()) {
			const GetWaiter &waiter = getWaitlist[i];
			RouteResult result = route(waiter.options);
			if (result.process != NULL) {
				postLockActions.push_back(boost::bind(
					GetCallback::call,
					waiter.callback,
					newSession(result.process),
					ExceptionPtr()));
				getWaitlist.erase(getWaitlist.begin() + i);
			} else {
				done = result.finished;
				if (!result.finished) {
					i++;
				}
			}
		}
	}

	bool shutdownCanFinish() const {
		LifeStatus lifeStatus = (LifeStatus) this->lifeStatus.load(boost::memory_order_relaxed);
		return lifeStatus == SHUTTING_DOWN
			&& enabledCount == 0
			&& disablingCount == 0
	 		&& disabledCount == 0
	 		&& detachedProcesses.empty();
	}

	static void interruptAndJoinAllThreads(GroupPtr self) {
		self->interruptableThreads.interrupt_and_join_all();
	}

	/** One of the post lock actions can potentially perform a long-running
	 * operation, so running them in a thread is advised.
	 */
	void finishShutdown(boost::container::vector<Callback> &postLockActions) {
		TRACE_POINT();
		#ifndef NDEBUG
			LifeStatus lifeStatus = (LifeStatus) this->lifeStatus.load(boost::memory_order_relaxed);
			P_ASSERT_EQ(lifeStatus, SHUTTING_DOWN);
		#endif
		P_DEBUG("Finishing shutdown of group " << info.name);
		if (shutdownCallback) {
			postLockActions.push_back(shutdownCallback);
			shutdownCallback = Callback();
		}
		postLockActions.push_back(boost::bind(interruptAndJoinAllThreads,
			shared_from_this()));
		this->lifeStatus.store(SHUT_DOWN, boost::memory_order_release);
		selfPointer.reset();
	}

public:
	Options options;
	/** A UUID that's generated on Group initialization, and changes every time
	 * the Group receives a restart command. Allows Union Station to track app
	 * restarts. This information is public.
	 */
	string uuid;

	/**
	 * Processes are categorized as enabled, disabling or disabled.
	 *
	 * - get() requests should go to enabled processes.
	 * - Disabling processes are allowed to finish their current requests,
	 *   but they generally will not receive any new requests. The only
	 *   exception is when there are no enabled processes. In this case,
	 *   a new process will be spawned while in the mean time all requests
	 *   go to one of the disabling processes. Disabling processes become
	 *   disabled as soon as they finish all their requests and there are
	 *   enabled processes.
	 * - Disabled processes never handle requests.
	 *
	 * 'enabledProcesses', 'disablingProcesses' and 'disabledProcesses' contain
	 * all enabled, disabling and disabling processes in this group, respectively.
	 * 'enabledCount', 'disablingCount' and 'disabledCount' are used to maintain
	 * their numbers.
	 * These lists do not intersect. A process is in exactly 1 list.
	 *
	 * `nEnabledProcessesTotallyBusy` counts the number of enabled processes for which
	 * `isTotallyBusy()` is true.
	 *
	 * Invariants:
	 *    enabledCount >= 0
	 *    disablingCount >= 0
	 *    disabledCount >= 0
	 *    enabledProcesses.size() == enabledCount
	 *    disablingProcesses.size() == disabingCount
	 *    disabledProcesses.size() == disabledCount
	 *    nEnabledProcessesTotallyBusy <= enabledCount
     *
	 *    if (enabledCount == 0):
	 *       processesBeingSpawned > 0 || restarting() || poolAtFullCapacity()
	 *    if (enabledCount == 0) and (disablingCount > 0):
	 *       processesBeingSpawned > 0
	 *    if !m_spawning:
	 *       (enabledCount > 0) || (disablingCount == 0)
	 *
	 *    for all process in enabledProcesses:
	 *       process.enabled == Process::ENABLED
	 *       process.isAlive()
	 *       process.oobwStatus == Process::OOBW_NOT_ACTIVE || process.oobwStatus == Process::OOBW_REQUESTED
	 *    for all processes in disablingProcesses:
	 *       process.enabled == Process::DISABLING
	 *       process.isAlive()
	 *       process.oobwStatus == Process::OOBW_NOT_ACTIVE || process.oobwStatus == Process::OOBW_IN_PROGRESS
	 *    for all process in disabledProcesses:
	 *       process.enabled == Process::DISABLED
	 *       process.isAlive()
	 *       process.oobwStatus == Process::OOBW_NOT_ACTIVE || process.oobwStatus == Process::OOBW_IN_PROGRESS
	 */
	int enabledCount;
	int disablingCount;
	int disabledCount;
	int nEnabledProcessesTotallyBusy;
	ProcessList enabledProcesses;
	ProcessList disablingProcesses;
	ProcessList disabledProcesses;

	/**
	 * When a process is detached, it is stored here until we've confirmed
	 * that the OS process has exited.
	 *
	 * for all process in detachedProcesses:
	 *    process.enabled == Process::DETACHED
	 */
	ProcessList detachedProcesses;

	/**
	 * A cache of the processes' busyness. It's in a compact structure
	 * so that `findProcessWithLowestBusyness()` can work very quickly
	 * when there are a large number of processes.
	 */
	boost::container::vector<int> enabledProcessBusynessLevels;

	/**
	 * get() requests for this group that cannot be immediately satisfied are
	 * put on this wait list, which must be processed as soon as the necessary
	 * resources have become free.
	 *
	 * ### Invariant 1 (safety)
	 *
	 * If requests are queued in the getWaitlist, then that's because there are
	 * no processes that can serve them.
	 *
	 *    if getWaitlist is non-empty:
	 *       enabledProcesses.empty() || (no request in getWaitlist is routeable)
	 *
	 * Here, "routeable" is defined as `route(options).process != NULL`.
	 *
	 * ### Invariant 2 (progress)
	 *
	 * The only reason why there are no enabled processes, while at the same time we're
	 * not spawning or waiting for pool capacity, is because there is nothing to do.
	 *
	 *    if enabledProcesses.empty() && !m_spawning && !restarting() && !poolAtFullCapacity():
	 *       getWaitlist is empty
	 *
	 * Equivalently:
	 * If requests are queued in the getWaitlist, then either we have processes that can process
	 * them (some time in the future), or we're actively trying to spawn processes, unless we're
	 * unable to do that because of resource limits.
	 *
	 *    if getWaitlist is non-empty:
	 *       !enabledProcesses.empty() || m_spawning || restarting() || poolAtFullCapacity()
	 */
	deque<GetWaiter> getWaitlist;
	/**
	 * Disable() commands that couldn't finish immediately will put their callbacks
	 * in this queue. Note that there may be multiple DisableWaiters pointing to the
	 * same Process.
	 *
	 * Invariant:
	 *    disableWaitlist.size() >= disablingCount
	 */
	deque<DisableWaiter> disableWaitlist;

	/**
	 * Invariant:
	 *    (lifeStatus == ALIVE) == (spawner != NULL)
	 */
	SpawningKit::SpawnerPtr spawner;


	/********************************************
	 * Constructors and destructors
	 ********************************************/

	Group(Pool *pool, const Options &options);
	~Group();
	bool initialize();

	/**
	 * Must be called before destroying a Group. You can optionally provide a
	 * callback so that you are notified when shutdown has finished.
	 *
	 * The caller is responsible for migrating waiters on the getWaitlist.
	 *
	 * One of the post lock actions can potentially perform a long-running
	 * operation, so running them in a thread is advised.
	 */
	void shutdown(const Callback &callback,
		boost::container::vector<Callback> &postLockActions)
	{
		assert(isAlive());
		assert(getWaitlist.empty());

		P_DEBUG("Begin shutting down group " << info.name);
		shutdownCallback = callback;
		detachAll(postLockActions);
		startCheckingDetachedProcesses(true);
		interruptableThreads.interrupt_all();
		postLockActions.push_back(boost::bind(doCleanupSpawner, spawner));
		spawner.reset();
		selfPointer = shared_from_this();
		assert(disableWaitlist.empty());
		lifeStatus.store(SHUTTING_DOWN, boost::memory_order_release);
	}


	/********************************************
	 * Life time and back-reference methods
	 ********************************************/

	/**
	 * Thread-safe.
	 * @pre getLifeState() != SHUT_DOWN
	 * @post result != NULL
	 */
	OXT_FORCE_INLINE Pool *getPool() const;

	// Thread-safe.
	bool isAlive() const {
		return getLifeStatus() == ALIVE;
	}

	// Thread-safe.
	OXT_FORCE_INLINE
	LifeStatus getLifeStatus() const {
		return (LifeStatus) lifeStatus.load(boost::memory_order_acquire);
	}


	/********************************************
	 * Core methods
	 ********************************************/

	SessionPtr get(const Options &newOptions, const GetCallback &callback,
		boost::container::vector<Callback> &postLockActions)
	{
		assert(isAlive());

		if (OXT_LIKELY(!restarting())) {
			if (OXT_UNLIKELY(needsRestart(newOptions))) {
				restart(newOptions);
			} else {
				mergeOptions(newOptions);
			}
			if (OXT_UNLIKELY(!newOptions.noop && shouldSpawnForGetAction())) {
				// If we're trying to spawn the first process for this group, and
				// spawning failed because the pool is at full capacity, then we
				// try to kill some random idle process in the pool and try again.
				if (spawn() == SR_ERR_POOL_AT_FULL_CAPACITY && enabledCount == 0) {
					P_INFO("Unable to spawn the the sole process for group " << info.name <<
						" because the max pool size has been reached. Trying " <<
						"to shutdown another idle process to free capacity...");
					if (poolForceFreeCapacity(this, postLockActions) != NULL) {
						SpawnResult result = spawn();
						assert(result == SR_OK);
						(void) result;
					} else {
						P_INFO("There are no processes right now that are eligible "
							"for shutdown. Will try again later.");
					}
				}
			}
		}

		if (OXT_UNLIKELY(newOptions.noop)) {
			return nullProcess->createSessionObject((Socket *) NULL);
		}

		if (OXT_UNLIKELY(enabledCount == 0)) {
			/* We don't have any processes yet, but they're on the way.
			 *
			 * We have some choices here. If there are disabling processes
			 * then we generally want to use them, except:
			 * - When non-rolling restarting because those disabling processes
			 *   are from the old version.
			 * - When all disabling processes are totally busy.
			 *
			 * Whenever a disabling process cannot be used, call the callback
			 * after a process has been spawned or has failed to spawn, or
			 * when a disabling process becomes available.
			 */
			assert(m_spawning || restarting() || poolAtFullCapacity());

			if (disablingCount > 0 && !restarting()) {
				Process *process = findProcessWithLowestBusyness(disablingProcesses);
				assert(process != NULL);
				if (!process->isTotallyBusy()) {
					return newSession(process, newOptions.currentTime);
				}
			}

			if (pushGetWaiter(newOptions, callback, postLockActions)) {
				P_DEBUG("No session checked out yet: group is spawning or restarting");
			}
			return SessionPtr();
		} else {
			RouteResult result = route(newOptions);
			if (result.process == NULL) {
				/* Looks like all processes are totally busy.
				 * Wait until a new one has been spawned or until
				 * resources have become free.
				 */
				if (pushGetWaiter(newOptions, callback, postLockActions)) {
					P_DEBUG("No session checked out yet: all processes are at full capacity");
				}
				return SessionPtr();
			} else {
				P_DEBUG("Session checked out from process " << result.process->inspect());
				return newSession(result.process, newOptions.currentTime);
			}
		}
	}


	/********************************************
	 * State mutation methods
	 ********************************************/

	// Thread-safe, but only call outside the pool lock!
	void requestOOBW(const ProcessPtr &process);

	/**
	 * Attempts to increase the number of processes by one, while respecting the
	 * resource limits. That is, this method will ensure that there are at least
	 * `minProcesses` processes, but no more than `maxProcesses` processes, and no
	 * more than `pool->max` processes in the entire pool.
	 */
	SpawnResult spawn() {
		assert(isAlive());
		if (m_spawning) {
			return SR_IN_PROGRESS;
		} else if (restarting()) {
			return SR_ERR_RESTARTING;
		} else if (processUpperLimitsReached()) {
			return SR_ERR_GROUP_UPPER_LIMITS_REACHED;
		} else if (poolAtFullCapacity()) {
			return SR_ERR_POOL_AT_FULL_CAPACITY;
		} else {
			P_DEBUG("Requested spawning of new process for group " << info.name);
			interruptableThreads.create_thread(
				boost::bind(&Group::spawnThreadMain,
					this, shared_from_this(), spawner,
					options.copyAndPersist().clearPerRequestFields(),
					restartsInitiated),
				"Group process spawner: " + info.name,
				POOL_HELPER_THREAD_STACK_SIZE);
			m_spawning = true;
			processesBeingSpawned++;
			return SR_OK;
		}
	}

	void cleanupSpawner(boost::container::vector<Callback> &postLockActions) {
		assert(isAlive());
		postLockActions.push_back(boost::bind(doCleanupSpawner, spawner));
	}

	void restart(const Options &options, RestartMethod method = RM_DEFAULT);


	/********************************************
	 * Queries
	 ********************************************/

	 Context *getContext() const {
		return info.context;
	}

	const BasicGroupInfo &getInfo() {
		return info;
	}

	StaticString getName() const {
		return info.name;
	}

	StaticString getSecret() const {
		return info.getSecret();
	}

	unsigned int getProcessCount() const {
		return enabledCount + disablingCount + disabledCount;
	}

	/**
	 * Returns the number of processes in this group that should be part of the
	 * ApplicationPool process limits calculations.
	 */
	unsigned int capacityUsed() const {
		return enabledCount + disablingCount + disabledCount + processesBeingSpawned;
	}

	/**
	 * Returns whether the lower bound of the group-specific process limits
	 * have been satisfied. Note that even if the result is false, the pool limits
	 * may not allow spawning, so you should check `pool->atFullCapacity()` too.
	 */
	bool processLowerLimitsSatisfied() const {
		return capacityUsed() >= options.minProcesses;
	}

	/**
	 * Returns whether the upper bound of the group-specific process limits have
	 * been reached, or surpassed. Does not check whether pool limits have been
	 * reached. Use `pool->atFullCapacity()` to check for that.
	 */
	bool processUpperLimitsReached() const {
		return options.maxProcesses != 0 && capacityUsed() >= options.maxProcesses;
	}

	/**
	 * Returns whether all enabled processes are totally busy. If so, another
	 * process should be spawned, if allowed by the process limits.
	 * Returns false if there are no enabled processes.
	 */
	bool allEnabledProcessesAreTotallyBusy() const {
		return nEnabledProcessesTotallyBusy == enabledCount;
	}

	/**
	 * Checks whether this group is waiting for capacity on the pool to
	 * become available before it can continue processing requests.
	 */
	bool isWaitingForCapacity() const {
		return enabledProcesses.empty()
			&& processesBeingSpawned == 0
			&& !m_restarting
			&& !getWaitlist.empty();
	}

	bool garbageCollectable(unsigned long long now = 0) const {
		/* if (now == 0) {
			now = SystemTime::getUsec();
		}
		return busyness() == 0
			&& getWaitlist.empty()
			&& disabledProcesses.empty()
			&& options.getMaxPreloaderIdleTime() != 0
			&& now - spawner->lastUsed() >
				(unsigned long long) options.getMaxPreloaderIdleTime() * 1000000; */
		return false;
	}

	/** Whether a new process should be spawned for this group. */
	bool shouldSpawn() const;
	/** Whether a new process should be spawned for this group in the
	 * specific case that another get action is to be performed.
	 */
	bool shouldSpawnForGetAction() const;

	/**
	 * Whether a new process is allowed to be spawned for this group,
	 * i.e. whether the upper processes limits have not been reached.
	 */
	bool allowSpawn() const {
		return isAlive()
			&& !processUpperLimitsReached()
			&& !poolAtFullCapacity();
	}

	bool needsRestart(const Options &options) {
		if (m_restarting) {
			return false;
		} else {
			time_t now;
			struct stat buf;

			if (options.currentTime != 0) {
				now = options.currentTime / 1000000;
			} else {
				now = SystemTime::get();
			}

			if (lastRestartFileCheckTime == 0) {
				// First time we call needsRestart() for this group.
				if (syscalls::stat(restartFile.c_str(), &buf) == 0) {
					lastRestartFileMtime = buf.st_mtime;
				} else {
					lastRestartFileMtime = 0;
				}
				lastRestartFileCheckTime = now;
				return false;

			} else if (lastRestartFileCheckTime <= now - (time_t) options.statThrottleRate) {
				// Not first time we call needsRestart() for this group.
				// Stat throttle time has passed.
				bool restart;

				lastRestartFileCheckTime = now;

				if (lastRestartFileMtime > 0) {
					// restart.txt existed before
					if (syscalls::stat(restartFile.c_str(), &buf) == -1) {
						// restart.txt no longer exists
						lastRestartFileMtime = buf.st_mtime;
						restart = false;
					} else if (buf.st_mtime != lastRestartFileMtime) {
						// restart.txt's mtime has changed
						lastRestartFileMtime = buf.st_mtime;
						restart = true;
					} else {
						restart = false;
					}
				} else {
					// restart.txt didn't exist before
					if (syscalls::stat(restartFile.c_str(), &buf) == 0) {
						// restart.txt now exists
						lastRestartFileMtime = buf.st_mtime;
						restart = true;
					} else {
						// restart.txt still doesn't exist
						lastRestartFileMtime = 0;
						restart = false;
					}
				}

				if (!restart) {
					alwaysRestartFileExists = restart =
						syscalls::stat(alwaysRestartFile.c_str(), &buf) == 0;
				}

				return restart;

			} else {
				// Not first time we call needsRestart() for this group.
				// Still within stat throttling window.
				if (alwaysRestartFileExists) {
					// always_restart.txt existed before
					alwaysRestartFileExists = syscalls::stat(
						alwaysRestartFile.c_str(), &buf) == 0;
					return alwaysRestartFileExists;
				} else {
					// Don't check until stat throttling window is over
					return false;
				}
			}
		}
	}

	bool spawning() const {
		return m_spawning;
	}

	bool restarting() const {
		return m_restarting;
	}
};


} // namespace ApplicationPool2
} // namespace Passenger

#endif /* _PASSENGER_APPLICATION_POOL2_GROUP_H_ */<|MERGE_RESOLUTION|>--- conflicted
+++ resolved
@@ -343,169 +343,6 @@
 		}
 	}
 
-<<<<<<< HEAD
-=======
-	Process *findProcessWithStickySessionId(unsigned int id) const {
-		ProcessList::const_iterator it, end = enabledProcesses.end();
-		for (it = enabledProcesses.begin(); it != end; it++) {
-			Process *process = it->get();
-			if (process->stickySessionId == id) {
-				return process;
-			}
-		}
-		return NULL;
-	}
-
-	Process *findProcessWithStickySessionIdOrLowestBusyness(unsigned int id) const {
-		int leastBusyProcessIndex = -1;
-		int lowestBusyness = 0;
-		unsigned int i, size = enabledProcessBusynessLevels.size();
-		const int *enabledProcessBusynessLevels = &this->enabledProcessBusynessLevels[0];
-
-		for (i = 0; i < size; i++) {
-			Process *process = enabledProcesses[i].get();
-			if (process->stickySessionId == id) {
-				return process;
-			} else if (leastBusyProcessIndex == -1 || enabledProcessBusynessLevels[i] < lowestBusyness) {
-				leastBusyProcessIndex = i;
-				lowestBusyness = enabledProcessBusynessLevels[i];
-			}
-		}
-
-		if (leastBusyProcessIndex == -1) {
-			return NULL;
-		} else {
-			return enabledProcesses[leastBusyProcessIndex].get();
-		}
-	}
-
-	Process *findProcessWithLowestBusyness(const ProcessList &processes) const {
-		if (processes.empty()) {
-			return NULL;
-		}
-
-		int lowestBusyness = -1;
-		Process *leastBusyProcess = NULL;
-		ProcessList::const_iterator it;
-		ProcessList::const_iterator end = processes.end();
-		for (it = processes.begin(); it != end; it++) {
-			Process *process = (*it).get();
-			int busyness = process->busyness();
-			if (lowestBusyness == -1 || lowestBusyness > busyness) {
-				lowestBusyness = busyness;
-				leastBusyProcess = process;
-			}
-		}
-		return leastBusyProcess;
-	}
-
-	/**
-	 * Cache-optimized version of findProcessWithLowestBusyness() for the common case.
-	 */
-	Process *findEnabledProcessWithLowestBusyness() const {
-		if (enabledProcesses.empty()) {
-			return NULL;
-		}
-
-		int leastBusyProcessIndex = -1;
-		int lowestBusyness = 0;
-		unsigned int i, size = enabledProcessBusynessLevels.size();
-		const int *enabledProcessBusynessLevels = &this->enabledProcessBusynessLevels[0];
-
-		for (i = 0; i < size; i++) {
-			if (leastBusyProcessIndex == -1 || enabledProcessBusynessLevels[i] < lowestBusyness) {
-				leastBusyProcessIndex = i;
-				lowestBusyness = enabledProcessBusynessLevels[i];
-			}
-		}
-		return enabledProcesses[leastBusyProcessIndex].get();
-	}
-
-	/**
-	 * Removes a process to the given list (enabledProcess, disablingProcesses, disabledProcesses).
-	 * This function does not fix getWaitlist invariants or other stuff.
-	 */
-	void removeProcessFromList(const ProcessPtr &process, ProcessList &source) {
-		ProcessPtr p = process; // Keep an extra reference count just in case.
-
-		source.erase(source.begin() + process->index);
-		process->index = -1;
-
-		switch (process->enabled) {
-		case Process::ENABLED:
-			assert(&source == &enabledProcesses);
-			enabledCount--;
-			if (process->isTotallyBusy()) {
-				nEnabledProcessesTotallyBusy--;
-			}
-			break;
-		case Process::DISABLING:
-			assert(&source == &disablingProcesses);
-			disablingCount--;
-			break;
-		case Process::DISABLED:
-			assert(&source == &disabledProcesses);
-			disabledCount--;
-			break;
-		case Process::DETACHED:
-			assert(&source == &detachedProcesses);
-			break;
-		default:
-			P_BUG("Unknown 'enabled' state " << (int) process->enabled);
-		}
-
-		// Rebuild indices
-		ProcessList::iterator it, end = source.end();
-		unsigned int i = 0;
-		for (it = source.begin(); it != end; it++, i++) {
-			const ProcessPtr &process = *it;
-			process->index = i;
-		}
-
-		// Rebuild enabledProcessBusynessLevels
-		if (&source == &enabledProcesses) {
-			enabledProcessBusynessLevels.clear();
-			for (it = source.begin(); it != end; it++, i++) {
-				const ProcessPtr &process = *it;
-				enabledProcessBusynessLevels.push_back(process->busyness());
-			}
-			enabledProcessBusynessLevels.shrink_to_fit();
-		}
-	}
-
-	/**
-	 * Adds a process to the given list (enabledProcess, disablingProcesses, disabledProcesses)
-	 * and sets the process->enabled flag accordingly.
-	 * The process must currently not be in any list. This function does not fix
-	 * getWaitlist invariants or other stuff.
-	 */
-	void addProcessToList(const ProcessPtr &process, ProcessList &destination) {
-		destination.push_back(process);
-		process->index = destination.size() - 1;
-		if (&destination == &enabledProcesses) {
-			process->enabled = Process::ENABLED;
-			enabledCount++;
-			enabledProcessBusynessLevels.push_back(process->busyness());
-			if (process->isTotallyBusy()) {
-				nEnabledProcessesTotallyBusy++;
-			}
-		} else if (&destination == &disablingProcesses) {
-			process->enabled = Process::DISABLING;
-			disablingCount++;
-		} else if (&destination == &disabledProcesses) {
-			assert(process->sessions == 0);
-			process->enabled = Process::DISABLED;
-			disabledCount++;
-		} else if (&destination == &detachedProcesses) {
-			assert(process->isAlive());
-			process->enabled = Process::DETACHED;
-			callAbortLongRunningConnectionsCallback(process);
-		} else {
-			P_BUG("Unknown destination list");
-		}
-	}
-
->>>>>>> 09993e91
 	template<typename Lock>
 	void assignSessionsToGetWaitersQuickly(Lock &lock) {
 		if (getWaitlist.empty()) {
