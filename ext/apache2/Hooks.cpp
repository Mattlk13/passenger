--- conflicted
+++ resolved
@@ -239,29 +239,20 @@
 		}
 	}
 
-<<<<<<< HEAD
-	StaticString getServerAddress() const {
+	StaticString getCoreAddress() const {
 		if (serverConfig.flyWith == NULL) {
-			return agentsStarter.getServerAddress();
+			return agentsStarter.getCoreAddress();
 		} else {
 			return serverConfig.flyWith;
 		}
 	}
 
-	StaticString getServerPassword() const {
+	StaticString getCorePassword() const {
 		if (serverConfig.flyWith == NULL) {
-			return agentsStarter.getServerPassword();
+			return agentsStarter.getCorePassword();
 		} else {
 			return StaticString();
 		}
-=======
-	StaticString getCoreAddress() const {
-		return agentsStarter.getCoreAddress();
-	}
-
-	StaticString getCorePassword() const {
-		return agentsStarter.getCorePassword();
->>>>>>> 922b1e2f
 	}
 
 	/**
