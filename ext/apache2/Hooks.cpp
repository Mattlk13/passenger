--- conflicted
+++ resolved
@@ -483,25 +483,6 @@
 		
 		UPDATE_TRACE_POINT();
 		try {
-<<<<<<< HEAD
-=======
-			AnalyticsLogPtr log;
-			fprintf(stderr, "use union station: %d (%d)\n",
-				(int)config->useUnionStation(),
-				(int)config->unionStationSupport);
-			fflush(stderr);
-			if (config->useUnionStation()) {
-				log = analyticsLogger->newTransaction(
-					config->getAppGroupName(appRoot),
-					"requests",
-					config->unionStationKey,
-					config->getUnionStationFilterString());
-				log->message(string("URI: ") + r->uri);
-			} else {
-				log.reset(new AnalyticsLog());
-			}
-			
->>>>>>> 32f8f694
 			/********** Step 2: handle HTTP upload data, if any **********/
 			
 			int httpStatus = ap_setup_client_block(r, REQUEST_CHUNKED_DECHUNK);
@@ -567,59 +548,11 @@
 			char sizeString[16];
 			int ret;
 			
-<<<<<<< HEAD
 			requestData.reserve(3);
 			headerData.reserve(1024 * 2);
 			requestData.push_back(StaticString());
 			size = constructHeaders(r, config, requestData, mapper, appRoot, headerData);
 			requestData.push_back(",");
-=======
-			try {
-				AnalyticsScopeLog scope(log, "get from pool");
-				PoolOptions options(
-					appRoot,
-					config->getAppGroupName(appRoot),
-					mapper.getApplicationTypeString(),
-					config->getEnvironment(),
-					config->getSpawnMethodString(),
-					config->getUser(),
-					config->getGroup(),
-					serverConfig.defaultUser,
-					serverConfig.defaultGroup,
-					config->frameworkSpawnerTimeout,
-					config->appSpawnerTimeout,
-					mapper.getBaseURI(),
-					config->getMaxRequests(),
-					config->getMinInstances(),
-					config->usingGlobalQueue(),
-					true,
-					config->getStatThrottleRate(),
-					config->getRestartDir(),
-					DEFAULT_BACKEND_ACCOUNT_RIGHTS,
-					false,
-					config->useUnionStation(),
-					log->isNull() ? AnalyticsLogPtr() : log
-				);
-				options.environmentVariables = ptr(new EnvironmentVariablesStringListCreator(r));
-				
-				session = getSession(options);
-				P_TRACE(3, "Forwarding " << r->uri << " to PID " << session->getPid());
-				scope.success();
-				log->message("Application PID: " + toString(session->getPid()) +
-					" (GUPID: " + session->getGupid() + ")");
-			} catch (const SpawnException &e) {
-				r->status = 500;
-				if (e.hasErrorPage() && config->showFriendlyErrorPages()) {
-					ap_set_content_type(r, "text/html; charset=utf-8");
-					ap_rputs(e.getErrorPage().c_str(), r);
-					return OK;
-				} else {
-					throw;
-				}
-			} catch (const BusyException &e) {
-				return reportBusyException(r);
-			}
->>>>>>> 32f8f694
 			
 			ret = snprintf(sizeString, sizeof(sizeString) - 1, "%u:", size);
 			sizeString[ret] = '\0';
@@ -994,7 +927,6 @@
 			addHeader(output, env[i].key, env[i].val);
 		}
 		
-<<<<<<< HEAD
 		// Phusion Passenger options.
 		addHeader(output, "PASSENGER_STATUS_LINE", "false");
 		addHeader(output, "PASSENGER_APP_ROOT", appRoot);
@@ -1021,16 +953,13 @@
 		addHeader(output, "PASSENGER_RESTART_DIR", config->getRestartDir());
 		addHeader(output, "PASSENGER_FRIENDLY_ERROR_PAGES",
 			config->showFriendlyErrorPages() ? "true" : "false");
-		if (config->analyticsEnabled() && !config->unionStationKey.empty()) {
-			addHeader(output, "PASSENGER_ANALYTICS", "true");
+		if (config->useUnionStation() && !config->unionStationKey.empty()) {
+			addHeader(output, "UNION_STATION_SUPPORT", "true");
 			addHeader(output, "PASSENGER_UNION_STATION_KEY", config->unionStationKey);
-=======
-		if (config->useUnionStation()) {
-			addHeader(headers, "PASSENGER_GROUP_NAME",
-				config->getAppGroupName(appRoot).c_str());
-			addHeader(headers, "PASSENGER_TXN_ID", log->getTxnId().c_str());
-			addHeader(headers, "PASSENGER_UNION_STATION_KEY", config->unionStationKey.c_str());
->>>>>>> 32f8f694
+			if (!config->unionStationFilters.empty()) {
+				addHeader(output, "UNION_STATION_FILTERS",
+					config->getUnionStationFilterString());
+			}
 		}
 		
 		/*********************/
