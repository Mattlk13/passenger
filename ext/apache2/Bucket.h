--- conflicted
+++ resolved
@@ -82,15 +82,9 @@
  *   strange I/O problems.
  * - It can store its current state in a PassengerBucketState data structure.
  */
-<<<<<<< HEAD
 apr_bucket *passenger_bucket_create(const PassengerBucketStatePtr &state,
-                                    apr_bucket_alloc_t *list);
-=======
-apr_bucket *passenger_bucket_create(SessionPtr session,
-                                    PassengerBucketStatePtr state,
                                     apr_bucket_alloc_t *list,
                                     bool bufferResponse);
->>>>>>> 802b5a61
 
 } // namespace Passenger
 
