--- conflicted
+++ resolved
@@ -128,45 +128,42 @@
 	 */
 	Threeway bufferResponse;
 
-<<<<<<< HEAD
+	/*************************************/
+
 	const char *concurrencyModel;
 	unsigned int threadCount;
 	bool threadCountSpecified;
-	
-=======
->>>>>>> 36c86c6a
-	/*************************************/
-	
+
 	/*
 	 * The maximum number of instances that may be spawned
 	 * for the corresponding application.
 	 */
 	unsigned long maxInstances;
-	
+
 	/** Indicates whether the maxInstances option was explicitly specified
 	 * in the directory configuration. */
 	bool maxInstancesSpecified;
-	
+
 	/**
 	 * The maximum amount of time (in seconds) that the current application
 	 * may spend on a request.
 	 */
 	unsigned long maxRequestTime;
-	
+
 	/** Indicates whether the maxRequestTime option was explicitly.
 	 * specified in the directory configuration. */
 	bool maxRequestTimeSpecified;
-	
+
 	/**
 	 * The maximum amount of memory (in MB) the spawned application may use.
 	 * A value of 0 means unlimited.
 	 */
 	unsigned long memoryLimit;
-	
+
 	/** Indicates whether the memoryLimit option was explicitly specified
 	 * in the directory configuration. */
 	bool memoryLimitSpecified;
-	
+
 	/** Whether rolling restarts should be used. */
 	Threeway rollingRestarts;
 
@@ -175,7 +172,7 @@
 
 	/** Whether debugger support should be enabled. */
 	Threeway debugger;
-	
+
 	/*************************************/
 
 	bool isEnabled() const {
@@ -247,25 +244,6 @@
 		return bufferResponse == ENABLED;
 	}
 
-<<<<<<< HEAD
-	const char *getConcurrencyModel() const {
-		if (concurrencyModel != NULL) {
-			return concurrencyModel;
-		} else {
-			return "process";
-		}
-	}
-
-	unsigned int getThreadCount() const {
-		if (threadCountSpecified) {
-			return threadCount;
-		} else {
-			return 1;
-		}
-	}
-	
-=======
->>>>>>> 36c86c6a
 	string getUnionStationFilterString() const {
 		if (unionStationFilters.empty()) {
 			return string();
@@ -284,7 +262,7 @@
 	}
 
 	/*************************************/
-	
+
 	unsigned long getMaxInstances() const {
 		if (maxInstancesSpecified) {
 			return maxInstances;
@@ -292,7 +270,7 @@
 			return 0;
 		}
 	}
-	
+
 	unsigned long getMaxRequestTime() const {
 		if (maxRequestTimeSpecified) {
 			return maxRequestTime;
@@ -300,7 +278,7 @@
 			return 0;
 		}
 	}
-	
+
 	unsigned long getMemoryLimit() const {
 		if (memoryLimitSpecified) {
 			return memoryLimit;
@@ -308,7 +286,23 @@
 			return 0;
 		}
 	}
-	
+
+	const char *getConcurrencyModel() const {
+		if (concurrencyModel != NULL) {
+			return concurrencyModel;
+		} else {
+			return "process";
+		}
+	}
+
+	unsigned int getThreadCount() const {
+		if (threadCountSpecified) {
+			return threadCount;
+		} else {
+			return 1;
+		}
+	}
+
 	bool useRollingRestarts() const {
 		return rollingRestarts == ENABLED;
 	}
@@ -337,11 +331,8 @@
 
 	/** The default Ruby interpreter to use. */
 	const char *defaultRuby;
-<<<<<<< HEAD
-	
+
 	const char *flyWith;
-=======
->>>>>>> 36c86c6a
 
 	/** The log verbosity. */
 	int logLevel;
