--- conflicted
+++ resolved
@@ -138,12 +138,9 @@
         <% if app[:thread_count] != DEFAULT_THREAD_COUNT %>passenger_thread_count <%= app[:thread_count] %>;<% end %>
         <% if app[:min_instances] %>passenger_min_instances <%= app[:min_instances] %>;<% end %>
         <% if app[:restart_dir] %>passenger_restart_dir '<%= app[:restart_dir] %>';<% end %>
-<<<<<<< HEAD
         <% if app[:debugger] %>passenger_debugger on;<% end %>
-=======
         <% if @options[:sticky_sessions] %>passenger_sticky_sessions on;<% end %>
         <% if @options[:sticky_sessions_cookie_name] %>passenger_sticky_sessions_cookie_name '<%= sticky_sessions_cookie_name %>';<% end %>
->>>>>>> d3415b12
         <% if app[:union_station_key] %>
             union_station_support on;
             union_station_key <%= app[:union_station_key] %>;
