<<<<<<< HEAD
Release 5.0.0 beta 3
--------------------

 * The turbocache has received major updates and fixes based on excellent feedback Chris Heald and the community. First, several bugs w.r.t. the handling of caching headers have been fixed. Second, the turbocache has become slightly more conservative for security reasons. In previous versions, default cacheable responses (as defined by RFC 7234) were cached unless caching headers tell us not to. Now, default cacheable responses are only cached if caching headers explicitly tell us to. This change was introduced because there are many applications that set incorrect caching headers on private responses. This new behavior is currently not configurable, but there are plans to make it configurable in 5.0.0 release candidate 1.
 * Introduced a new configuration option, `passenger_response_buffer_high_watermark` (Nginx) and `PassengerResponseBufferHighWatermark` (Apache), for configuring the behavior of the response buffering system. Closes GH-1300.
 * Fixed more cookie handling issues. Closes GH-1310.
 * Fixed various WebSocket issues. Closes GH-1306.
 * Fixed some crashes caused by race conditions. Closes GH-1326.
 * Fixed issues with handling POST data. Closes GH-1331.
 * Fixed some issues on Heroku. Closes GH-1329.
 * Fixed some integer overflows. Fix contributed by Go Maeda. Closes GH-1357.
 * Fixed the `passenger-status --show=union_station` command. Closes GH-1336.
 * Nginx versions earlier than 1.6 are no longer supported.
 * Improved state introspection.


Release 5.0.0 beta 2
--------------------

 * Fixed handling of multiple Set-Cookie headers. Closes GH-1296.
 * `passenger-config system-metrics` now works properly if the agent is installed in ~/.passenger. Closes GH-1304.
 * Documentation enhancements by Igor Vuk. Closes GH-1318.
 * Fixed some crasher bugs.
 * [Standalone] User switching is now correctly disabled.
 * [Standalone] Fixed the `--thread-count` parameter.
 * [Apache] IPs set by mod_remoteip are now respected. Closes GH-1284.
 * [Apache] Fixed support for gzipped chunked responses. Closes GH-1309.


Release 5.0.0 beta 1
--------------------

Version 5.0.0 beta 1 contains major changes. It's mostly compatible with version 4, but there are a few minor breakages, which are described below. Major changes and notable breakages are:

 * Performance has been much improved. This is thanks to months of optimization work. You can learn more at www.rubyraptor.org.
 * We've published a [server optimization guide](https://www.phusionpassenger.com/documentation/ServerOptimizationGuide.html) for those who are interested in tuning Phusion Passenger.
 * Support for Rails 1.2 - 2.2 has been removed, for performance reasons. Rails 2.3 is still supported.
 * Phusion Passenger now supports integrated HTTP caching, which we call turbocaching. If your app sets the right HTTP headers then Phusion Passenger can tremendously accelerate your app. It is enabled by default, but you can disable it with `--disable-turbocaching` (Standalone), `PassengerTurbocaching off` (Apache), or 'passenger_turbocaching off' (Nginx).
 * Touching restart.txt will no longer restart your app immediately. This is because, for performance reasons, the stat throttle rate now defaults to 10. You can still get back the old behavior by setting `PassengerStatThrottleRate 0` (Apache) or `passenger_stat_throttle_rate 0` (Nginx), but this is not encouraged. Instead, we encourage you to use the `passenger-config restart-app` tool to initiate restarts, which has immediate effect.
 * Websockets are now properly disconnected on application restarts.
 * The Phusion Passneger log levels have been completely revamped. If you were setting a log level before (e.g. through `passenger_log_level`), please read the latest documentation to learn about the new log levels.
 * If you use out-of-band garbage collection, beware that the `X-Passenger-Request-OOB-Work` header has now been renamed to `!~Request-OOB-Work`.
 * When using Rack's full socket hijacking, you must now output an HTTP status line.
 * [Nginx] The `passenger_set_cgi_param` option has been removed and replaced by `passenger_set_header` and `passenger_env_var`.
 * [Nginx] `passenger_show_version_in_header` is now only valid in the `http` context.
 * [Apache] The `PassengerStatThrottleRate` option is now global.

Minor changes:

 * The minimum required Nginx version is now 1.6.0.
 * The instance directory is now touched every hour instead of every 6 hours. This should hopefully prevent more problems with /tmp cleaner daemons.
 * Applications are not grouped not only on the application root path, but also on the environment. For example, this allows you to run the same app in both production and staging mode, with only a single directory, without further configuration. Closes GH-664.
 * The `passenger_temp_dir` option (Nginx) and the `PassengerTempDir` option (Apache) have been replaced by two config options. On Nginx they are `passenger_instance_registry_dir` and `passenger_data_buffer_dir`. On Apache they are `PassengerInstanceRegistryDir` and `PassengerDataBufferDir`. On Apache, `PassengerUploadBufferDir` has been replaced by `PassengerDataBufferDir`.
 * Command line tools no longer respect the `PASSENGER_TEMP_DIR` environment variable. Use `PASSENGER_INSTANCE_REGISTRY_DIR` instead.
 * `passenger-status --show=requests` has been deprecated in favor of `passenger-status --show=connections`.
 * Using the SIGUSR1 signal to restart a Ruby app without dropping connections, is no longer supported. Instead, use `passenger-config detach-process`.
 * Introduced the `passenger-config reopen-logs` command, which instructs all Phusion Passenger agent processes to reopen their log files. You should call this after having rotated the web server logs.
 * [Standalone] The Phusion Passenger Standalone config template has changed. Users are encouraged to update it.
 * [Standalone] `passenger-standalone.json` has been renamed to `Passengerfile.json`.
 * [Standalone] `passenger-standalone.json`/`Passengerfile.json` no longer overrides command line options. Instead, command line options now have the highest priority.
=======
Release 4.0.59
--------------

 * [Enterprise] Fixed support for free-style Node.js apps.
>>>>>>> f322e569


Release 4.0.58
--------------

 * [Enterprise] Fixed a bug in the Debian packages which caused Flying Passenger to break when used with non-system Rubies.
 * The Debian packages no longer require Ruby 1.9. Closes GH-1353.


Release 4.0.57
--------------

 * Fixed a native extension compatibility problem with Ruby 2.2. Closes [ruby-core:67152](https://bugs.ruby-lang.org/issues/10656).
 * Fixed compatibility with Nginx 1.7.9. Closes GH-1335.


Release 4.0.56
--------------

 * Fixed a file descriptor leak that manifests when an error page is shown. Contributed by Paul Bonaud, closes GH-1325.
 * Improved Node.js request load balancing. Closes GH-1322. Thanks to Charles Vallières for the analysis.


Release 4.0.55
--------------

 * Supports Ruby 2.2. Closes GH-1314.
 * Fixed Linux OS name detection.


Release 4.0.54
--------------

 * Contains a licensing-related hot fix for Enterprise customers.


Release 4.0.53
--------------

 * Upgraded the preferred Nginx version to 1.6.2.
 * Improved RVM gemset autodetection.
 * Fixed some Ruby 2.2 compatibility issues.


Release 4.0.52
--------------

 * Fixed a null termination bug when autodetecting application types.
 * Node.js apps can now also trigger the inverse port binding mechanism by passing `'/passenger'` as argument. This was introduced in order to be able to support the Hapi.js framework. Please read http://stackoverflow.com/questions/20645231/phusion-passenger-error-http-server-listen-was-called-more-than-once/20645549 for more information regarding Hapi.js support.
 * It is now possible to abort Node.js WebSocket connections upon application restart. Please refer to https://github.com/phusion/passenger/wiki/Phusion-Passenger:-Node.js-tutorial#restarting_apps_that_serve_long_running_connections for more information. Closes GH-1200.
 * Passenger Standalone no longer automatically resolves symlinks in its paths.
 * `passenger-config system-metrics` no longer crashes when the system clock is set to a time in the past. Closes GH-1276.
 * `passenger-status`, `passenger-memory-stats`, `passenger-install-apache2-module` and `passenger-install-nginx-module` no longer output ANSI color codes by default when STDOUT is not a TTY. Closes GH-487.
 * `passenger-install-nginx-module --auto` is now all that's necessary to make it fully non-interactive. It is no longer necessary to provide all the answers through command line parameters. Closes GH-852.
 * Minor contribution by Alessandro Lenzen.


Release 4.0.50
--------------

 * Fixed a potential heap corruption bug.
 * Added Union Station support for Rails 4.1.


Release 4.0.49
--------------

 * Upgraded the preferred Nginx version to 1.6.1.
 * Fixed a crash that may be triggered by the `passenger_max_requests` feature.
 * Introduced the `spawn_failed` hook, which is called when an application
   process fails to spawn. You could use this hook to setup an error
   notification system. Closes GH-1252.
 * Fonts, RSS and XML are now gzip-compressed by default in Phusion Passenger
   Standalone. Thanks to Jacob Elder. Closes GH-1254.
 * Fixed some user and group information lookup issues. Closes GH-1253.
 * Fixed some request handling crashes. Closes GH-1250.
 * Fixed some compilation problems on Gentoo. Closes GH-1261.
 * Fixed some compilation problems on Solaris. Closes GH-1260.


Release 4.0.48
--------------

 * Fixed a race condition while determining what user an application should
   be executed as. This bug could lead to applications being run as the wrong
   user. Closes GH-1241.
 * [Standalone] Improved autodetection of Rails asset pipeline files. This
   prevents Standalone from incorrectly setting caching headers on non-asset
   pipeline files. Closes GH-1225.
 * Fixed compilation problems on CentOS 5. Thanks to J. Smith. Closes GH-1247.
 * Fixed compilation problems on OpenBSD.
 * Fixed compatibility with Ruby 1.8.5.


Release 4.0.47
--------------

 * [Enterprise] Fixed a bug in Flying Passenger's `--max-preloader-idle-time`
   option.


Release 4.0.46
--------------

 * Further improved Node.js and Socket.io compatibility.
 * Sticky session cookies have been made more reliable.
 * Fixed WebSocket upgrade issues on Firefox. Closes GH-1232.
 * The Python application loader now inserts the application root into `sys.path`.
   The fact that this was not done previously caused a lot of confusion amongst
   Python users, who wondered why their `passenger_wsgi.py` could not import any
   modules from the same directory.
 * Fixed a compatibility problem with Django, which could cause Django apps to
   freeze indefinitely. Closes GH-1215.
 * Logging of application spawning errors has been much improved. Full details
   about the error, such as environment variables, are saved to a private log file.
   In the past, these details were only viewable in the browser. This change also
   fixes a bug on Phusion Passenger Enterprise, where enabling Deployment Error
   Resistance causes error messages to get lost. Closes GH-1021 and GH-1175.
 * Fixed a regression in Node.js support. When a Node.js app is deployed on
   a HTTPS host, the `X-Forwarded-Proto` header wasn't set in 4.0.45.
   Closes GH-1231.
 * Passenger Standalone no longer, by default, loads shell startup files before
   loading the application. This is because Passenger Standalone is often invoked
   from the shell anyway. Indeed, loading shell startup files again can interfere
   with any environment variables already set in the invoking shell. You can
   still tell Passenger Standalone to load shell startup files by passing
   `--load-shell-envvars`. Passenger for Apache and Passenger for Nginx still
   load shell startup files by default.
 * Passenger Standalone now works properly when the HOME environment variable
   isn't set. Closes GH-713.
 * Passenger Standalone's `package-runtime` command has been removed. It has
   been broken for a while and has nowadays been obsolete by our automatic
   [binary generation system](https://github.com/phusion/passenger_autobuilder).
   Closes GH-1133.
 * The `passenger_startup_file` option now also works on Python apps. Closes GH-1233.
 * If you are a [Union Station](https://www.unionstationapp.com) customer, then
   Phusion Passenger will now also log application spawning errors to Union Station.
   This data isn't shown in the Union Station interface yet, but it will be
   implemented in the future.
 * Fixed compilation problems on OmniOS and OpenIndiana. Closes GH-1212.
 * Fixed compilation problems when Nginx is configured with OpenResty.
   Thanks to Yichun Zhang. Closes GH-1226.
 * Fixed Nginx HTTP POST failures on ARM platforms. Thanks to nocelic for the fix.
   Closes GH-1151.
 * Documentation contributions by Tim Bishop and Tugdual de Kerviler.
 * Minor Nginx bug fix by Feng Gu. Closes GH-1235.


Release 4.0.45
--------------

 * Major improvements in Node.js and Meteor compatibility. Older Phusion Passenger
   versions implemented Node.js support by emulating Node.js' HTTP library.
   This approach was found to be unsustainable, so we've abandoned that approach
   and replaced it with a much simpler approach that does not involve emulating
   the HTTP library.
 * Introduced support for sticky sessions. Sticky sessions are useful -- or even
   required -- for apps that store state inside process memory. Prominent examples
   include SockJS, Socket.io, faye-websocket and Meteor. Sticky sessions are
   required to make the aforementioned examples work in multi-process scenarios.
   By introducing sticky sessions support, we've much improved WebSocket support
   and support for the aforementioned libraries and frameworks.
 * Due to user demand, GET requests with request bodies are once again supported.
   Support for these kinds of requests was removed in 4.0.42 in an attempt to
   increase the strictness and robustness of our request handling code. It has
   been determined that GET requests with request bodies can be adequately
   supported without degrading robustness in Phusion Passenger. However, GET
   requests with both request bodies and WebSocket upgrade headers are
   unsupported. Fixes issue #1092.
 * [Enterprise] The [Flying Passenger](http://www.modrails.com/documentation/Users%20guide%20Apache.html#flying_passenger)
   feature is now also available on Apache.
 * Fixed some issues with RVM mixed mode support, issue #1121.
 * Fixed Passenger Standalone complaining about not finding PassengerHelperAgent
   during startup.
 * Fixed various minor issues such as #1190 and #1197.
 * The download timeout for passenger-install-nginx-module has been increased.
   Patch by 亀田 義裕.


Release 4.0.44
--------------

 * The issue tracker has now been moved from Google Code to Github.
   Before version 4.0.44 (May 29 2014, commit 3dd0964c9f4), all
   issue numbers referred to Google Code. From now on, all issue
   numbers will refer to Github Issues.
 * Fixed compilation problems on OS X Lion and OS X Mountain Lion.
 * On Ruby, fixed `nil` being frozen on accident in some cases.
   See issue #1192.


Release 4.0.43
--------------

 * Introduced a new command `passenger-config list-instances`, which prints all
   running Phusion Passenger instances.
 * Introduced a new command `passenger-config system-metrics, which displays
   metrics about the system such as the total CPU and memory usage.
 * Fixed some compilation problems caused by the compiler capability autodetector.
 * System metrics such as total CPU usage and memory usage, are now sent to
   [Union Station](https://www.unionstationapp.com) in preparation for future
   features.


Release 4.0.42
--------------

 * [Nginx] Upgraded the preferred Nginx version to 1.6.0.
 * [Nginx] Fixed compatibility with Nginx 1.7.0.
 * [Standalone] The MIME type for .woff files has been changed to application/font-woff.
   Fixes issue #1071.
 * There are now APT packages for Ubuntu 14.04. At the same time, packages for
   Ubuntu 13.10 have been abandoned.
 * Introduced a new command, `passenger-config build-native-support`, for ensuring
   that the native_support library for the current Ruby interpreter is built. This
   is useful in system provisioning scripts.
 * For security reasons, friendly error pages (those black/purple pages that shows
   the error message, backtrace and environment variable dump when an application
   fails to start) are now disabled by default when the application environment is
   set to 'staging' or 'production'. Fixes issue #1063.
 * Fixed some compilation warnings on Ubuntu 14.04.
 * Fixed some compatibility problems with Rake 10.2.0 and later.
   See [Rake issue 274](https://github.com/jimweirich/rake/issues/274).
 * Improved error handling in [Union Station](https://www.unionstationapp.com) support.
 * Data is now sent to Union Station on a more frequent basis, in order to make new
   data show up more quickly.
 * Information about the code revision is now sent to Union Station, which will be
   used in the upcoming deployment tracking feature in Union Station 2.


Release 4.0.41
--------------

 * Fixed some issues with printing UTF-8 log files on Heroku.
 * Added a new flag `--ignore-app-not-running` to `passenger-config restart-app`.
   When this flag is given, `passenger-config restart-app` will exit successfully
   when the specified application is not running, instead of exiting with
   an error.
 * Our precompiled Passenger Standalone binaries have been upgraded to use
   OpenSSL 1.0.1g, which fixes [the OpenSSL Heartbleed vulnerability](http://heartbleed.com/).
   Users who are using Passenger Standalone with SSL enabled are vulnerable,
   and should upgrade immediately. Users who do not use Passenger Standalone,
   users who use Passenger Standalone without SSL, or users who use Passenger
   Standalone with SSL behind another SSL-enabled reverse proxy, are not
   vulnerable.


Release 4.0.40
--------------

 * Upgraded preferred Nginx version to 1.4.7. This Nginx version fixes
   a buffer overflow. Users are strongly urged to upgrade Nginx as soon
   as possible.


Release 4.0.39
--------------

 * Fixed a crash that could happen if the client disconnects while a chunked
   response is being sent. Fixes issue #1062.
 * In Phusion Passenger Standalone, it is now possible to customize the Nginx
   configuration file on Heroku. It is now also possible to permanently apply
   changes to the Nginx configuration file, surviving upgrades. Please refer
   to the "Advanced configuration" section of the Phusion Passenger Standalone
   manual for more information.
 * The programming language selection menu in passenger-install-apache2-module
   and passenger-install-nginx-module only works on terminals that support
   UTF-8 and that have a UTF-8 capable font. To cater to users who cannot meet
   these requirements (e.g. PuTTY users using any of the default Windows fonts),
   it is now possible to switch the menu to a plain text mode by pressing '!'.
   Fixes issue #1066.
 * Fixed printing UTF-8 characters in log files in Phusion Passenger Standalone.
 * It is now possible to dump live backtraces of Python apps through the
   'SIGABRT' signal.
 * Fixed closing of file descriptors on OS X 10.9.
 * Fixed compilation problems with Apple Clang 503.0.38 on OS X.
 * Fixed compilation of native_support on Rubinius.


Release 4.0.38
--------------

 * Added support for the new Ruby 2.1.0 out-of-band garbage collector.
   This can much improve garbage collection performance, and drastically
   reduce request times.
 * Fixed a symlink-related security vulnerability.

   Urgency: low
   Scope: local exploit
   Summary: writing files to arbitrary directory by hijacking temp directories
   Affected versions: 4.0.37
   Fixed versions: 4.0.38
   CVE-2014-1832

   Description:
   This issue is related to CVE-2014-1831 (the security issue as mentioned in
   the 4.0.37 release notes). The previous fix was incomplete, and still has a
   (albeit smaller) small attack time window in between two filesystem
   checks. This attack window is now gone.
 * Passenger Standalone is now compatible with IPv6.
 * Fixed some compilation problems on Solaris. See issue #1047.
 * passenger-install-apache2-module and passenger-install-nginx-module
   now automatically run in `--auto` mode if stdin is not a TTY. Fixes
   issue #1030.
 * Fixed an issue with non-bundled Meteor apps not correctly running in
   production mode.
 * The `PassengerPreStart` option is now compatible with IPv6 server sockets.
 * When running Python WSGI apps, `wsgi.run_once` is now set to False.
   This should improve the performance of certain apps and frameworks.
 * When handling HTTP requests with chunked transfer encoding, the
   'Transfer-Encoding' header is no longer passed to the application.
   This is because the web server already buffers and dechunks the
   request body.
 * Fixed a possible hang in Phusion Passenger for Nginx when Nginx
   is instructed to reload or reopen log files. Thanks to Feng Gu,
   [pull request #97](https://github.com/phusion/passenger/pull/97).
 * The preferred Nginx version has been upgraded to 1.4.6.
 * Fixed a problem with running passenger-install-apache2-module and
   passenger-install-nginx-module on JRuby. They were not able to accept
   any terminal input after displaying the programming language menu.


Release 4.0.37
--------------

 * Improved Node.js compatibility. Calling on() on the request object
   now returns the request object itself. This fixes some issues with
   Express, Connect and Formidable. Furthermore, some WebSocket-related
   issues have been fixed.
 * Improved Meteor support. Meteor application processes are now shut down
   quicker. Previously, they linger around for 5 seconds while waiting for
   all connections to terminate, but that didn't work well because WebSocket
   connections were kept open indefinitely. Also, some WebSocket-related
   issues have been fixed.
 * Introduced a new tool `passenger-config detach-process` for gracefully
   detaching an application process from the process pool. Has a similar
   effect to killing the application process directly with `kill <PID>`,
   but killing directly may cause the HTTP client to see an error, while
   using this command guarantees that clients see no errors.
 * Fixed a crash that occurs when an application fails to spawn, but the HTTP
   client disconnects before the error page is generated. Fixes issue #1028.
 * Fixed a symlink-related security vulnerability.

   Urgency: low
   Scope: local exploit
   Summary: writing files to arbitrary directory by hijacking temp directories
   Affected versions: 4.0.5 and later
   Fixed versions: 4.0.37
   CVE-2014-1831

   Description:
   Phusion Passenger creates a "server instance directory" in /tmp during startup,
   which is a temporary directory that Phusion Passenger uses to store working files.
   This directory is deleted after Phusion Passenger exits. For various technical
   reasons, this directory must have a semi-predictable filename. If a local attacker
   can predict this filename, and precreates a symlink with the same filename that
   points to an arbitrary directory with mode 755, owner root and group root, then
   the attacker will succeed in making Phusion Passenger write files and create
   subdirectories inside that target directory. The following files/subdirectories
   are created:

    * control_process.pid
    * generation-X, where X is a number.

   If you happen to have a file inside the target directory called `control_process.pid`,
   then that file's contents are overwritten.

   These files and directories are deleted during Phusion Passenger exit. The target
   directory itself is not deleted, nor are any other contents inside the target
   directory, although the symlink is.

   Thanks go to Jakub Wilk for discovering this issue.


Release 4.0.36
--------------

 * [Enterprise] Fixed some Mass Deployment bugs.
 * [Enterprise] Fixed a bug that causes an application group to be put into
   Deployment Error Resistance Mode if rolling restarting fails while
   deployment error resistance is off. Deployment Error Resistance Mode is
   now only activated if it's explicitly turned on.
 * Passenger Standalone now gzips JSON responses.
 * Fixed some cases in which Passenger Standalone does not to properly cleanup
   its temporary files.


Release 4.0.35
--------------

 * Fixed some unit tests.


Release 4.0.34
--------------

 * The Node.js loader code now sets the `isApplicationLoader` attribute on the
   bootstrapping module. This provides a way for apps and frameworks that check
   for `module.parent` to check whether the current file is loaded by Phusion
   Passenger, or by other software that work in a similar way.

   This change has been introduced to solve a compatibility issue with CompoundJS.
   CompoundJS users should modify their server.js, and change the following:

       if (!module.parent) {

   to:

       if (!module.parent || module.parent.isApplicationLoader) {

 * Improved support for Meteor in development mode. Terminating Phusion Passenger
   now leaves less garbage Meteor processes behind.
 * It is now possible to disable the usage of the Ruby native extension by setting
   the environment variable `PASSENGER_USE_RUBY_NATIVE_SUPPORT=0`.
 * Fixed incorrect detection of the Apache MPM on Ubuntu 13.10.
 * When using RVM, if you set PassengerRuby/passenger_ruby to the raw Ruby binary
   instead of the wrapper script, Phusion Passenger will now print an error.
 * Added support for RVM >= 1.25 wrapper scripts.
 * Fixed loading passenger_native_support on Ruby 1.9.2.
 * The Union Station analytics code now works even without native_support.
 * Fixed `passenger-install-apache2-module` and `passenger-install-nginx-module` in
   Homebrew.
 * Binaries are now downloaded from an Amazon S3 mirror if the main binary server
   is unavailable.
 * And finally, although this isn't really a change in 4.0.34, it should be noted.
   In version 4.0.33 we changed the way Phusion Passenger's own Ruby source files
   are loaded, in order to fix some Debian and RPM packaging issues. The following
   doesn't work anymore:

       require 'phusion_passenger/foo'

   Instead, it should become:

       PhusionPassenger.require_passenger_lib 'foo'

   However, we overlooked the fact that this change breaks Ruby apps which use
   our Out-of-Band GC feature, because such apps had to call
   `require 'phusion_passenger/rack/out_of_band_gc'`. Unfortunately we're not able
   to maintain compatibility without reintroducing the Debian and RPM packaging
   issues. Users should modify the following:

       require 'phusion_passenger/rack/out_of_band_gc'

   to:

       if PhusionPassenger.respond_to?(:require_passenger_lib)
         # Phusion Passenger >= 4.0.33
         PhusionPassenger.require_passenger_lib 'rack/out_of_band_gc'
       else
         # Phusion Passenger < 4.0.33
         require 'phusion_passenger/rack/out_of_band_gc'
       end

Release 4.0.33
--------------

 * Fixed a compatibility problem in passenger-install-apache2-module with Ruby 1.8.
   The language selection menu didn't work properly.


Release 4.0.32
--------------

 * Fixed compatibility problems with old Ruby versions that didn't include RubyGems.


Release 4.0.31
--------------

 * Introduced a new tool: `passenger-config restart-app`. With this command you
   can initiate an application restart without touching restart.txt.
   Unlike touching restart.txt, this tool initiates the restart immediately
   instead of on the next request.
 * Fixed some problems in process spawning and request handling.
 * Fixed some problems with the handling of HTTP chunked transfer encoding
   bodies. These problems only occurred in Ruby.
 * Fixed the HelperAgent, upon shutdown, not correctly waiting 5 seconds until
   all clients have disconnected. Fixes issue #884.
 * Fixed compilation problems on FreeBSD.
 * Fixed some C++ strict aliasing problems.
 * Fixed some problems with spawning applications that print messages without
   newline during startup. Fixes issue #1039.
 * Fixed potential hangs on JRuby when Ctrl-C is used to shutdown the server.
   Fixes issue #1035.
 * When Phusion Passenger is installed through the Debian package,
   passenger-install-apache2-module now checks whether the Apache
   module package (libapache2-mod-passenger) is properly installed,
   and installs it using apt-get if it's not installed. Fixes
   issue #1031.
 * The `passenger-status --show=xml` command no longer prints the non-XML
   preamble, such as the version number and the time. Fixes issue #1037.
 * The Ruby native extension check whether it's loaded against the right Ruby
   version, to prevent problems when people upgrade Ruby without recompiling
   their native extensions.
 * Various other minor Debian packaging improvements.


Release 4.0.30
--------------

 * Fixed wrong autogeneration of HTTP Date header. If the web app does
   not supply a Date header, then Passenger will add one. Unfortunately
   due to the use of the wrong format string, December 30 2013 is
   formatted as December 30 2014. As a result, cookies that expire before
   2014 would expire on December 30 2013 and December 31 2013. Details can
   be found at [Github pull request 93](https://github.com/phusion/passenger/pull/93).

   This issue only affects Phusion Passenger for Nginx and Phusion Passenger
   Standalone, and does not affect Phusion Passenger for Apache.

   You can work around this problem in your application by setting a
   Date header. For example, in Rails you can do:

       before_filter { response.date = Time.now.utc }

   Many thanks to Jeff Michael Dean (zilkey) and many others for bringing this to our attention and for providing workarounds and feedback.


Release 4.0.29
--------------

 * Fixed a compilation problem on OS X Mavericks.


Release 4.0.28
--------------

 * Introduced a workaround for a GCC 4.6 bug. This bug could cause Phusion
   Passsenger to crash during startup. Affected operating systems include
   Ubuntu 12.04 and Amazon Linux 2013.09.01, though not every machine with
   this OS installed exhibits the problem. See issue #902.
 * Improved Node.js support: the Sails framework is now supported.
 * Improved Node.js support: the streams2 API is now supported.
 * Introduced support for hooks, allowing users to easily extend Phusion
   Passenger's behavior.
 * Fixed a bug in the `passenger start -R` option. It was broken because of a
   change introduced in 4.0.25.
 * Fixed a bug in PassengerMaxInstancesPerApp. Fixes issue #1016.
 * Fixed compilation problems on Solaris.
 * Fixed an encoding problem in the Apache autodetection code. Fixes
   issue #1026.
 * The Debian packages no longer depend on libruby.
 * Application stdout and stderr are now printed without normal
   Phusion Passenger debugging information, making them easier to read.


Release 4.0.27
--------------

 * [Apache] Fixed a bug in the Apache module which could lock up the Apache
   process or thread. This is a regression introduced in version 4.0.24.
 * Node.js application processes now have friendly process titles.


Release 4.0.26
--------------

 * Introduced the `PassengerBufferUpload` option for Apache. This option allows one
   to disable upload buffering, e.g. in order to be able to track upload progress.
 * [Nginx] The `HTTPS` variable is now set correctly for HTTPS connections, even
   without setting `ssl on`. Fixes issue #401.
 * [Standalone] It is now possible to listen on both a normal HTTP and an HTTPS port.
 * [Enterprise] The `passenger-status` tool now displays rolling restart status.


Release 4.0.25
--------------

 * The `PassengerAppEnv`/`passenger_app_env`/`--environment` option now also sets NODE_ENV,
   so that Node.js frameworks like Connect can properly respond to the environment.
 * Fixed a bug in our Debian/Ubuntu packages causing `passenger-install-nginx-module`
   not to be able to compile Nginx.
 * Arbitrary Node.js application structures are now supported.
 * [Nginx] Introduced the `passenger_restart_dir` option.
 * [Nginx] Upgraded preferred Nginx version to 1.4.4 because of CVE-2013-4547.


Release 4.0.24
--------------

 * Introduced the `PassengerNodejs` (Apache) and `passenger_nodejs` (Nginx)
   configuration options.
 * [Apache] Introduced the `PassengerErrorOverride` option, so that HTTP error
   responses generated by applications can be intercepted by Apache and customized
   using the `ErrorDocument` directive.
 * [Standalone] It is now possible to specify some configuration options in
   a configuration file `passenger-standalone.json`. When Passenger Standalone
   is used in Mass Deployment mode, this configuration file can be used to customize
   settings on a per-application basis.
 * [Enterprise] Fixed a potential crash when a rolling restart is triggered
   while a process is already shutting down.
 * [Enterprise] Fixed Mass Deployment support for Node.js and Meteor.


Release 4.0.23
--------------

 * Fixed compilation problems on GCC 4.8.2 (e.g. Arch Linux 2013-10-27).
 * Fixed a compatibility problem with Solaris /usr/ccs/bin/make: issue #999.
 * Support for the Meteor Javascript framework has been open sourced.


Release 4.0.22
--------------

 * [Enterprised] Fixed compilation problems on OS X Mavericks.


Release 4.0.21
--------------

 * [Nginx] Upgraded the preferred Nginx version to 1.4.3.
 * Node.js support has been open sourced.
 * Prelimenary OS X Mavericks support.
 * Work around an Apache packaging bug in CentOS 5.
 * Various user friendliness improvements in the documentation and the
   installers.
 * Fixed a bug in the always_restart.txt support. Phusion Passenger was
   looking for it in the wrong directory.
 * Many Solaris and Sun Studio compatibility fixes. Special thanks to
   "mark" for his extensive assistance.
 * [Standalone] The --temp-dir command line option has been introduced.


Release 4.0.20
--------------

 * Fixed a bug in Phusion Passenger Standalone's daemon mode. When in daemon
   mode, the Nginx temporary directory was deleted prematurely, causing some
   POST requests to fail. This was a regression that was introduced in 4.0.15
   as part of an optimization.
 * Fixed compilation problems on Solaris 10 with Sun Studio 12.3.
 * Improved detection of RVM problems.
 * It is now possible to log the request method to Union Station.
 * Introduced a new option, `PassengerLoadShellEnvvars` (Apache) and
   `passenger_load_shell_envvars` (Nginx). This allows enabling or disabling
   the loading of bashrc before spawning the application.
 * [Enterprise] Fixed a packaging problem which caused the flying-passenger
   executable not to be properly included in the bin path.
 * [Enterprise] Fixed a race condition which sometimes causes the Flying
   Passenger socket to be deleted after a restart. Fixes issue #939.
 * [Enterprise] The `byebug` gem is now supported for debugging on Ruby 2.0.
   The byebug gem requires a patch before this works:
   https://github.com/deivid-rodriguez/byebug/pull/29


Release 4.0.19
--------------

 * Fixed a problem with response buffering. Application processes are now
   properly marked available for request processing immediately after they're
   done sending the response, instead of after having sent the entire response
   to the client.
 * The "processed" counter in `passenger-status` is now bumped after the process
   has handled a request, not at the beginning.
 * [Enterprise] Fixed an off-by-one bug in the `passenger_max_processes` setting.


Release 4.0.18
--------------

 * The Enterprise variant of Phusion Passenger Standalone now supports
   customizing the concurrency model and thread count from the command line.
 * On Nginx, the Enterprise license is now only checked if Phusion Passenger
   is enabled in Nginx. This allows you to deploy Nginx binaries, that have
   Phusion Passenger Enterprise compiled in, to servers that are not
   actually running Phusion Passenger Enterprise.
 * Fixed a performance bug in the Union Station support code. In certain cases
   where a lot of data must be sent to Union Station, the code is now over
   100 times faster.
 * `passenger-status --show=union_station` now displays all clients that
   are connected to the LoggingAgent.
 * Added a workaround for Heroku so that exited processes are properly detected
   as such.
 * When using Phusion Passenger Standalone with Foreman, pressing Ctrl-C
   in Foreman no longer results in runaway Nginx processes.
 * Fixed backtraces in the Apache module.


Release 4.0.17
--------------

 * Fixed compilation problems on GCC 4.8 systems, such as Arch Linux 2013.04.
   Fixes issue #941.
 * Fixed some deprecation warnings when compiling the Ruby native extension
   on Ruby 2.0.0.
 * Fixed some Union Station-related stability issues.


Release 4.0.16
--------------

 * Allow Phusion Passenger to work properly on systems where the user's GID
   does not have a proper entry in /etc/group, such as Heroku.


Release 4.0.15
--------------

 * Out-of-band work has been much improved. The number of processes which
   may perform out-of-band work concurrently has been limited to 1.
   Furthermore, processes which are performing out-of-band work are now
   included in the max pool size constraint calculation. However, this
   means that in order to use out-of-band work, you need to have at least
   2 application processes running. Out-of-band work will never be triggered
   if you just have 1 process. Partially fixes issue #892.
 * Phusion Passenger now displays an error message to clients if too many
   requests are queued up. By default, "too many" is 100. You may customize
   this with `PassengerMaxRequestQueueSize` (Apache) or
   `passenger_max_request_queue_size` (Nginx).
 * A new configuration option, `PassengerStartTimeout` (Apache) and
   `passenger_start_timeout` (Nginx), has been added. This option allows you
   to specify a timeout for application startup. The startup timeout has exited
   since version 4.0.0, but before version 4.0.15 it was hardcoded at a value
   of 90 seconds. Now it is customizable. Fixes issue #936.
 * [Enterprise] The `PassengerMaxRequestTime`/`passenger_max_request_time`
   feature is now available for Python and Node.js as well, and is no longer
   limited to just Ruby. Fixes issue #938.
 * [Nginx] Introduced a configuration option `passenger_intercept_errors`,
   which decides if Nginx will intercept responses with HTTP status codes of
   400 and higher. Its effect is similar to `proxy_intercept_errors`.
 * [Standalone] Memory usage optimization: when `passenger start` is run with
   `--daemonize`, the frontend exits after starting the Nginx core. This saves
   ~20 MB of memory per `passenger start` instance.
 * [Standalone] Phusion Passenger Standalone is now also packaged in the
   Debian packages.
 * [Standalone] Fix a problem with the `passenger stop` command on Ruby 1.8.7.
   The 'thread' library was not properly required, causing a crash.
 * [Standalone] There is now builtin support for SSL.
 * Fix a crash when multiple `passenger_pass_header` directives are set.
   Fixes issue #934.
 * Permissions on the server instance directory are now explicitly set
   with chmod, so that permissions are correct on systems with a non-default
   umask. Fixes issue #928.
 * Fix permission problems when running `passenger start` with `--user`.
 * `passenger-config --detect-apache2` now correctly detects the eror log
   filename on Amazon Linux. Fixes issue #933.
 * An environment variable `PASSENGER_THREAD_LOCAL_STORAGE` has been added
   to the build system for forcefully disabling the use of thread-local
   storage within the Phusion Passenger codebase. This flag useful on systems
   that have broken support for thread-local storage, despite passing our build
   system's check for proper thread-local storage support. At the time of
   writing, one user has reported that Ubuntu 12.04 32-bit has broken
   thread-local storage report although neither the reporter nor us were able
   to reproduce the problem on any other systems running Ubuntu 12.04 32-bit.
   Note that this flag has no effect on non-Phusion Passenger code. Fixes
   issue #937.
 * It is now possible to preprocess events before they are sent to Union
   Station. This is useful for removing confidential data as demonstrated in
   this example `config/initializers/passenger.rb` file:

       if defined?(PhusionPassenger)
           event_preprocessor = lambda do |e|
               e.payload[:sql].gsub!("secret","PASSWORD") if e.payload[:sql]
           end
           PhusionPassenger.install_framework_extensions!(:event_preprocessor => event_preprocessor)
       end

Release 4.0.14
--------------

 * Fixed a bug in Passenger Standalone's source compiler, for the specific
   case when the downloaded Nginx binary doesn't work, and compilation
   of the Nginx binary did not succeed the first time (e.g. because of
   missing dependencies).
 * Precompiled Ruby native extensions are now automatically downloaded.


Release 4.0.13
--------------

 * Updated preferred Nginx version to 1.4.2.
 * Worked around the fact that FreeBSD 9.1 has a broken C++ runtime. Patch
   contributed by David Keller.
 * Autogenerated HTTP Date headers are now in UTC instead of local time.
   This could cause cookies to have the wrong expiration time. Fixes issue #913.
 * Fixed compatibility problems with Ruby 1.8.6 (issue #924).
 * Introduced a tool, `passenger-config --detect-apache2`, which autodetects
   all Apache installations on the system along with their parameters (which
   apachectl command to run, which log file to read, which config file to edit).
   The tool advises users about how to use that specific Apache installation.
   Useful if the user has multiple Apache installations but don't know about
   it, or when the user doesn't know how to work with multiple Apache
   installations.
 * Added an API for better Rack socket hijacking support.
 * Added a hidden configuration option for customizing the application start
   timeout. A proper configuration option will be introduced in the future.
 * Added autodetection support for Amazon Linux.
 * Fixed process metrics collection on some operating systems. Some systems'
   'ps' command expect no space between -p and the list of PIDs.


Release 4.0.10
--------------

 * Fixed a crash in PassengerWatchdog which occurs on some OS X systems.
 * Fixed exception reporting to Union Station.
 * Improved documentation.


Release 4.0.9
-------------

 * [Enterprise] Fixed a problem with passenger-irb.


Release 4.0.8
-------------

 * Fixed a problem with graceful web server restarts. When you gracefully
   restart the web server, it would cause Phusion Passenger internal sockets
   to be deleted, thus causing Phusion Passenger to go down. This problem
   was introduced in 4.0.6 during the attempt to fix issue #910.
 * The PassengerRestartDir/passenger_restart_dir now accepts relative
   filenames again, just like in Phusion Passenger 3.x. Patch
   contributed by Ryan Schwartz.
 * Documentation updates contributed by Gokulnath Manakkattil.
 * [Enterprise] Fixed a license key checking issue on some operating systems,
   such as CentOS 6.


Release 4.0.7
-------------

 * There was a regression in 4.0.6 that sometimes prevents
   PassengerLoggingAgent from starting up. Unfortunately this slipped
   our release testing. This regression has been fixed and we've updated
   our test suite to check for these kinds of regressions.


Release 4.0.6
-------------

 * Fixed a potential 100% CPU lock up in the crash handler, which only occurs
   on OS X. Fixes issue #908.
 * Fixed a crash in request handling, when certain events are trigger after
   the client has already disconnected. Fixes issue #889.
 * Phusion Passenger will no longer crash when the Phusion Passenger
   native_support Ruby extension cannot be compiled, e.g. because the Ruby
   development headers are not installed or because the current user has no
   permission to save the native extension file. Fixes issue #890.
 * Fixed OS X 10.9 support. Fixes issue #906.
 * Removed dependency on bash, so that Phusion Passenger works out of the box
   on BSD platforms without installing/configuring bash. Fixes issue #911.
 * Fix 'PassengerPoolIdleTime 0' not being respected correctly. Issue #904.
 * Admin tools improvement: it is now possible to see all currently running
   requests by invoking `passenger-status --show=requests`.
 * A new feature called Flying Passenger allows you to decouple the life time
   of Phusion Passenger from the web server, so that both can be restarted
   indepedently from each other. Please refer to
   http://blog.phusion.nl/2013/07/03/technology-preview-introducing-flying-passenger/
   for an introduction.
 * [Apache] Fixed compatibility with Apache pipe logging. Previously this
   would cause Phusion Passenger to lock up with 100% CPU during Apache
   restart.
 * [Nginx] The Nginx configure script now checks whether 'ruby' is in $PATH.
   Previously, if 'ruby' is not in $PATH, then the compilation process fails
   with an obscure error.
 * [Nginx] passenger-install-nginx-module now works properly even when Phusion
   Passenger is installed through the Debian packages. Before, the installer
   would tell you to install Phusion Passenger through the gem or tarball
   instead.
 * [Enterprise] Added pretty printing helpers to the Live IRB Console.
 * Fixed permissions on a subdirectory in the server instance directory. The
   server instance directory is a temporary directory that Phusion Passenger
   uses to store working files, and is deleted after Phusion Passenger exits.
   A subdirectory inside it is world-writable (but not world-readable) and is
   used for storing Unix domain sockets created by different apps, which may
   run as different users. These sockets had long random filenames to prevent
   them from being guessed. However because of a typo, this subdirectory was
   created with the setuid bit, when it should have sticky bit (to prevent
   existing files from being deleted or renamed by a user that doesn't own the
   file). This has now been fixed.
 * If the server instance directory already exists, it will now be removed
   first in order get correct directory permissions. If the directory still
   exists after removal, Phusion Passenger aborts to avoid writing to a
   directory with unexpected permissions. Fixes issue #910.
 * The installer now checks whether the system has enough virtual memory, and
   prints a helpful warning if it doesn't.
 * Linux/AArch64 compatibility fixes. Patch contributed by Dirk Mueller.
 * Improved documentation.


Release 4.0.5
-------------

 * [Standalone] Fixed a regression that prevented Passenger Standalone
   from starting. Fixes issue #899.
 * Fixed security vulnerability CVE-2013-2119.

   Urgency: low
   Scope: local exploit
   Summary: denial of service and arbitrary code execution by hijacking temp files
   Affected versions: all versions
   Fixed versions: 3.0.21 and 4.0.5

   Description:
   Phusion Passenger's code did not always create temporary files and directories in a secure manner. Temporary files and directories were sometimes created with a predictable filename. A local attacker can pre-create temporary files, resulting in a denial of service. In addition, this vulnerability allows a local attacker to run arbitrary code as another user, by hijacking temporary files.

   By pre-creating certain temporary files with certain permissions, attackers can prevent Passenger Standalone from starting (denial of service).

   By pre-creating certain temporary files with certain other permissions, attackers can trick `passenger start` and the build system (which is invoked by `passenger-install-apache2-module`/`passenger-install-nginx-module`) to run arbitrary code. The user that the code is run as, is equal to the user that ran `passenger start` or the build system. Attacks of this nature have to be timed exactly right. The attacker must overwrite the file contents right after Phusion Passenger has created the file contents, but right before the file is used. In the context of `passenger start`, the vulnerable window begins right after Passenger Standalone has created the Nginx config file, and ends when Nginx has read the config file. Once Nginx has started and initialized, the system is no longer vulnerable. `passenger stop` and other Passenger Standalone commands besides `start` are not vulnerable. In the context of the build system, the vulnerable window begins when `passenger-install-apache2-module`/`passenger-install-nginx-module` prints its first dependency checking message, and ends when it prints the first compiler command.

   Only the `passenger start` command, the `passenger-install-apache2-module` command and the `passenger-install-nginx-module` commands are vulnerable. Phusion Passenger for Apache and Phusion Passenger for Nginx (once they are installed) are not vulnerable.

   Fixed versions:
   3.0.21 and 4.0.5 have been released to address this issue.

   Workaround:
   You can use this workaround if you are unable to upgrade. Before invoking any Phusion Passenger command, set the `TMPDIR` environment variable to a directory that is not world-writable. Special care must be taken when you use sudo: sudo resets all environment variables, so you should either invoke sudo with `-E`, or you must set the environment variable after gaining root privileges with sudo.


Release 4.0.4
-------------

 * Fixed autodetection of noexec-mount /tmp directory. Fixes issue #850
   and issue #625.
 * Fixed a WSGI bug. wsgi.input was a file object opened in text mode,
   but should be opened in binary mode. Fixes issue #881.
 * Fixed a potential crash in Out-of-Band Work. Fixes issue #894.
 * Fixed a potential crash in rolling restarting, which only occurs if a
   process was also being spawned at the same time. Fixes issue #896.
 * [Apache] The RailsBaseURI and RackBaseURI directives have been unified.
   For a long time, RailsBaseURI told Phusion Passenger that the given
   sub-URI belongs to a **Rails 2** application. Attempt to use this
   directive with Rails 3 or with Rack applications would result in an
   error. Because this confused users, RailsBaseURI and RackBaseURI
   have now been unified and can now be used interchangably. Phusion
   Passenger will automatically detect what kind of application it is.
   The Nginx version already worked like this. Fixes issue #882.
 * [Standalone] The Passenger Standalone temp directory and
   PassengerWatchdog server instance directory have been unified.
   PassengerWatchdog already automatically updates the timestamps of
   all files in its server instance directory every 6 hours to prevent
   /tmp cleaners from deleting the directory. Therefore this
   unification prevents the Passenger Standalone temp directory to be
   deleted by /tmp cleaners as well. Fixes issue #654.
 * [Standalone] types_hash_max_size has been increased from 1024 to
   2048. This solves a problem that causes Nginx not to start on some
   platforms. Contributed by Jan-Willem Koelewijn.


Release 4.0.3
-------------

 * Better protection is now provided against application processes that
   are stuck and refuse to shut down cleanly. Since version 4.0.0,
   Phusion Passenger already forcefully shuts down all processes during
   web server shutdown. In addition to this, 4.0.3 now also forcefully
   shuts down processes that take more than 1 minute to shut down, even
   outside the context of web server shutdowns. This feature does not,
   however, protect against requests that take too long. Use
   PassengerMaxRequestTime (Apache) or passenger_max_request_time (Nginx)
   for that.
 * Fixed a crash in the HelperAgent which results in frequent process
   restarts in some traffic patterns. Fixes issue #862.
 * Fixed a problem that prevents processes from being spawned correctly
   if the user's bashrc changes working directory. Fixes issue #851.
 * passenger-status now also displays CPU usage.
 * The installer now checks for checksums when automatically downloading
   PCRE and Nginx. Contributed by Joshua Lund.
 * An error is now printed when trying to daemonize Phusion Passenger
   Standalone on Ruby implementations that don't support forking.
   Contributed by Benjamin Fleischer.
 * Although Phusion Passenger already supported JRuby, *installing*
   Phusion Passenger with JRuby was not possible. This has been fixed.
 * Various other minor bug fixes.


Release 4.0.2
-------------

 * Bumped the preferred Nginx version to 1.4.1 because of a critical
   Nginx security vulnerability, CVE-2013-2028. Users are advised to
   upgrade immediately.


Release 4.0.1
-------------

 * Fixed a crasher bug in the Deployment Error Resistance feature.
 * Fixed a bug in PassengerDefaultUser and PassengerDefaultGroup.
 * Fixed a bug which could cause application processes to exit before
   they've finished their request.
 * Fixed some small file descriptor leaks.
 * Bumped the preferred Nginx version to 1.4.0.
 * Editing the Phusion Passenger Standalone Nginx config template
   is no longer discouraged.
 * Improved documentation.


Release 4.0.0 release candidate 6
---------------------------------

 * WebSocket support on Nginx. Requires Nginx >= 1.3.15.
 * Improved RVM support.
 * Performance optimizations.
 * Various bug fixes.


Release 4.0.0 release candidate 5
---------------------------------

 * The default config snippet for Apache has changed! It must now contain a
   `PassengerDefaultRuby` option. The installer has been updated to output
   this option. The `PassengerRuby` option still exists, but it's only used
   for configuring different Ruby interpreters in different contexts. Please
   refer to the manual for more information.
 * We now provide GPG digital signatures for all file releases by Phusion.
   More information can be found in the manual.
 * `passenger-status` now displays process memory usage and time when it
   was last used. The latter fixes issue #853.
 * Exceptions in Rack application objects are now caught to prevent
   application processes from exiting.
 * The `passenger-config` tool now supports the `--ruby-command` argument,
   which helps the user with figuring out the correct Ruby command to use
   in case s/he wants to use multiple Ruby interpreters. The manual has
   also been updated to mention this tool.
 * Fixed streaming responses on Apache.
 * Worked around an OS X Unix domain socket bug. Fixes issue #854.
 * Out-of-Band Garbage Collection now works properly when the application
   has disabled garbage collection. Fixes issue #859.
 * Fixed support for /usr/bin/python on OS X. Fixes issue #855.
 * Fixed looping-without-sleeping in the ApplicationPool garbage collector
   if PassengerPoolIdleTime is set to 0. Fixes issue #858.
 * Fixed some process memory usage measurement bugs.
 * Fixed process memory usage measurement on NetBSD. Fixes issue #736.
 * Fixed a file descriptor leak in the Out-of-Band Work feature. Fixes issue #864.
 * The PassengerPreStart helper script now uses the default Ruby
   interpreter specified in the web server configuration, and no longer
   requires a `ruby` command to be in `$PATH`.
 * Updated preferred PCRE version to 8.32.
 * Worked around some RVM bugs.
 * The ngx_http_stub_status_module is now enabled by default.
 * Performance optimizations.


Release 4.0.0 release candidate 4
---------------------------------

 * Fixed compilation on systems where /tmp is mounted noexec.
 * Fixed some memory corruption bugs.
 * Improved debugging messages.
 * Phusion Passenger Standalone now sets underscores_in_headers.
   Fixes issue #708.
 * Fixed some process spawning compatibility problems, as
   reported in issue #842.
 * The Python WSGI loader now correctly shuts down client sockets
   even when there are child processes that keep the socket open.
 * A new configuration option PassengerPython (Apache) and
   passenger_python (Nginx) has been added so that users can
   customize the Python interpreter on a per-application basis.
   Fixes issue #852.
 * The Apache module now supports file uploads larger than 2 GB
   when on 32-bit systems. Fixes issue #838.
 * The Nginx version now supports the `passenger_temp_dir` option.
 * Environment variables set in the Nginx configuration file
   (through the `env` config option) are now correctly passed to
   all application processes. Fixes issue #371.
 * Fixed support for RVM mixed mode installations. Fixes issue #828.
 * Phusion Passenger now outputs the Date HTTP header in case the
   application didn't already do that (and was violating the HTTP spec).
   Fixes issue #485.
 * Phusion Passenger now checks whether /dev/urandom isn't broken.
   Fixes issue #516.


Release 3.9.5 (4.0.0 release candidate 3)
-----------------------------------------

 * Fixed Rake autodetection.


Release 3.9.4 (4.0.0 release candidate 2)
-----------------------------------------

 * More bug fixes.
 * More documentation updates.
 * Better crash diagnostics.


Release 3.9.3 (4.0.0 release candidate 1)
-----------------------------------------

 * The Nginx version now supports the `passenger_app_root` configuration option.
 * The Enterprise memory limiting feature has been extended to work with non-Ruby applications as well.
 * Application processes that have been killed are now automatically detected within 5 seconds. Previously Phusion Passenger needed to send a request to the process before detecting that it's gone. This change means that when you kill a process by sending it a signal, Phusion Passenger will automatically respawn it within 5 seconds (provided that the process limit settings allow respawning).
 * Phusion Passenger Standalone's HTTP client body limit has been raised from 50 MB to 1 GB.
 * Python 3 support has been added.
 * The build system has been made compatible with JRuby and Ruby 2.0.
 * The installers now print a lot more information about detected system settings so that the user can see  whether something has been wrongly detected.
 * Some performance optimizations. These involve further extending the zero-copy architecture, and the use of hash table maps instead of binary tree maps.
 * Many potential crasher and freezer bugs have been fixed.
 * Error diagnostics have been further improved.
 * Many documentation improvements.


Release 3.9.2 (4.0.0 beta 2)
----------------------------

 * New feature: JRuby and Rubinius support.
 * New feature: Out of Band Work.
 * Sending SIGBART to a Ruby process will now trigger the same behavior
   as SIGQUIT - that is, it will print a backtrace. This is necessary
   for proper JRuby support because JRuby cannot catch SIGQUIT.
 * Rolling restarts and depoyment error resistance are now also available
   in Phusion Passenger Standalone in the Enterprise version.
 * System call failure simulation framework.
 * Improved crash reporting.
 * Many documentation improvements.
 * Many bug fixes.


Release 3.9.1 (4.0.0 beta 1)
----------------------------

This is the first beta of Phusion Passenger 4. The changes are numerous.

 * Support for multiple Ruby versions.
 * The internals now use evented I/O.
 * Real-time response buffering.
 * Improved zero-copy architecture.
 * Rewritten ApplicationPool and process spawning subsystem.
 * Multithreading within Ruby apps (Phusion Passenger Enterprise only).
 * Python WSGI support lifted to "beta" status.
 * More protection against stuck processes.
 * Automatically picks up environment variables from your bashrc.
 * Allows setting environment variables directly in Apache.
 * Automatic asset pipeline support in Standalone.
 * Deleting restart.txt no longer triggers a restart.
 * More stable Union Station support.
 * Many internal robustness improvements.
 * Better relocatability without wasting space.


Release 3.0.21
--------------

 * Rebootstrapped the libev configure to fix compilation problems on Solaris 11.
 * Fixed support for RVM mixed mode installations. Fixes issue #828.
 * Fixed encoding problems in Phusion Passenger Standalone.
 * Changed preferred Nginx version to 1.2.9.
 * Catch exceptions raised by Rack application objects.
 * Fix for CVE-2013-2119. Details can be found in the announcement for version 4.0.5.
 * Version 3.0.20 was pulled because its fixes were incomplete.


Release 3.0.19
--------------

 * Nginx security fix: do not display Nginx version when
   server_tokens are off.
 * Fixed compilation problems on some systems.
 * Fixed some Union Station-related bugs.


Release 3.0.18
--------------

 * Fixed compilation problems on Fedora 17.
 * Fixed Union Station compatibility with Rails 3.2.
 * Phusion Passenger Enterprise Standalone now supports rolling
   restarts and deployment error resistance.


Release 3.0.17
--------------

 * Fixed a Ruby 1.9 encoding-related bug in the memory measurer.
   (Phusion Passenger Enterprise)
 * Fixed OOM adjustment bugs on Linux.
 * Fixed compilation problems on Fedora 18 and 19.
 * Fixed compilation problems on SunOS.
 * Fixed compilation problems on AIX. Contribution by Perry Smith.
 * Fixed various compilation warnings.
 * Upgraded preferred Nginx version to 1.2.3.

3.0.16 was an unofficial hotfix release, and so its announcement had been skipped.


Release 3.0.15
--------------

 * Updated documentation.
 * Updated website links.


Release 3.0.14
--------------

 * [Apache] Fixed a long-standing mod_rewrite-related problem.
   Some mod_rewrite rules would not work, but it depends on the exact
   mod_rewrite configuration so it would work for some people but not
   for others. Issue #563. Thanks a lot to cedricmaion for providing
   information on the nature of the bug and to peter.nash55 for
   providing a VM that allowed us to reproduce the problem.
 * [Nginx] Preferred Nginx version to 1.2.2.
   The previously preferred version was 1.2.1.
 * Cleared some confusing terminology in the documentation.
 * Fixed some Ruby 1.9 encoding problems.


Release 3.0.13
--------------

 * [Nginx] Preferred Nginx version upgraded to 1.2.1.
 * Fixed compilation problems on FreeBSD 6.4. Fixes issue #766.
 * Fixed compilation problems on GCC >= 4.6.
 * Fixed compilation problems on OpenIndiana and Solaris 11. Fixes issue #742.
 * Union Station-related bug fixes.
 * Sending the soft termination signal twice to application processes no longer makes them crash. Patch contributed by Ian Ehlert.


Release 3.0.12
--------------

 * [Apache] Support Apache 2.4. The event MPM is now also supported.
 * [Nginx] Preferred Nginx version upgraded to 1.0.15.
 * [Nginx] Preferred PCRE version upgraded to 8.30.
 * [Nginx] Fixed compatibility with Nginx < 1.0.10.
 * [Nginx] Nginx is now installed with http_gzip_static_module by default.
 * [Nginx] Fixed a memory disclosure security problem.
   The issue is documented at http://www.nginx.org/en/security_advisories.html
   and affects more modules than just Phusion Passenger. Users are advised
   to upgrade as soon as possible. Patch submitted by Gregory Potamianos.
 * [Nginx] passenger_show_version_in_header now hides the Phusion Passenger version number from the 'Server:' header too.
   Patch submitted by Gregory Potamianos.
 * Fixed a /proc deprecation warning on Linux kernel >= 3.0.


Release 3.0.11
--------------

 * Fixed a compilation problem on platforms without alloca.h, such as FreeBSD 7.
 * Improved performance and solved some warnings on Xen systems by compiling
   with `-mno-tls-direct-seg-refs`. Patch contributed by Michał Pokrywka.


Release 3.0.10
--------------

 * [Nginx] Dropped support for Nginx versions older than 1.0.0
 * [Nginx] Fixed support for Nginx 1.1.4+
 * [Nginx, Standalone] Upgraded default Nginx version to 1.0.10
   The previously default version was 1.0.5.
 * [Nginx] New option passenger_max_requests
   This is equivalent to the PassengerMaxRequests option in the Apache
   version: Phusion Passenger will automatically shutdown a worker process
   once it has processed the specified number of requests.
   Contributed by Paul Kmiec.
 * [Apache] New option PassengerBufferResponse
   The Apache version did not buffer responses. This could block the Ruby
   worker process in case of slow clients. We now enable response buffering
   by default. It can be turned off through this option. Feature contributed
   by Ryo Onodera.
 * Fixed remaining Ruby 1.9.3 compatibility problems
   We already supported Ruby 1.9.3 since 3.0.8, but due to bugs in Ruby
   1.9.3's build system Phusion Passenger would fail to detect Ruby 1.9.3
   features on some systems. Fixes issue #714.
 * Fixed a bug in PassengerPreStart
   A regression was introduced in 3.0.8, causing the prespawn script to
   connect to the host name instead of to 127.0.0.1. Fix contributed by
   Andy Allan.
 * Fixed compatibility with GCC 4.6
   Affected systems include Ubuntu 11.10.
 * Fixed various compilation problems.
 * Fixed some Ruby 1.9 encoding problems.
 * Fixed some Ruby 1.9.3 deprecation warnings.


Release 3.0.9
-------------

 * [Nginx] Fixed a NULL pointer crash that occurs on HTTP/1.0 requests
   when the Host header isn't given.
 * Fixed deprecation warnings on RubyGems >= 1.6.
 * Improved Union Station support stability.


Release 3.0.8
-------------

 * [Nginx] Upgraded preferred Nginx version to 1.0.5.
 * [Nginx] Fixed various compilation problems on various platforms.
 * [Nginx] We now ensure that SERVER_NAME is equal to HTTP_HOST without the port part.
   This is needed for Rack compliance. By default Nginx sets SERVER_NAME to
   whatever is specified in the server_name directive, but that's not necessarily
   the correct value. This fixes, for example, the use of the 'map' statement
   in config.ru.
 * [Nginx] Added the options passenger_buffer_size, passenger_buffers and passenger_busy_buffers_size.
   These options are similar to proxy_module's similarly named options. You can
   use these to e.g. increase the maximum header size limit.
 * [Nginx] passenger_pre_start now supports virtual hosts that listen on Unix domain sockets.
 * [Apache] Fixed the pcre.h compilation problem.
 * [Standalone] Fixed 'passenger stop'.
   It didn't work properly because it kept waiting for 'tail' to exit.
   We now properly terminate 'tail' as well.
 * Fixed compatibility with Rake 0.9.
 * Fixed various Ruby 1.9 compatibility issues.
 * Various documentation improvements.
 * New Union Station filter language features.
   It now supports status codes and response times.
   Please refer to https://engage.unionstationapp.com/help#filtering
   for more information.


Release 3.0.7
-------------

 * Fixed a bug passenger-install-apache2-module. It could crash on
   some systems due to a typo in the code.
 * Upgraded preferred Nginx version to 1.0.0.
 * Phusion Passenger Standalone now pre-starts application processes
   at startup instead of doing that at the first request.
 * When sending data to Union Station, the HTTP status code is now also
   logged.
 * Various Union Station-related stability improvements.
 * The Linux OOM killer was previously erroneously disabled for all
   Phusion Passenger processes, including application processes. The
   intention was to only disable it for the Watchdog. This has been
   fixed, and the Watchdog is now the only process for which the OOM
   killer is disabled.
 * Fixed some compilation problems on OpenBSD.
 * Due to a typo, the dependency on file-tail was not entirely removed
   in 3.0.6. This has now been fixed.


Release 3.0.6
-------------

 * Fixed various compilation problems such as XCode 4 support and OpenBSD support.
 * Fixed various Union Station-related stability issues.
 * Fixed an issue with host name detection on certain platforms.
 * Improved error logging in various parts.
 * The dependency on the file-tail library has been removed.
 * During installation, check whether /tmp is mounted with 'noexec'.
   Phusion Passenger's installer relies on /tmp *not* being mounted
   with 'noexec'. If it is then the installer will now show a helpful
   error message instead of bailing out in a confusing manner. Users
   can now tell the installer to use a different directory for storing
   temporary files by customizing the $TMPDIR environment variable.
 * Phusion Passenger Standalone can now run Rackup files that are not named 'config.ru'.
   The filename can be passed through the command line using the -R option.


Release 3.0.5
-------------

 * [Apache] Fixed Union Station process statistics collection
   Union Station users that are using Apache may notice that no process
   information show up in Union Station. This is because of a bug in
   Phusion Passenger's Apache version, which has now been fixed.
 * [Apache] PassengerAnalytics has been renamed to UnionStationSupport
   This option has been renamed for consistency reasons.
 * [Nginx] passenger_analytics has been renamed to union_station_support
   This option has been renamed for consistency reasons.
 * Fixed Union Station data sending on older libcurl versions
   Some Union Station users have reported that their data don't show up.
   Upon investigation this turned out to be a compatibility with older
   libcurl versions. Affected systems include all RHEL 5 based systems,
   such as RHEL 5.5 and CentOS 5.5. We've now fixed compatibility
   with older libcurl versions.
 * Added support for the Union Station filter language
   This language can be used to limit the kind of data that's sent to
   Union Station. Please read
   https://engage.unionstationapp.com/help#filtering for details.
 * Fixed a PassengerMaxPoolSize/passenger_max_pool_size violation bug
   People who host a lot of different applications on Phusion Passenger
   may notice that it sometimes spawns more processes than is allowed
   by PassengerMaxPoolSize/passenger_max_pool_size. This has been fixed.


Release 3.0.4
-------------

 * [Apache] Changed mod_dir workaround hook priority
   Phusion Passenger temporarily disables mod_dir on all Phusion
   Passenger-handled requests in order to avoid conflicts. In order to do this
   it registers some Apache hooks with the APR_HOOK_MIDDLE priority, but it
   turned out that this breaks some other modules like mod_python. The hook
   priority has been changed to APR_HOOK_LAST to match mod_dir's hook
   priorities. Issue reported by Jay Freeman.
 * Added support for Union Station: http://www.unionstationapp.com/
 * Some error messages have been improved.


Release 3.0.3
-------------

 * [Nginx] Preferred Nginx version upgraded to 0.8.54
   The previous preferred version was 0.8.53.
 * PATH_INFO and REQUEST_URI now contain the original escaped URI
   Phusion Passenger passes the URI, as reported by Apache/Nginx, to
   application processes through the PATH_INFO and REQUEST_URI variables.
   These variables are supposed to contain the original, unescaped URI, e.g.
   /clubs/%C3%BC. Both Apache and Nginx thought that it would be a good idea
   to unescape the URI before passing it to modules like Phusion Passenger,
   thereby causing PATH_INFO and REQUEST_URI to contain the unescaped URI,
   e.g. /clubs/ü. This causes all sorts of encoding problems. We now manually
   re-escape the URI when setting PATH_INFO and REQUEST_URI. Issue #404.
 * The installer no longer detects directories as potential commands
   Previously the installer would look in $PATH for everything that's
   executable, including directories. If one has /usr/lib in $PATH
   and a directory /usr/lib/gcc exists then the installer would recognize
   /usr/lib/gcc as the compiler. We now explicitly check whether the item
   is also a file.
 * PseudoIO now responds to #to_io
   Phusion Passenger sets STDERR to a PseudoIO object in order to capture
   anything written to STDERR during application startup. This breaks
   some libraries which expect STDERR to respond to #to_io. This has now
   been fixed. Issue #607.
 * Fixed various other minor bugs
   See the git commit log for details.


Release 3.0.2
-------------

 * [Nginx] Fixed compilation problems
   The Nginx compilation process was broken due to not correctly reverting
   the working directory of the Nginx configure script. This has been fixed:
   issue #595.
 * [Nginx] Fixed crash if passenger_root refers to a nonexistant directory
   Issue #599.
 * Fixed compilation problems on NetBSD
   There was a typo in a NetBSD-specific fcntl() call. It also turns out that
   NetBSD doesn't support some ISO C99 math functions like llroundl(); this
   has been worked around by using other functions. Issue #593.
 * Fixed file descriptor closing issues on FreeBSD
   Phusion Passenger child processes didn't correct close file descriptors
   on FreeBSD because it queries /dev/fd to do that. On FreeBSD /dev/fd
   only returns meaningful results if fdescfs is mounted, which it isn't
   by default. Issue #597.


Release 3.0.1
-------------

 * MUCH faster compilation
   We've applied code aggregation techniques, allowing Phusion Passenger
   to be compiled much quicker now. For example, compiling the Nginx
   component (not Nginx itself) on a MacBook Pro now takes only 29
   seconds instead of 51 seconds, an improvement of 75%! Compiling the
   Apache module on a slower Dell Inspiron now takes 39 seconds instead of
   1 minute 22 seconds, or 110% faster!
 * Fixed malfunction after web server restart
   On Linux systems that have a non-standard filesystem on /tmp, Phusion
   Passenger could malfunction after restarting the web server because of
   a bug that's only triggered on certain filesystems. Issue #569.
 * Boost upgraded to version 1.44.0.
   We were on 1.42.0.
 * Much improved startup error messages
   Phusion Passenger performs many extensive checks during startup to ensure
   integrity. However the error message in some situation could be vague.
   These startup error messages have now been improved dramatically, so that
   if something goes wrong during startup you will now more likely know why.
 * Curl < 7.12.1 is now supported
   The previous version fails to compile with Curl versions earlier than
   7.12.1. Issue #556.
 * passenger-make-enterprisey fixed
   This is the command that people can run after donating. It allows people
   to slightly modify Phusion Passenger's display name as a joke. In 3.0.0 it
   was broken because of a typo. This has been fixed.
 * Removed passenger-stress-test
   This tool was used during the early life of Phusion Passenger for stress
   testing websites. Its performance has never been very good and there are
   much better tools for stress testing, so this tool has now been removed.
 * [Apache] RailsEnv and RackEnv configuration options are now equivalent
   In previous versions, RailsEnv only had effect on Rails 1 and Rails 2 apps
   while RackEnv only had effect on Rack apps. Because Rails 3 apps are
   considered Rack apps, setting RailsEnv had no effect on Rails 3 apps.
   Because this is confusing to users, we've now made RailsEnv and RackEnv
   equivalent. Issue #579.
 * [Nginx] Fixed compilation problems on systems with unpowerful shells
   Most notably Solaris. Its default shell does not support some basic
   constructs that we used in the Nginx configure script.
 * [Nginx] Upgraded default Nginx version to to 0.8.53
   The previous default was 0.8.52.
 * [Nginx] passenger_enabled now only accepts 'on' or 'off' values
   Previously it would recognize any value not equal to 'on' as meaning
   'off'. This caused confusion among users who thought they could also
   specify 'true', so we now throw a proper error if the value is
   unrecognized. Fixes issue #583.


Release 3.0.0
-------------

This is a major release with many changes. Please read our blog for details.


Release 2.2.15
--------------

 * [Apache] Fixed incorrect temp dir cleanup by passenger-status
   On some systems, running passenger-status could print the following
   message:
   
      *** Cleaning stale folder /tmp/passenger.1234
   
   ...after which Phusion Passenger breaks because that directory is
   necessary for it to function properly. The cause of this problem
   has been found and has been fixed.
 * [Apache] Fixed some upload handling problems
   Previous versions of Phusion Passenger check whether the size of
   the received upload data matches the contents of the Content-Length
   header as received by the client. It turns out that there could
   be a mismatch e.g. because of mod_deflate input compression, so
   we can't trust Content-Length anyway and we're being too strict.
   The check has now been removed.
 * [Nginx] Fixed compilation issues with Nginx >= 0.7.66
   Thanks to Potamianos Gregory for reporting this issue. Issue #500.
 * [Nginx] Default Nginx version changed to 0.7.67
   The previous default version was 0.7.65.
 * Fixed more Bundler problems
   Previous versions of Phusion Passenger would preload some popular
   libraries such as mysql and sqlite3 in order to utilize copy-on-write
   optimizations better. However this behavior conflicts with Bundler
   so we've removed it.


Release 2.2.14
--------------

 * Added support for Rubinius
   Patch contributed by Evan Phoenix.
 * Fixed a mistake in the SIGQUIT backtrace message.
   Patch contributed by Christoffer Sawicki.
 * [Nginx] Fix a localtime() crash on FreeBSD
   This was caused by insufficient stack space for threads. Issue #499.


Release 2.2.13
--------------

 * Fixed some Rails 3 compatibility issues that were recently introduced.
 * Fixed a typo that causes config/setup_load_paths.rb not to be loaded
   correctly.


Release 2.2.12
--------------

 * Improved Bundler support.
   Previous versions might not be able to correctly load gems bundled
   by Bundler. We've also documented how our Bundler support works and
   how to override our support if you need special behavior.
   Please refer to the Phusion Passenger Users Guide, section
   "Bundler support".
 * Worked around some user account handling bugs in Ruby. Issue #192.
 * Fixed some Ruby 1.9 tempfile.rb compatibility problems.
 * Fixed some compilation problems on some ARM Linux platforms.
 * [Apache] Suppress bogus mod_xsendfile-related error messages.
   When mod_xsendfile is being used, Phusion Passenger might print
   bogus error messages like "EPIPE" or "Apache stopped forwarding
   the backend's response" to the log file. These messages are
   normal, are harmless and can be safely ignored, but they pollute
   the log file. So in this release we've added code to suppress
   these messages when mod_xsendfile is being used. Issue #474.
 * [Nginx] Fixed "passenger_user_switching off" permission problems
   If Nginx is running as root and passenger_user_switching is turned
   off, then Phusion Passenger would fail to initialize because of
   a permission problem. This has been fixed. Issue #458.
 * [Nginx] Nginx >= 0.8.38 is now supported.
   Thanks to Sergey A. Osokin for reporting the problem.
 * [Nginx] passenger-install-nginx-module upgraded
    It now defaults to installing Nginx 0.7.65 instead of 0.7.64.


Release 2.2.11
--------------

 * This release fixes a regression that appeared in 2.2.10 which only
   affects Apache. When under high load, Apache might freeze and stop
   responding to requests. It is caused by a race condition which is
   why it escaped our last release testing.
   
   This problem does not affect Nginx; you only have to upgrade if
   you're using Apache.
   
   http://groups.google.com/group/phusion-passenger/t/d5bb2f17c8446ea0


Release 2.2.10
--------------

 * Fixed some Bundler compatibility problems.
 * Fixed some file descriptor passing problems, which previously
   could lead to mysterious crashes.
 * Fixed some compilation problems on newer GCC versions. Issue #430.
 * Support #size method in rack.input.



Release 2.2.9
-------------

 * Fixed compatibility with Rails 3.
   Actually, previous Phusion Passenger releases were already compatible
   with Rails 3, depending on the spawn method that would be invoked. Here's
   the story:
   
   Since Phusion Passenger 2.2.8, when the file config.ru exists, Phusion
   Passenger will treat the app as a Rack app, not as a Rails app. This is
   in contrast to earlier versions which gave Rails detection more priority
   than Rack detection. Phusion Passenger loads Rack apps and Rails apps in
   different ways. The Rails loader was not compatible with Rails 3, which
   is what we've fixed in this release.
   
   That said, a Rails 3 app would have worked out-of-the-box on Phusion
   Passenger 2.2.8 as well because Rails 3 apps include a config.ru file
   by default, causing Phusion Passenger 2.2.8 to use the Rack loader.
   Earlier versions of Phusion Passenger would just completely bail out
   because they'd use the Rails loader.
   
   That said, with 2.2.9 there are still some caveats:
   - Smart spawning (the mechanism with which REE's 33% memory reduction
     is implemented) is *not* supported for Rack apps. This means that if
     you want to utilize smart spawning with Rails 3, then you should
     remove your config.ru file.
   - Rails 3 depends on Rack 1.1.0. You must have Rack 1.1.0 installed as
     a gem, even if you've bundled it with the gem bundler. This is because
     Phusion Passenger itself depends on Rack.
   
   Both of these caveats are temporary. We have plans to solve both of these
   properly in the future.
 * What's up with the Gem Bundler?
   There has been some reports that Phusion Passenger is not compatible with
   Yehuda Katz's gem bundler (http://github.com/wycats/bundler). This might
   have been true for an earlier version of the gem bundler, but the latest
   version seems to work fine. Please note that you need to insert the
   following snippet in config/preinitializer.rb, as instructed by the gem
   bundler's README:
   
     require "#{RAILS_ROOT}/vendor/gems/environment"
   
   The Rails::Boot monkey patching code as posted at
   http://yehudakatz.com/2009/11/03/using-the-new-gem-bundler-today/
   does not seem to be required anymore.
 * Fixed support for ActiveRecord subclasses that connect to another database.
   ActiveRecord subclasses that connect to a database other than the default
   one did not have their connection correctly cleared after forking.
   This can result in weird errors along the lines of "Lost connection to
   MySQL server during query". Issue #429.
 * [Nginx] Fixed PCRE URL.
   passenger-install-nginx-module downloads PCRE 7.8 if PCRE is not already
   installed. However PCRE 7.8 has been removed from their FTP server,
   so we've updated the URL to point to the latest version, 8.0.


Release 2.2.8
-------------

 * [Nginx] Fixed some signal handling problems.
   Restarting Nginx on OS X with SIGHUP can sometimes take a long time or
   even fail completely. This is because of some signal handling problems,
   which have now been fixed.
 * [Nginx] Added OpenSSL as dependency.
   OpenSSL is required in order to install Nginx, but this was not checked
   by passenger-install-nginx-module. As a result,
   passenger-install-nginx-module fails on e.g. out-of-the-box Ubuntu
   installations until the user manually installs OpenSSL. Issue #422.
 * [Nginx] Fixed support for internal redirects and subrequests.
   It is now possible to, for example, point X-Accel-Redirects to Phusion
   Passenger-served URLs. Patch contributed by W. Andrew Loe III: issue #433.
 * [Apache] Fixed a GnuTLS compatibility issue.
   mod_gnutls can cause Phusion Passenger to crash because of an unchecked
   NULL pointer. This problem has now been fixed: issue #391.
 * Fixed thread creation issue on Intel Itanium platforms.
   This fixes issue #427.
 * Fixed compilation problems on Linux running on the Renesas SH4 CPU.
   Patch contributed by iwamatsu: issue #428.
 * The Rack library has been unvendored.
   The original reason for vendoring was to work around broken Rails
   applications that explicitly specify Rack as a gem dependency. We've
   found a better workaround that does not require vendoring Rack.
   This also fixes a compatibility problem with Rails 3, because Rails
   3 depends on a newer Rack version than the one we had vendored.
   Issue #432.
 * Fixed compatibility with Ruby 1.9.1 patchlevel >= 152
   Ruby 1.9.1 patchlevel >= 152 has a bug in its tempfile library. If you've
   seen an error message along the lines of

      *** Exception IOError in Passenger RequestHandler (closed stream)
   
   then this is a Ruby bug at work. This bug has been fixed in Ruby 1.9.2,
   but Ruby 1.9.1 still contains this bug. We've added a workaround so that
   the bug is not triggered with this Ruby version. Issue #432.


Release 2.2.7
-------------

 * Removed forgotten debugging code in passenger-install-apache2-module,
   which caused it not to compile anything.


Release 2.2.6
-------------

 * Some /tmp cleaner programs such as tmpwatch try to remove subdirectories
   in /tmp/passenger.xxx after a while because they think those
   subdirectories are unused. This could cause Phusion Passenger to
   malfunction, requiring a web server restart. Measures have now been
   taken to prevent those tmp cleaner programs from removing anything
   in /tmp/passenger.xxx. Issue #365.
 * When autodetecting the application type, Rack is now given more priority
   than Rails. This allows one to drop a config.ru file in a Rails directory
   and have it detected as a Rack application instead of a Rails application.
   Patch contributed by Sam Pohlenz: issue #338.
 * The default socket backlog has been increased from 'SOMAXCONN' (which
   is 128 on most platforms) to 1024. This should fix most
   'helper_server.sock failed: Resource temporarily unavailable'
   errors.
 * Fixed compilation problems on Solaris. Issue #369 and issue #379.
 * Fixed crashes on PowerPC.
 * Some Ruby 1.9 compatibility fixes. Issue #398.
 * The installer now displays correct dependency installation instructions
   for Mandriva Linux.
 * [Apache] The location of the 'apxs' and 'apr-config' commands can now
   also be passed to the installer through the --apxs-path and
   --apr-config-path parameters, in addition to the $APXS2 and $APR_CONFIG
   environment variables. Issue #3.
 * [Nginx] Various problems that only occur on 64-bit platforms have been fixed.
 * [Nginx] The installer now installs Nginx 0.7.64 by default.


Release 2.2.5
-------------

 * [Apache] Small file uploads are now buffered; fixes potential DoS attack
   Phusion Passenger buffers large file uploads to temp files so that it
   doesn't block applications while an upload is in progress, but it sent
   small uploads directly to the application without buffering it. This could
   result in a potential DoS attack: the client can send many small, incomplete
   file uploads to the server, and this would block all application processes
   until a timeout occurs. In order to solve this problem, Phusion Passenger
   now buffers small file uploads in memory. Bug #356.

 * [Apache] Fixed support for mod_rewrite passthrough rules
   Mod_rewrite passthrough rules were not properly supported because of a bug
   fix for supporting encoded slashes (%2f) in URLs. Unfortunately, due to
   bugs/limitations in Apache, we can support either encoded slashes or
   mod_rewrite passthrough rules, but not both; supporting one will break the
   other.

   Support for mod_rewrite passthrough rules is now enabled by default; that
   is, support for encoded slashes is disabled by default. A new configuration
   option, "PassengerAllowEncodedSlashes", has been added. Turning this option
   on will enable support for encoded slashes and disable support for
   mod_rewrite passthrough rules.

   Issue #113 and issue #230.

 * [Apache] Added a configuration option for resolving symlinks in the document root path
   Phusion Passenger 2.2.0 and higher no longer resolves symlinks in
   the document root path in order to properly support Capistrano-style
   directory structures. The exact behavior is documented in the Users Guide,
   section "How Phusion Passenger detects whether a virtual host is a web
   application".

   However, some people relied on the old behavior. A new configuration option,
   PassengerResolveSymlinksInDocumentRoot, has been added to allow reverting
   back to the old behavior.

   Patch contributed by Locaweb (http://www.locaweb.com.br/).

 * [Apache] mod_env variables are now also passed through CGI environment headers
   Prior to version 2.2.3, environment variables set by mod_env are passed to
   the application as CGI environment headers, not through Ruby's ENV variable.
   In the last release we introduced support for setting ENV environment
   variables with mod_env, and got rid of the code for setting CGI environment
   headers. It turns out that some people relied on the old behavior, we so now
   environment variables set with mod_env are set in both ENV and in the CGI
   environment.
   
   Fixes bug #335.

 * [Apache] Fixed compilation problems on some Linux systems with older versions of Apache
   If you used to see compilation errors like this:

       ext/apache2/Configuration.cpp:554: error: expected primary-expression before '.' token

   then this version should compile properly.

 * [Apache] Fixed I/O timeouts for communication with backend processes
   Got rid of the code for enforcing I/O timeouts when reading from or writing to
   a backend process. This caused more problems than it solved.

 * [Nginx] Support for streaming responses (e.g. Comet or HTTP push)
   Buffering of backend responses is now disabled. This fixes support for
   streaming responses, something which the Apache version has supported
   for a while now. One can generate streaming responses in Ruby on Rails
   like this:

       render :text => lambda { |response, output|
           10_000.times do |i|
               output.write("hello #{i}!\n")
           end
       }

 * [Nginx] Installer now installs Nginx 0.7.61 by default
   Previously it installed 0.6.37 by default.

 * [Nginx] Fixed the installer's --extra-configure-flags flag when combined with --auto-download
   Arguments passed to --extra-configure-flags were not being passed to the
   Nginx configure script when --auto-download is given. This has been
   fixed: bug #349.

 * [Nginx] Fixed unnecessary download of PCRE
   The installer now checks whether PCRE is installed in /opt/local (e.g.
   MacPorts) as well before concluding that it isn't installed and going ahead
   with downloading PCRE.

 * Fixed STDERR capturing
   While spawning an application, Phusion Passenger captures any output written
   to STDERR so that it can show them later if the application failed to start.
   This turns out to be much more difficult than expected, with all kinds of
   corner cases that can mess up this feature.

   For example, if the Rails log file is not writable, then this can cause
   Rails to crash with a bizarre and unhelpful error message whenever it tries
   to write to STDERR:

       /!\ FAILSAFE /!\  Thu Aug 20 14:58:39 +1000 2009
       Status: 500 Internal Server Error
       undefined method `[]' for nil:NilClass

   Some applications reopen STDERR to a log file. This didn't work.

   Of all of these problems have been fixed now. (Bug #332)

 * Fixed some bugs in application sources preloading
   Rails >= 2.2 already preloads the application sources, in which case Phusion
   Passenger wasn't supposed to perform it's own preloading, but the Rails
   >= 2.2 detection code was bugged. This has been fixed.

   Rails < 2.2 doesn't preload the application sources by itself, but there
   should be a certain order with which the sources are preloaded, otherwise
   preloading could fail in some applications. We now enforce a specific load
   order: first models, then controllers, then helpers.

   Bug #359.
 
 * Fixed a few bugs in WSGI compliance
   PATH_INFO is supposed to be set to the request URI, but without the query
   string and without the base URI. This has been fixed: bug #360.

 * Fixed some Ruby 1.9-specific crashes caused by encoding issues. Bug #354.
 * Fixed loading of config/environment.rb on Ruby 1.9.2, because Ruby 1.9.2
   no longer has "." in the default load path. Patch by metaljastix, issue #368.
 * The Users Guide for Apache now mentions something about correct permissions
   for application directories.
 * Fixed compilation problems on IA-64 (bug #118). We also reduced the stack
   sizes for the threads by half, so Phusion Passenger should use even less
   virtual memory now.
 * Fixed compilation problems on Linux systems with ARM CPU.
 * Fixed a few compatibility problems with 64-bit OpenBSD.
 * Fixed a few typos and minor bugs.


Older releases
--------------
Please consult the blog posts on http://blog.phusion.nl/ for the information about older releases.<|MERGE_RESOLUTION|>--- conflicted
+++ resolved
@@ -1,4 +1,3 @@
-<<<<<<< HEAD
 Release 5.0.0 beta 3
 --------------------
 
@@ -59,12 +58,12 @@
  * [Standalone] The Phusion Passenger Standalone config template has changed. Users are encouraged to update it.
  * [Standalone] `passenger-standalone.json` has been renamed to `Passengerfile.json`.
  * [Standalone] `passenger-standalone.json`/`Passengerfile.json` no longer overrides command line options. Instead, command line options now have the highest priority.
-=======
+
+
 Release 4.0.59
 --------------
 
  * [Enterprise] Fixed support for free-style Node.js apps.
->>>>>>> f322e569
 
 
 Release 4.0.58
