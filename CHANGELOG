Release 5.0.6
-------------

<<<<<<< HEAD
 * The turbocache no longer caches responses for which the Cache-Control header contains "no-cache". Please note that "no-cache" does not mean "do not cache this response". Instead, it means "any caching servers may only serve the cached response after validating it". Since the turbocache does not support validation, we've chosen to skip caching instead.

   Coincidentally, this change "fixes" problems with applications that erroneously use "no-cache" as a flag for "do not cache this response". What these applications should actually use is "no-store". We recommend the developers of such applications to change their caching headers in this manner, because even if Passenger doesn't unintentionally cache the response, any intermediate proxies that visitors are behind may still cache the response.
 * Fixes various bugs related to Union Station data collection.

   Union Station is our upcoming application analytics and performance monitoring SaaS platform. It is opt-in: no data is collected unless you turn the feature on.
 * Fixes a Union Station-related file descriptor leak. Closes GH-1439.
=======
 * Fixes a number of memory leaks. Memory was leaked upon processing a request with multiple headers, upon processing a response with multiple headers, and upon processing a response with Set-Cookie headers. Every time such a request or response was processed, 512 bytes of memory was leaked due to improperly dereferencing relevant memory buffers. Closes GH-1455.
>>>>>>> c4f099d1


Release 5.0.5
-------------

 * Fixes various crashes due to use of uninitialized memory. One such crash is documented in GH-1431.
 * Fixes a connection stall in the Apache module. Closes GH-1425.
 * Fixes a potential read-past-buffer bug in string-to-integer conversion routines. Thanks to dcb314 for spotting this. Closes GH-1441.
 * Fixes a compilation problem on Solaris. This problem was caused by the fact that `tm_gmtoff` is not supported on that platform. Closes GH-1435.
 * There is now an API endpoint for force disconnecting a client: `passenger-config admin-command DELETE /server/<client name>.json`. Closes GH-1246.
 * Fixes some file descriptor leaks. These leaks were caused by the fact that keep-alive connections with application processes were not being closed properly. Closes GH-1439.
 * In order to more easily debug future file descriptor leaks, we've introduced the `PassengerFileDescriptorLogFile` (Apache) and `passenger_file_descriptor_log_file` (Nginx) config options. This allows Passenger to log all file descriptor open/close activity to a specific log file.
 * The `PassengerDebugLogFile` (Apache) and `passenger_debug_log_file` (Nginx) configuration options have been renamed to `PassengerLogFile` and `passenger_log_file`, respectively. The old name is support supported for backward compatibility reasons.
 * [Enterprise] Fixes a bug in Flying Passenger's `--instance-registry-dir` command line parameter. This command line parameter didn't do anything.
 * [Enterprise] The Flying Passenger daemon no longer supports the `--max-preloader-idle-time` config option. This is because the config option never worked. The correct way to set the max preloader idle time is through the Nginx config option, but this was wrongly documented, so the documentation has been fixed.


Release 5.0.4
-------------

 * Fixes a compilation problem introduced in 5.0.3.


Release 5.0.3
-------------

 * [Standalone] When using the builtin engine, `passenger start` may crash during startup due to an initialization race condition. This has been fixed.
 * [Enterprise] Fixes a bug in passenger-irb. Running passenger-irb without a PID parameter worked, but running it with a PID parameter didn't.
 * Fixes an integer overflow that resulted in a file descriptor leak and stalled client connections. Closes GH-1412.
 * Truncates Passenger source code paths in logs (to 3 chars) to reduce redundant info. Closes GH-1383.
 * Fixes invalid JSON output for non-finite double values (e.g. from the HTTP JSON API). Closes GH-1408.
 * All hooks now set the `PASSENGER_HOOK_NAME` environment variable. This variable is set to the name of the hook that is being called.
 * The Ruby handler no longer tries to call #force_encoding on response body strings, which fixes an incompatibility with apps/libraries that return frozen body strings. Closes GH-1414.
 * If the Ruby handler crashes while processing a Rack response body, it will now no longer stall the connection.
 * Fixes env.SERVER_PORT containing 80 instead of 443 when using https on default port. Closes GH-1421.
 * We now handle errors in the `poll()` system call better. This might fix some crashes during shutdown which manifest on FreeBSD.


Release 5.0.2
-------------

 * Fixes a connection freeze that could occur when processing large responses. This would manifest itself under the error message "This website is under heavy load" or "Request queue is full, returning an error". Closes GH-1404.
 * Debian and Ubuntu packages have been reintroduced.
 * When `passenger-config restart-app` is run interactively, if Passenger is not serving any applications, then the command now prints an error message instead of showing a menu with only a "Cancel" option.
 * Fixes a compilation problem on FreeBSD 10 (contributed by: clemensg). Closes GH-1401.
 * [Standalone] Fixes a crash that would occur if you use the `--ctl` parameter.
 * [Enterprise] The `--max-request-time` option has been added to Passenger Standalone.
 * [Enterprise] The `max_request_time_reached` hook has been introduced. This hook allows you to run diagnostics on a process that that took too long to respond to a request.


Release 5.0.1
-------------

 * The `passenger-config restart-app` command is now more user friendly. When run in a terminal, it will show an interactive menu, allowing you to select the app to restart. Closes GH-1387.
 * Fixed a crash bug in the handling of sticky session cookies.
 * Log failed program in error message, not its command line (contributed by: paisleyrob). Closes GH-1397.
 * [Nginx] Fixes cases in which Passenger overrides the Nginx handler function even when it shouldn't, for example when Passenger is disabled. Closes GH-1393.
 * [Enterprise] The `sticky_sessions` and `envvars` options in Passengerfile.json is now also supported in mass deployment mode.


Release 5.0.0 release candidate 2
---------------------------------

 * Fixes an installation problem with the Ruby gem due to incorrect Makefile generation. Closes GH-1382.
 * More helpful message when request queue is full. Closes GH-1375.


Release 5.0.0 release candidate 1
---------------------------------

 * Fixed Date headers not being formatted in the GMT timezone. Closes GH-1367.
 * Fixed Passengerfile.json/passenger-standalone.json not being properly loaded in Passenger Standalone.
 * Fixed support for sticky sessions.
 * Fixed an infinite loop if the ApplicationPool garbage collector fails due to an exception. Closes GH-1360.
 * Fixed Passenger Standalone exiting prematurely when the HelperAgent crashes. Exiting prematurely is not supposed to happen because the watchdog will restart the HelperAgent. Closes GH-1339.
 * Fixed a crash that occurs when using a non-standard startup file value. Closes GH-1378.
 * When dumping system metrics during error page generation, the `passenger-config` command is now invoked under the same Ruby interpreter as the app, instead of the one in PATH. Closes GH-1381.
 * When a Ruby process crashes due to an uncaught exception, this fact is now properly logged.
 * Specifying 0 for the `max_pool_size` config option no longer results in a crash. Closes GH-1334.
 * The timeouts when downloading Passenger Standalone binaries and source files are now customizable. Closes GH-1295.
 * The `envvars` option is now supported in Passengerfile.json, for passing environment variables to the application. Closes GH-1377.
 * Introduced `hook_queue_full_error` for request queue overflows. Closes GH-1358.
 * [Ruby] Fixed handling of "transfer-encoding chunked" response bodies which contain zero-sized chunks.
 * [Nginx] It is no longer necessary to re-specify `passenger_enabled` in `location` contexts. Closes GH-1338.
 * [Enterprise] Fixed a bug in mass deployment reloading.
 * [Enterprise] Fixed a bug in mass deployment daemonization.
 * [Enterprise] The mass deployment mode now supports the `app_type` and `startup_file` configuration options in Passengerfile.json/passenger-standalone.json. Closes GH-1366.


Release 5.0.0 beta 3
--------------------

 * The turbocache has received major updates and fixes based on excellent feedback Chris Heald and the community. First, several bugs w.r.t. the handling of caching headers have been fixed. Second, the turbocache has become slightly more conservative for security reasons. In previous versions, default cacheable responses (as defined by RFC 7234) were cached unless caching headers tell us not to. Now, default cacheable responses are only cached if caching headers explicitly tell us to. This change was introduced because there are many applications that set incorrect caching headers on private responses. This new behavior is currently not configurable, but there are plans to make it configurable in 5.0.0 release candidate 1.
 * Introduced a new configuration option, `passenger_response_buffer_high_watermark` (Nginx) and `PassengerResponseBufferHighWatermark` (Apache), for configuring the behavior of the response buffering system. Closes GH-1300.
 * Fixed more cookie handling issues. Closes GH-1310.
 * Fixed various WebSocket issues. Closes GH-1306.
 * Fixed some crashes caused by race conditions. Closes GH-1326.
 * Fixed issues with handling POST data. Closes GH-1331.
 * Fixed some issues on Heroku. Closes GH-1329.
 * Fixed some integer overflows. Fix contributed by Go Maeda. Closes GH-1357.
 * Fixed the `passenger-status --show=union_station` command. Closes GH-1336.
 * Nginx versions earlier than 1.6 are no longer supported.
 * Improved state introspection.


Release 5.0.0 beta 2
--------------------

 * Fixed handling of multiple Set-Cookie headers. Closes GH-1296.
 * `passenger-config system-metrics` now works properly if the agent is installed in ~/.passenger. Closes GH-1304.
 * Documentation enhancements by Igor Vuk. Closes GH-1318.
 * Fixed some crasher bugs.
 * [Standalone] User switching is now correctly disabled.
 * [Standalone] Fixed the `--thread-count` parameter.
 * [Apache] IPs set by mod_remoteip are now respected. Closes GH-1284.
 * [Apache] Fixed support for gzipped chunked responses. Closes GH-1309.


Release 5.0.0 beta 1
--------------------

Version 5.0.0 beta 1 contains major changes. It's mostly compatible with version 4, but there are a few minor breakages, which are described below. Major changes and notable breakages are:

 * Performance has been much improved. This is thanks to months of optimization work. You can learn more at www.rubyraptor.org.
 * We've published a [server optimization guide](https://www.phusionpassenger.com/documentation/ServerOptimizationGuide.html) for those who are interested in tuning Phusion Passenger.
 * Support for Rails 1.2 - 2.2 has been removed, for performance reasons. Rails 2.3 is still supported.
 * Phusion Passenger now supports integrated HTTP caching, which we call turbocaching. If your app sets the right HTTP headers then Phusion Passenger can tremendously accelerate your app. It is enabled by default, but you can disable it with `--disable-turbocaching` (Standalone), `PassengerTurbocaching off` (Apache), or 'passenger_turbocaching off' (Nginx).
 * Touching restart.txt will no longer restart your app immediately. This is because, for performance reasons, the stat throttle rate now defaults to 10. You can still get back the old behavior by setting `PassengerStatThrottleRate 0` (Apache) or `passenger_stat_throttle_rate 0` (Nginx), but this is not encouraged. Instead, we encourage you to use the `passenger-config restart-app` tool to initiate restarts, which has immediate effect.
 * Websockets are now properly disconnected on application restarts.
 * The Phusion Passneger log levels have been completely revamped. If you were setting a log level before (e.g. through `passenger_log_level`), please read the latest documentation to learn about the new log levels.
 * If you use out-of-band garbage collection, beware that the `X-Passenger-Request-OOB-Work` header has now been renamed to `!~Request-OOB-Work`.
 * When using Rack's full socket hijacking, you must now output an HTTP status line.
 * [Nginx] The `passenger_set_cgi_param` option has been removed and replaced by `passenger_set_header` and `passenger_env_var`.
 * [Nginx] `passenger_show_version_in_header` is now only valid in the `http` context.
 * [Apache] The `PassengerStatThrottleRate` option is now global.

Minor changes:

 * The minimum required Nginx version is now 1.6.0.
 * The instance directory is now touched every hour instead of every 6 hours. This should hopefully prevent more problems with /tmp cleaner daemons.
 * Applications are not grouped not only on the application root path, but also on the environment. For example, this allows you to run the same app in both production and staging mode, with only a single directory, without further configuration. Closes GH-664.
 * The `passenger_temp_dir` option (Nginx) and the `PassengerTempDir` option (Apache) have been replaced by two config options. On Nginx they are `passenger_instance_registry_dir` and `passenger_data_buffer_dir`. On Apache they are `PassengerInstanceRegistryDir` and `PassengerDataBufferDir`. On Apache, `PassengerUploadBufferDir` has been replaced by `PassengerDataBufferDir`.
 * Command line tools no longer respect the `PASSENGER_TEMP_DIR` environment variable. Use `PASSENGER_INSTANCE_REGISTRY_DIR` instead.
 * `passenger-status --show=requests` has been deprecated in favor of `passenger-status --show=connections`.
 * Using the SIGUSR1 signal to restart a Ruby app without dropping connections, is no longer supported. Instead, use `passenger-config detach-process`.
 * Introduced the `passenger-config reopen-logs` command, which instructs all Phusion Passenger agent processes to reopen their log files. You should call this after having rotated the web server logs.
 * [Standalone] The Phusion Passenger Standalone config template has changed. Users are encouraged to update it.
 * [Standalone] `passenger-standalone.json` has been renamed to `Passengerfile.json`.
 * [Standalone] `passenger-standalone.json`/`Passengerfile.json` no longer overrides command line options. Instead, command line options now have the highest priority.


Release 4.0.60
--------------

 * Fixed the password protection of internal Phusion Passenger processes.

   For security reasons, Phusion Passenger limits access to internal processes, by using Unix file permissions and randomly generated passwords that only authorized internal processes know. It turns out that this password wasn't set correctly, which has now been fixed. There was no security vulnerability, because the file permissions already provide sufficient security. The password only serves as an extra layer of security just in case there is a problem with the former.

   This issue is not at all related to any application-level security or application-level passwords. Any database passwords, keys, or secrets used and generated by applications have got nothing to do with the nature of this issue. This issue only relates to some randomly generated passwords that Passenger uses internally, for its internal operations.


Release 4.0.59
--------------

 * [Enterprise] Fixed support for free-style Node.js apps.


Release 4.0.58
--------------

 * [Enterprise] Fixed a bug in the Debian packages which caused Flying Passenger to break when used with non-system Rubies.
 * The Debian packages no longer require Ruby 1.9. Closes GH-1353.


Release 4.0.57
--------------

 * Fixed a native extension compatibility problem with Ruby 2.2. Closes [ruby-core:67152](https://bugs.ruby-lang.org/issues/10656).
 * Fixed compatibility with Nginx 1.7.9. Closes GH-1335.


Release 4.0.56
--------------

 * Fixed a file descriptor leak that manifests when an error page is shown. Contributed by Paul Bonaud, closes GH-1325.
 * Improved Node.js request load balancing. Closes GH-1322. Thanks to Charles Vallières for the analysis.


Release 4.0.55
--------------

 * Supports Ruby 2.2. Closes GH-1314.
 * Fixed Linux OS name detection.


Release 4.0.54
--------------

 * Contains a licensing-related hot fix for Enterprise customers.


Release 4.0.53
--------------

 * Upgraded the preferred Nginx version to 1.6.2.
 * Improved RVM gemset autodetection.
 * Fixed some Ruby 2.2 compatibility issues.


Release 4.0.52
--------------

 * Fixed a null termination bug when autodetecting application types.
 * Node.js apps can now also trigger the inverse port binding mechanism by passing `'/passenger'` as argument. This was introduced in order to be able to support the Hapi.js framework. Please read http://stackoverflow.com/questions/20645231/phusion-passenger-error-http-server-listen-was-called-more-than-once/20645549 for more information regarding Hapi.js support.
 * It is now possible to abort Node.js WebSocket connections upon application restart. Please refer to https://github.com/phusion/passenger/wiki/Phusion-Passenger:-Node.js-tutorial#restarting_apps_that_serve_long_running_connections for more information. Closes GH-1200.
 * Passenger Standalone no longer automatically resolves symlinks in its paths.
 * `passenger-config system-metrics` no longer crashes when the system clock is set to a time in the past. Closes GH-1276.
 * `passenger-status`, `passenger-memory-stats`, `passenger-install-apache2-module` and `passenger-install-nginx-module` no longer output ANSI color codes by default when STDOUT is not a TTY. Closes GH-487.
 * `passenger-install-nginx-module --auto` is now all that's necessary to make it fully non-interactive. It is no longer necessary to provide all the answers through command line parameters. Closes GH-852.
 * Minor contribution by Alessandro Lenzen.


Release 4.0.50
--------------

 * Fixed a potential heap corruption bug.
 * Added Union Station support for Rails 4.1.


Release 4.0.49
--------------

 * Upgraded the preferred Nginx version to 1.6.1.
 * Fixed a crash that may be triggered by the `passenger_max_requests` feature.
 * Introduced the `spawn_failed` hook, which is called when an application
   process fails to spawn. You could use this hook to setup an error
   notification system. Closes GH-1252.
 * Fonts, RSS and XML are now gzip-compressed by default in Phusion Passenger
   Standalone. Thanks to Jacob Elder. Closes GH-1254.
 * Fixed some user and group information lookup issues. Closes GH-1253.
 * Fixed some request handling crashes. Closes GH-1250.
 * Fixed some compilation problems on Gentoo. Closes GH-1261.
 * Fixed some compilation problems on Solaris. Closes GH-1260.


Release 4.0.48
--------------

 * Fixed a race condition while determining what user an application should
   be executed as. This bug could lead to applications being run as the wrong
   user. Closes GH-1241.
 * [Standalone] Improved autodetection of Rails asset pipeline files. This
   prevents Standalone from incorrectly setting caching headers on non-asset
   pipeline files. Closes GH-1225.
 * Fixed compilation problems on CentOS 5. Thanks to J. Smith. Closes GH-1247.
 * Fixed compilation problems on OpenBSD.
 * Fixed compatibility with Ruby 1.8.5.


Release 4.0.47
--------------

 * [Enterprise] Fixed a bug in Flying Passenger's `--max-preloader-idle-time`
   option.


Release 4.0.46
--------------

 * Further improved Node.js and Socket.io compatibility.
 * Sticky session cookies have been made more reliable.
 * Fixed WebSocket upgrade issues on Firefox. Closes GH-1232.
 * The Python application loader now inserts the application root into `sys.path`.
   The fact that this was not done previously caused a lot of confusion amongst
   Python users, who wondered why their `passenger_wsgi.py` could not import any
   modules from the same directory.
 * Fixed a compatibility problem with Django, which could cause Django apps to
   freeze indefinitely. Closes GH-1215.
 * Logging of application spawning errors has been much improved. Full details
   about the error, such as environment variables, are saved to a private log file.
   In the past, these details were only viewable in the browser. This change also
   fixes a bug on Phusion Passenger Enterprise, where enabling Deployment Error
   Resistance causes error messages to get lost. Closes GH-1021 and GH-1175.
 * Fixed a regression in Node.js support. When a Node.js app is deployed on
   a HTTPS host, the `X-Forwarded-Proto` header wasn't set in 4.0.45.
   Closes GH-1231.
 * Passenger Standalone no longer, by default, loads shell startup files before
   loading the application. This is because Passenger Standalone is often invoked
   from the shell anyway. Indeed, loading shell startup files again can interfere
   with any environment variables already set in the invoking shell. You can
   still tell Passenger Standalone to load shell startup files by passing
   `--load-shell-envvars`. Passenger for Apache and Passenger for Nginx still
   load shell startup files by default.
 * Passenger Standalone now works properly when the HOME environment variable
   isn't set. Closes GH-713.
 * Passenger Standalone's `package-runtime` command has been removed. It has
   been broken for a while and has nowadays been obsolete by our automatic
   [binary generation system](https://github.com/phusion/passenger_autobuilder).
   Closes GH-1133.
 * The `passenger_startup_file` option now also works on Python apps. Closes GH-1233.
 * If you are a [Union Station](https://www.unionstationapp.com) customer, then
   Phusion Passenger will now also log application spawning errors to Union Station.
   This data isn't shown in the Union Station interface yet, but it will be
   implemented in the future.
 * Fixed compilation problems on OmniOS and OpenIndiana. Closes GH-1212.
 * Fixed compilation problems when Nginx is configured with OpenResty.
   Thanks to Yichun Zhang. Closes GH-1226.
 * Fixed Nginx HTTP POST failures on ARM platforms. Thanks to nocelic for the fix.
   Closes GH-1151.
 * Documentation contributions by Tim Bishop and Tugdual de Kerviler.
 * Minor Nginx bug fix by Feng Gu. Closes GH-1235.


Release 4.0.45
--------------

 * Major improvements in Node.js and Meteor compatibility. Older Phusion Passenger
   versions implemented Node.js support by emulating Node.js' HTTP library.
   This approach was found to be unsustainable, so we've abandoned that approach
   and replaced it with a much simpler approach that does not involve emulating
   the HTTP library.
 * Introduced support for sticky sessions. Sticky sessions are useful -- or even
   required -- for apps that store state inside process memory. Prominent examples
   include SockJS, Socket.io, faye-websocket and Meteor. Sticky sessions are
   required to make the aforementioned examples work in multi-process scenarios.
   By introducing sticky sessions support, we've much improved WebSocket support
   and support for the aforementioned libraries and frameworks.
 * Due to user demand, GET requests with request bodies are once again supported.
   Support for these kinds of requests was removed in 4.0.42 in an attempt to
   increase the strictness and robustness of our request handling code. It has
   been determined that GET requests with request bodies can be adequately
   supported without degrading robustness in Phusion Passenger. However, GET
   requests with both request bodies and WebSocket upgrade headers are
   unsupported. Fixes issue #1092.
 * [Enterprise] The [Flying Passenger](http://www.modrails.com/documentation/Users%20guide%20Apache.html#flying_passenger)
   feature is now also available on Apache.
 * Fixed some issues with RVM mixed mode support, issue #1121.
 * Fixed Passenger Standalone complaining about not finding PassengerHelperAgent
   during startup.
 * Fixed various minor issues such as #1190 and #1197.
 * The download timeout for passenger-install-nginx-module has been increased.
   Patch by 亀田 義裕.


Release 4.0.44
--------------

 * The issue tracker has now been moved from Google Code to Github.
   Before version 4.0.44 (May 29 2014, commit 3dd0964c9f4), all
   issue numbers referred to Google Code. From now on, all issue
   numbers will refer to Github Issues.
 * Fixed compilation problems on OS X Lion and OS X Mountain Lion.
 * On Ruby, fixed `nil` being frozen on accident in some cases.
   See issue #1192.


Release 4.0.43
--------------

 * Introduced a new command `passenger-config list-instances`, which prints all
   running Phusion Passenger instances.
 * Introduced a new command `passenger-config system-metrics, which displays
   metrics about the system such as the total CPU and memory usage.
 * Fixed some compilation problems caused by the compiler capability autodetector.
 * System metrics such as total CPU usage and memory usage, are now sent to
   [Union Station](https://www.unionstationapp.com) in preparation for future
   features.


Release 4.0.42
--------------

 * [Nginx] Upgraded the preferred Nginx version to 1.6.0.
 * [Nginx] Fixed compatibility with Nginx 1.7.0.
 * [Standalone] The MIME type for .woff files has been changed to application/font-woff.
   Fixes issue #1071.
 * There are now APT packages for Ubuntu 14.04. At the same time, packages for
   Ubuntu 13.10 have been abandoned.
 * Introduced a new command, `passenger-config build-native-support`, for ensuring
   that the native_support library for the current Ruby interpreter is built. This
   is useful in system provisioning scripts.
 * For security reasons, friendly error pages (those black/purple pages that shows
   the error message, backtrace and environment variable dump when an application
   fails to start) are now disabled by default when the application environment is
   set to 'staging' or 'production'. Fixes issue #1063.
 * Fixed some compilation warnings on Ubuntu 14.04.
 * Fixed some compatibility problems with Rake 10.2.0 and later.
   See [Rake issue 274](https://github.com/jimweirich/rake/issues/274).
 * Improved error handling in [Union Station](https://www.unionstationapp.com) support.
 * Data is now sent to Union Station on a more frequent basis, in order to make new
   data show up more quickly.
 * Information about the code revision is now sent to Union Station, which will be
   used in the upcoming deployment tracking feature in Union Station 2.


Release 4.0.41
--------------

 * Fixed some issues with printing UTF-8 log files on Heroku.
 * Added a new flag `--ignore-app-not-running` to `passenger-config restart-app`.
   When this flag is given, `passenger-config restart-app` will exit successfully
   when the specified application is not running, instead of exiting with
   an error.
 * Our precompiled Passenger Standalone binaries have been upgraded to use
   OpenSSL 1.0.1g, which fixes [the OpenSSL Heartbleed vulnerability](http://heartbleed.com/).
   Users who are using Passenger Standalone with SSL enabled are vulnerable,
   and should upgrade immediately. Users who do not use Passenger Standalone,
   users who use Passenger Standalone without SSL, or users who use Passenger
   Standalone with SSL behind another SSL-enabled reverse proxy, are not
   vulnerable.


Release 4.0.40
--------------

 * Upgraded preferred Nginx version to 1.4.7. This Nginx version fixes
   a buffer overflow. Users are strongly urged to upgrade Nginx as soon
   as possible.


Release 4.0.39
--------------

 * Fixed a crash that could happen if the client disconnects while a chunked
   response is being sent. Fixes issue #1062.
 * In Phusion Passenger Standalone, it is now possible to customize the Nginx
   configuration file on Heroku. It is now also possible to permanently apply
   changes to the Nginx configuration file, surviving upgrades. Please refer
   to the "Advanced configuration" section of the Phusion Passenger Standalone
   manual for more information.
 * The programming language selection menu in passenger-install-apache2-module
   and passenger-install-nginx-module only works on terminals that support
   UTF-8 and that have a UTF-8 capable font. To cater to users who cannot meet
   these requirements (e.g. PuTTY users using any of the default Windows fonts),
   it is now possible to switch the menu to a plain text mode by pressing '!'.
   Fixes issue #1066.
 * Fixed printing UTF-8 characters in log files in Phusion Passenger Standalone.
 * It is now possible to dump live backtraces of Python apps through the
   'SIGABRT' signal.
 * Fixed closing of file descriptors on OS X 10.9.
 * Fixed compilation problems with Apple Clang 503.0.38 on OS X.
 * Fixed compilation of native_support on Rubinius.


Release 4.0.38
--------------

 * Added support for the new Ruby 2.1.0 out-of-band garbage collector.
   This can much improve garbage collection performance, and drastically
   reduce request times.
 * Fixed a symlink-related security vulnerability.

   Urgency: low
   Scope: local exploit
   Summary: writing files to arbitrary directory by hijacking temp directories
   Affected versions: 4.0.37
   Fixed versions: 4.0.38
   CVE-2014-1832

   Description:
   This issue is related to CVE-2014-1831 (the security issue as mentioned in
   the 4.0.37 release notes). The previous fix was incomplete, and still has a
   (albeit smaller) small attack time window in between two filesystem
   checks. This attack window is now gone.
 * Passenger Standalone is now compatible with IPv6.
 * Fixed some compilation problems on Solaris. See issue #1047.
 * passenger-install-apache2-module and passenger-install-nginx-module
   now automatically run in `--auto` mode if stdin is not a TTY. Fixes
   issue #1030.
 * Fixed an issue with non-bundled Meteor apps not correctly running in
   production mode.
 * The `PassengerPreStart` option is now compatible with IPv6 server sockets.
 * When running Python WSGI apps, `wsgi.run_once` is now set to False.
   This should improve the performance of certain apps and frameworks.
 * When handling HTTP requests with chunked transfer encoding, the
   'Transfer-Encoding' header is no longer passed to the application.
   This is because the web server already buffers and dechunks the
   request body.
 * Fixed a possible hang in Phusion Passenger for Nginx when Nginx
   is instructed to reload or reopen log files. Thanks to Feng Gu,
   [pull request #97](https://github.com/phusion/passenger/pull/97).
 * The preferred Nginx version has been upgraded to 1.4.6.
 * Fixed a problem with running passenger-install-apache2-module and
   passenger-install-nginx-module on JRuby. They were not able to accept
   any terminal input after displaying the programming language menu.


Release 4.0.37
--------------

 * Improved Node.js compatibility. Calling on() on the request object
   now returns the request object itself. This fixes some issues with
   Express, Connect and Formidable. Furthermore, some WebSocket-related
   issues have been fixed.
 * Improved Meteor support. Meteor application processes are now shut down
   quicker. Previously, they linger around for 5 seconds while waiting for
   all connections to terminate, but that didn't work well because WebSocket
   connections were kept open indefinitely. Also, some WebSocket-related
   issues have been fixed.
 * Introduced a new tool `passenger-config detach-process` for gracefully
   detaching an application process from the process pool. Has a similar
   effect to killing the application process directly with `kill <PID>`,
   but killing directly may cause the HTTP client to see an error, while
   using this command guarantees that clients see no errors.
 * Fixed a crash that occurs when an application fails to spawn, but the HTTP
   client disconnects before the error page is generated. Fixes issue #1028.
 * Fixed a symlink-related security vulnerability.

   Urgency: low
   Scope: local exploit
   Summary: writing files to arbitrary directory by hijacking temp directories
   Affected versions: 4.0.5 and later
   Fixed versions: 4.0.37
   CVE-2014-1831

   Description:
   Phusion Passenger creates a "server instance directory" in /tmp during startup,
   which is a temporary directory that Phusion Passenger uses to store working files.
   This directory is deleted after Phusion Passenger exits. For various technical
   reasons, this directory must have a semi-predictable filename. If a local attacker
   can predict this filename, and precreates a symlink with the same filename that
   points to an arbitrary directory with mode 755, owner root and group root, then
   the attacker will succeed in making Phusion Passenger write files and create
   subdirectories inside that target directory. The following files/subdirectories
   are created:

    * control_process.pid
    * generation-X, where X is a number.

   If you happen to have a file inside the target directory called `control_process.pid`,
   then that file's contents are overwritten.

   These files and directories are deleted during Phusion Passenger exit. The target
   directory itself is not deleted, nor are any other contents inside the target
   directory, although the symlink is.

   Thanks go to Jakub Wilk for discovering this issue.


Release 4.0.36
--------------

 * [Enterprise] Fixed some Mass Deployment bugs.
 * [Enterprise] Fixed a bug that causes an application group to be put into
   Deployment Error Resistance Mode if rolling restarting fails while
   deployment error resistance is off. Deployment Error Resistance Mode is
   now only activated if it's explicitly turned on.
 * Passenger Standalone now gzips JSON responses.
 * Fixed some cases in which Passenger Standalone does not to properly cleanup
   its temporary files.


Release 4.0.35
--------------

 * Fixed some unit tests.


Release 4.0.34
--------------

 * The Node.js loader code now sets the `isApplicationLoader` attribute on the
   bootstrapping module. This provides a way for apps and frameworks that check
   for `module.parent` to check whether the current file is loaded by Phusion
   Passenger, or by other software that work in a similar way.

   This change has been introduced to solve a compatibility issue with CompoundJS.
   CompoundJS users should modify their server.js, and change the following:

       if (!module.parent) {

   to:

       if (!module.parent || module.parent.isApplicationLoader) {

 * Improved support for Meteor in development mode. Terminating Phusion Passenger
   now leaves less garbage Meteor processes behind.
 * It is now possible to disable the usage of the Ruby native extension by setting
   the environment variable `PASSENGER_USE_RUBY_NATIVE_SUPPORT=0`.
 * Fixed incorrect detection of the Apache MPM on Ubuntu 13.10.
 * When using RVM, if you set PassengerRuby/passenger_ruby to the raw Ruby binary
   instead of the wrapper script, Phusion Passenger will now print an error.
 * Added support for RVM >= 1.25 wrapper scripts.
 * Fixed loading passenger_native_support on Ruby 1.9.2.
 * The Union Station analytics code now works even without native_support.
 * Fixed `passenger-install-apache2-module` and `passenger-install-nginx-module` in
   Homebrew.
 * Binaries are now downloaded from an Amazon S3 mirror if the main binary server
   is unavailable.
 * And finally, although this isn't really a change in 4.0.34, it should be noted.
   In version 4.0.33 we changed the way Phusion Passenger's own Ruby source files
   are loaded, in order to fix some Debian and RPM packaging issues. The following
   doesn't work anymore:

       require 'phusion_passenger/foo'

   Instead, it should become:

       PhusionPassenger.require_passenger_lib 'foo'

   However, we overlooked the fact that this change breaks Ruby apps which use
   our Out-of-Band GC feature, because such apps had to call
   `require 'phusion_passenger/rack/out_of_band_gc'`. Unfortunately we're not able
   to maintain compatibility without reintroducing the Debian and RPM packaging
   issues. Users should modify the following:

       require 'phusion_passenger/rack/out_of_band_gc'

   to:

       if PhusionPassenger.respond_to?(:require_passenger_lib)
         # Phusion Passenger >= 4.0.33
         PhusionPassenger.require_passenger_lib 'rack/out_of_band_gc'
       else
         # Phusion Passenger < 4.0.33
         require 'phusion_passenger/rack/out_of_band_gc'
       end

Release 4.0.33
--------------

 * Fixed a compatibility problem in passenger-install-apache2-module with Ruby 1.8.
   The language selection menu didn't work properly.


Release 4.0.32
--------------

 * Fixed compatibility problems with old Ruby versions that didn't include RubyGems.


Release 4.0.31
--------------

 * Introduced a new tool: `passenger-config restart-app`. With this command you
   can initiate an application restart without touching restart.txt.
   Unlike touching restart.txt, this tool initiates the restart immediately
   instead of on the next request.
 * Fixed some problems in process spawning and request handling.
 * Fixed some problems with the handling of HTTP chunked transfer encoding
   bodies. These problems only occurred in Ruby.
 * Fixed the HelperAgent, upon shutdown, not correctly waiting 5 seconds until
   all clients have disconnected. Fixes issue #884.
 * Fixed compilation problems on FreeBSD.
 * Fixed some C++ strict aliasing problems.
 * Fixed some problems with spawning applications that print messages without
   newline during startup. Fixes issue #1039.
 * Fixed potential hangs on JRuby when Ctrl-C is used to shutdown the server.
   Fixes issue #1035.
 * When Phusion Passenger is installed through the Debian package,
   passenger-install-apache2-module now checks whether the Apache
   module package (libapache2-mod-passenger) is properly installed,
   and installs it using apt-get if it's not installed. Fixes
   issue #1031.
 * The `passenger-status --show=xml` command no longer prints the non-XML
   preamble, such as the version number and the time. Fixes issue #1037.
 * The Ruby native extension check whether it's loaded against the right Ruby
   version, to prevent problems when people upgrade Ruby without recompiling
   their native extensions.
 * Various other minor Debian packaging improvements.


Release 4.0.30
--------------

 * Fixed wrong autogeneration of HTTP Date header. If the web app does
   not supply a Date header, then Passenger will add one. Unfortunately
   due to the use of the wrong format string, December 30 2013 is
   formatted as December 30 2014. As a result, cookies that expire before
   2014 would expire on December 30 2013 and December 31 2013. Details can
   be found at [Github pull request 93](https://github.com/phusion/passenger/pull/93).

   This issue only affects Phusion Passenger for Nginx and Phusion Passenger
   Standalone, and does not affect Phusion Passenger for Apache.

   You can work around this problem in your application by setting a
   Date header. For example, in Rails you can do:

       before_filter { response.date = Time.now.utc }

   Many thanks to Jeff Michael Dean (zilkey) and many others for bringing this to our attention and for providing workarounds and feedback.


Release 4.0.29
--------------

 * Fixed a compilation problem on OS X Mavericks.


Release 4.0.28
--------------

 * Introduced a workaround for a GCC 4.6 bug. This bug could cause Phusion
   Passsenger to crash during startup. Affected operating systems include
   Ubuntu 12.04 and Amazon Linux 2013.09.01, though not every machine with
   this OS installed exhibits the problem. See issue #902.
 * Improved Node.js support: the Sails framework is now supported.
 * Improved Node.js support: the streams2 API is now supported.
 * Introduced support for hooks, allowing users to easily extend Phusion
   Passenger's behavior.
 * Fixed a bug in the `passenger start -R` option. It was broken because of a
   change introduced in 4.0.25.
 * Fixed a bug in PassengerMaxInstancesPerApp. Fixes issue #1016.
 * Fixed compilation problems on Solaris.
 * Fixed an encoding problem in the Apache autodetection code. Fixes
   issue #1026.
 * The Debian packages no longer depend on libruby.
 * Application stdout and stderr are now printed without normal
   Phusion Passenger debugging information, making them easier to read.


Release 4.0.27
--------------

 * [Apache] Fixed a bug in the Apache module which could lock up the Apache
   process or thread. This is a regression introduced in version 4.0.24.
 * Node.js application processes now have friendly process titles.


Release 4.0.26
--------------

 * Introduced the `PassengerBufferUpload` option for Apache. This option allows one
   to disable upload buffering, e.g. in order to be able to track upload progress.
 * [Nginx] The `HTTPS` variable is now set correctly for HTTPS connections, even
   without setting `ssl on`. Fixes issue #401.
 * [Standalone] It is now possible to listen on both a normal HTTP and an HTTPS port.
 * [Enterprise] The `passenger-status` tool now displays rolling restart status.


Release 4.0.25
--------------

 * The `PassengerAppEnv`/`passenger_app_env`/`--environment` option now also sets NODE_ENV,
   so that Node.js frameworks like Connect can properly respond to the environment.
 * Fixed a bug in our Debian/Ubuntu packages causing `passenger-install-nginx-module`
   not to be able to compile Nginx.
 * Arbitrary Node.js application structures are now supported.
 * [Nginx] Introduced the `passenger_restart_dir` option.
 * [Nginx] Upgraded preferred Nginx version to 1.4.4 because of CVE-2013-4547.


Release 4.0.24
--------------

 * Introduced the `PassengerNodejs` (Apache) and `passenger_nodejs` (Nginx)
   configuration options.
 * [Apache] Introduced the `PassengerErrorOverride` option, so that HTTP error
   responses generated by applications can be intercepted by Apache and customized
   using the `ErrorDocument` directive.
 * [Standalone] It is now possible to specify some configuration options in
   a configuration file `passenger-standalone.json`. When Passenger Standalone
   is used in Mass Deployment mode, this configuration file can be used to customize
   settings on a per-application basis.
 * [Enterprise] Fixed a potential crash when a rolling restart is triggered
   while a process is already shutting down.
 * [Enterprise] Fixed Mass Deployment support for Node.js and Meteor.


Release 4.0.23
--------------

 * Fixed compilation problems on GCC 4.8.2 (e.g. Arch Linux 2013-10-27).
 * Fixed a compatibility problem with Solaris /usr/ccs/bin/make: issue #999.
 * Support for the Meteor Javascript framework has been open sourced.


Release 4.0.22
--------------

 * [Enterprised] Fixed compilation problems on OS X Mavericks.


Release 4.0.21
--------------

 * [Nginx] Upgraded the preferred Nginx version to 1.4.3.
 * Node.js support has been open sourced.
 * Prelimenary OS X Mavericks support.
 * Work around an Apache packaging bug in CentOS 5.
 * Various user friendliness improvements in the documentation and the
   installers.
 * Fixed a bug in the always_restart.txt support. Phusion Passenger was
   looking for it in the wrong directory.
 * Many Solaris and Sun Studio compatibility fixes. Special thanks to
   "mark" for his extensive assistance.
 * [Standalone] The --temp-dir command line option has been introduced.


Release 4.0.20
--------------

 * Fixed a bug in Phusion Passenger Standalone's daemon mode. When in daemon
   mode, the Nginx temporary directory was deleted prematurely, causing some
   POST requests to fail. This was a regression that was introduced in 4.0.15
   as part of an optimization.
 * Fixed compilation problems on Solaris 10 with Sun Studio 12.3.
 * Improved detection of RVM problems.
 * It is now possible to log the request method to Union Station.
 * Introduced a new option, `PassengerLoadShellEnvvars` (Apache) and
   `passenger_load_shell_envvars` (Nginx). This allows enabling or disabling
   the loading of bashrc before spawning the application.
 * [Enterprise] Fixed a packaging problem which caused the flying-passenger
   executable not to be properly included in the bin path.
 * [Enterprise] Fixed a race condition which sometimes causes the Flying
   Passenger socket to be deleted after a restart. Fixes issue #939.
 * [Enterprise] The `byebug` gem is now supported for debugging on Ruby 2.0.
   The byebug gem requires a patch before this works:
   https://github.com/deivid-rodriguez/byebug/pull/29


Release 4.0.19
--------------

 * Fixed a problem with response buffering. Application processes are now
   properly marked available for request processing immediately after they're
   done sending the response, instead of after having sent the entire response
   to the client.
 * The "processed" counter in `passenger-status` is now bumped after the process
   has handled a request, not at the beginning.
 * [Enterprise] Fixed an off-by-one bug in the `passenger_max_processes` setting.


Release 4.0.18
--------------

 * The Enterprise variant of Phusion Passenger Standalone now supports
   customizing the concurrency model and thread count from the command line.
 * On Nginx, the Enterprise license is now only checked if Phusion Passenger
   is enabled in Nginx. This allows you to deploy Nginx binaries, that have
   Phusion Passenger Enterprise compiled in, to servers that are not
   actually running Phusion Passenger Enterprise.
 * Fixed a performance bug in the Union Station support code. In certain cases
   where a lot of data must be sent to Union Station, the code is now over
   100 times faster.
 * `passenger-status --show=union_station` now displays all clients that
   are connected to the LoggingAgent.
 * Added a workaround for Heroku so that exited processes are properly detected
   as such.
 * When using Phusion Passenger Standalone with Foreman, pressing Ctrl-C
   in Foreman no longer results in runaway Nginx processes.
 * Fixed backtraces in the Apache module.


Release 4.0.17
--------------

 * Fixed compilation problems on GCC 4.8 systems, such as Arch Linux 2013.04.
   Fixes issue #941.
 * Fixed some deprecation warnings when compiling the Ruby native extension
   on Ruby 2.0.0.
 * Fixed some Union Station-related stability issues.


Release 4.0.16
--------------

 * Allow Phusion Passenger to work properly on systems where the user's GID
   does not have a proper entry in /etc/group, such as Heroku.


Release 4.0.15
--------------

 * Out-of-band work has been much improved. The number of processes which
   may perform out-of-band work concurrently has been limited to 1.
   Furthermore, processes which are performing out-of-band work are now
   included in the max pool size constraint calculation. However, this
   means that in order to use out-of-band work, you need to have at least
   2 application processes running. Out-of-band work will never be triggered
   if you just have 1 process. Partially fixes issue #892.
 * Phusion Passenger now displays an error message to clients if too many
   requests are queued up. By default, "too many" is 100. You may customize
   this with `PassengerMaxRequestQueueSize` (Apache) or
   `passenger_max_request_queue_size` (Nginx).
 * A new configuration option, `PassengerStartTimeout` (Apache) and
   `passenger_start_timeout` (Nginx), has been added. This option allows you
   to specify a timeout for application startup. The startup timeout has exited
   since version 4.0.0, but before version 4.0.15 it was hardcoded at a value
   of 90 seconds. Now it is customizable. Fixes issue #936.
 * [Enterprise] The `PassengerMaxRequestTime`/`passenger_max_request_time`
   feature is now available for Python and Node.js as well, and is no longer
   limited to just Ruby. Fixes issue #938.
 * [Nginx] Introduced a configuration option `passenger_intercept_errors`,
   which decides if Nginx will intercept responses with HTTP status codes of
   400 and higher. Its effect is similar to `proxy_intercept_errors`.
 * [Standalone] Memory usage optimization: when `passenger start` is run with
   `--daemonize`, the frontend exits after starting the Nginx core. This saves
   ~20 MB of memory per `passenger start` instance.
 * [Standalone] Phusion Passenger Standalone is now also packaged in the
   Debian packages.
 * [Standalone] Fix a problem with the `passenger stop` command on Ruby 1.8.7.
   The 'thread' library was not properly required, causing a crash.
 * [Standalone] There is now builtin support for SSL.
 * Fix a crash when multiple `passenger_pass_header` directives are set.
   Fixes issue #934.
 * Permissions on the server instance directory are now explicitly set
   with chmod, so that permissions are correct on systems with a non-default
   umask. Fixes issue #928.
 * Fix permission problems when running `passenger start` with `--user`.
 * `passenger-config --detect-apache2` now correctly detects the eror log
   filename on Amazon Linux. Fixes issue #933.
 * An environment variable `PASSENGER_THREAD_LOCAL_STORAGE` has been added
   to the build system for forcefully disabling the use of thread-local
   storage within the Phusion Passenger codebase. This flag useful on systems
   that have broken support for thread-local storage, despite passing our build
   system's check for proper thread-local storage support. At the time of
   writing, one user has reported that Ubuntu 12.04 32-bit has broken
   thread-local storage report although neither the reporter nor us were able
   to reproduce the problem on any other systems running Ubuntu 12.04 32-bit.
   Note that this flag has no effect on non-Phusion Passenger code. Fixes
   issue #937.
 * It is now possible to preprocess events before they are sent to Union
   Station. This is useful for removing confidential data as demonstrated in
   this example `config/initializers/passenger.rb` file:

       if defined?(PhusionPassenger)
           event_preprocessor = lambda do |e|
               e.payload[:sql].gsub!("secret","PASSWORD") if e.payload[:sql]
           end
           PhusionPassenger.install_framework_extensions!(:event_preprocessor => event_preprocessor)
       end

Release 4.0.14
--------------

 * Fixed a bug in Passenger Standalone's source compiler, for the specific
   case when the downloaded Nginx binary doesn't work, and compilation
   of the Nginx binary did not succeed the first time (e.g. because of
   missing dependencies).
 * Precompiled Ruby native extensions are now automatically downloaded.


Release 4.0.13
--------------

 * Updated preferred Nginx version to 1.4.2.
 * Worked around the fact that FreeBSD 9.1 has a broken C++ runtime. Patch
   contributed by David Keller.
 * Autogenerated HTTP Date headers are now in UTC instead of local time.
   This could cause cookies to have the wrong expiration time. Fixes issue #913.
 * Fixed compatibility problems with Ruby 1.8.6 (issue #924).
 * Introduced a tool, `passenger-config --detect-apache2`, which autodetects
   all Apache installations on the system along with their parameters (which
   apachectl command to run, which log file to read, which config file to edit).
   The tool advises users about how to use that specific Apache installation.
   Useful if the user has multiple Apache installations but don't know about
   it, or when the user doesn't know how to work with multiple Apache
   installations.
 * Added an API for better Rack socket hijacking support.
 * Added a hidden configuration option for customizing the application start
   timeout. A proper configuration option will be introduced in the future.
 * Added autodetection support for Amazon Linux.
 * Fixed process metrics collection on some operating systems. Some systems'
   'ps' command expect no space between -p and the list of PIDs.


Release 4.0.10
--------------

 * Fixed a crash in PassengerWatchdog which occurs on some OS X systems.
 * Fixed exception reporting to Union Station.
 * Improved documentation.


Release 4.0.9
-------------

 * [Enterprise] Fixed a problem with passenger-irb.


Release 4.0.8
-------------

 * Fixed a problem with graceful web server restarts. When you gracefully
   restart the web server, it would cause Phusion Passenger internal sockets
   to be deleted, thus causing Phusion Passenger to go down. This problem
   was introduced in 4.0.6 during the attempt to fix issue #910.
 * The PassengerRestartDir/passenger_restart_dir now accepts relative
   filenames again, just like in Phusion Passenger 3.x. Patch
   contributed by Ryan Schwartz.
 * Documentation updates contributed by Gokulnath Manakkattil.
 * [Enterprise] Fixed a license key checking issue on some operating systems,
   such as CentOS 6.


Release 4.0.7
-------------

 * There was a regression in 4.0.6 that sometimes prevents
   PassengerLoggingAgent from starting up. Unfortunately this slipped
   our release testing. This regression has been fixed and we've updated
   our test suite to check for these kinds of regressions.


Release 4.0.6
-------------

 * Fixed a potential 100% CPU lock up in the crash handler, which only occurs
   on OS X. Fixes issue #908.
 * Fixed a crash in request handling, when certain events are trigger after
   the client has already disconnected. Fixes issue #889.
 * Phusion Passenger will no longer crash when the Phusion Passenger
   native_support Ruby extension cannot be compiled, e.g. because the Ruby
   development headers are not installed or because the current user has no
   permission to save the native extension file. Fixes issue #890.
 * Fixed OS X 10.9 support. Fixes issue #906.
 * Removed dependency on bash, so that Phusion Passenger works out of the box
   on BSD platforms without installing/configuring bash. Fixes issue #911.
 * Fix 'PassengerPoolIdleTime 0' not being respected correctly. Issue #904.
 * Admin tools improvement: it is now possible to see all currently running
   requests by invoking `passenger-status --show=requests`.
 * A new feature called Flying Passenger allows you to decouple the life time
   of Phusion Passenger from the web server, so that both can be restarted
   indepedently from each other. Please refer to
   http://blog.phusion.nl/2013/07/03/technology-preview-introducing-flying-passenger/
   for an introduction.
 * [Apache] Fixed compatibility with Apache pipe logging. Previously this
   would cause Phusion Passenger to lock up with 100% CPU during Apache
   restart.
 * [Nginx] The Nginx configure script now checks whether 'ruby' is in $PATH.
   Previously, if 'ruby' is not in $PATH, then the compilation process fails
   with an obscure error.
 * [Nginx] passenger-install-nginx-module now works properly even when Phusion
   Passenger is installed through the Debian packages. Before, the installer
   would tell you to install Phusion Passenger through the gem or tarball
   instead.
 * [Enterprise] Added pretty printing helpers to the Live IRB Console.
 * Fixed permissions on a subdirectory in the server instance directory. The
   server instance directory is a temporary directory that Phusion Passenger
   uses to store working files, and is deleted after Phusion Passenger exits.
   A subdirectory inside it is world-writable (but not world-readable) and is
   used for storing Unix domain sockets created by different apps, which may
   run as different users. These sockets had long random filenames to prevent
   them from being guessed. However because of a typo, this subdirectory was
   created with the setuid bit, when it should have sticky bit (to prevent
   existing files from being deleted or renamed by a user that doesn't own the
   file). This has now been fixed.
 * If the server instance directory already exists, it will now be removed
   first in order get correct directory permissions. If the directory still
   exists after removal, Phusion Passenger aborts to avoid writing to a
   directory with unexpected permissions. Fixes issue #910.
 * The installer now checks whether the system has enough virtual memory, and
   prints a helpful warning if it doesn't.
 * Linux/AArch64 compatibility fixes. Patch contributed by Dirk Mueller.
 * Improved documentation.


Release 4.0.5
-------------

 * [Standalone] Fixed a regression that prevented Passenger Standalone
   from starting. Fixes issue #899.
 * Fixed security vulnerability CVE-2013-2119.

   Urgency: low
   Scope: local exploit
   Summary: denial of service and arbitrary code execution by hijacking temp files
   Affected versions: all versions
   Fixed versions: 3.0.21 and 4.0.5

   Description:
   Phusion Passenger's code did not always create temporary files and directories in a secure manner. Temporary files and directories were sometimes created with a predictable filename. A local attacker can pre-create temporary files, resulting in a denial of service. In addition, this vulnerability allows a local attacker to run arbitrary code as another user, by hijacking temporary files.

   By pre-creating certain temporary files with certain permissions, attackers can prevent Passenger Standalone from starting (denial of service).

   By pre-creating certain temporary files with certain other permissions, attackers can trick `passenger start` and the build system (which is invoked by `passenger-install-apache2-module`/`passenger-install-nginx-module`) to run arbitrary code. The user that the code is run as, is equal to the user that ran `passenger start` or the build system. Attacks of this nature have to be timed exactly right. The attacker must overwrite the file contents right after Phusion Passenger has created the file contents, but right before the file is used. In the context of `passenger start`, the vulnerable window begins right after Passenger Standalone has created the Nginx config file, and ends when Nginx has read the config file. Once Nginx has started and initialized, the system is no longer vulnerable. `passenger stop` and other Passenger Standalone commands besides `start` are not vulnerable. In the context of the build system, the vulnerable window begins when `passenger-install-apache2-module`/`passenger-install-nginx-module` prints its first dependency checking message, and ends when it prints the first compiler command.

   Only the `passenger start` command, the `passenger-install-apache2-module` command and the `passenger-install-nginx-module` commands are vulnerable. Phusion Passenger for Apache and Phusion Passenger for Nginx (once they are installed) are not vulnerable.

   Fixed versions:
   3.0.21 and 4.0.5 have been released to address this issue.

   Workaround:
   You can use this workaround if you are unable to upgrade. Before invoking any Phusion Passenger command, set the `TMPDIR` environment variable to a directory that is not world-writable. Special care must be taken when you use sudo: sudo resets all environment variables, so you should either invoke sudo with `-E`, or you must set the environment variable after gaining root privileges with sudo.


Release 4.0.4
-------------

 * Fixed autodetection of noexec-mount /tmp directory. Fixes issue #850
   and issue #625.
 * Fixed a WSGI bug. wsgi.input was a file object opened in text mode,
   but should be opened in binary mode. Fixes issue #881.
 * Fixed a potential crash in Out-of-Band Work. Fixes issue #894.
 * Fixed a potential crash in rolling restarting, which only occurs if a
   process was also being spawned at the same time. Fixes issue #896.
 * [Apache] The RailsBaseURI and RackBaseURI directives have been unified.
   For a long time, RailsBaseURI told Phusion Passenger that the given
   sub-URI belongs to a **Rails 2** application. Attempt to use this
   directive with Rails 3 or with Rack applications would result in an
   error. Because this confused users, RailsBaseURI and RackBaseURI
   have now been unified and can now be used interchangably. Phusion
   Passenger will automatically detect what kind of application it is.
   The Nginx version already worked like this. Fixes issue #882.
 * [Standalone] The Passenger Standalone temp directory and
   PassengerWatchdog server instance directory have been unified.
   PassengerWatchdog already automatically updates the timestamps of
   all files in its server instance directory every 6 hours to prevent
   /tmp cleaners from deleting the directory. Therefore this
   unification prevents the Passenger Standalone temp directory to be
   deleted by /tmp cleaners as well. Fixes issue #654.
 * [Standalone] types_hash_max_size has been increased from 1024 to
   2048. This solves a problem that causes Nginx not to start on some
   platforms. Contributed by Jan-Willem Koelewijn.


Release 4.0.3
-------------

 * Better protection is now provided against application processes that
   are stuck and refuse to shut down cleanly. Since version 4.0.0,
   Phusion Passenger already forcefully shuts down all processes during
   web server shutdown. In addition to this, 4.0.3 now also forcefully
   shuts down processes that take more than 1 minute to shut down, even
   outside the context of web server shutdowns. This feature does not,
   however, protect against requests that take too long. Use
   PassengerMaxRequestTime (Apache) or passenger_max_request_time (Nginx)
   for that.
 * Fixed a crash in the HelperAgent which results in frequent process
   restarts in some traffic patterns. Fixes issue #862.
 * Fixed a problem that prevents processes from being spawned correctly
   if the user's bashrc changes working directory. Fixes issue #851.
 * passenger-status now also displays CPU usage.
 * The installer now checks for checksums when automatically downloading
   PCRE and Nginx. Contributed by Joshua Lund.
 * An error is now printed when trying to daemonize Phusion Passenger
   Standalone on Ruby implementations that don't support forking.
   Contributed by Benjamin Fleischer.
 * Although Phusion Passenger already supported JRuby, *installing*
   Phusion Passenger with JRuby was not possible. This has been fixed.
 * Various other minor bug fixes.


Release 4.0.2
-------------

 * Bumped the preferred Nginx version to 1.4.1 because of a critical
   Nginx security vulnerability, CVE-2013-2028. Users are advised to
   upgrade immediately.


Release 4.0.1
-------------

 * Fixed a crasher bug in the Deployment Error Resistance feature.
 * Fixed a bug in PassengerDefaultUser and PassengerDefaultGroup.
 * Fixed a bug which could cause application processes to exit before
   they've finished their request.
 * Fixed some small file descriptor leaks.
 * Bumped the preferred Nginx version to 1.4.0.
 * Editing the Phusion Passenger Standalone Nginx config template
   is no longer discouraged.
 * Improved documentation.


Release 4.0.0 release candidate 6
---------------------------------

 * WebSocket support on Nginx. Requires Nginx >= 1.3.15.
 * Improved RVM support.
 * Performance optimizations.
 * Various bug fixes.


Release 4.0.0 release candidate 5
---------------------------------

 * The default config snippet for Apache has changed! It must now contain a
   `PassengerDefaultRuby` option. The installer has been updated to output
   this option. The `PassengerRuby` option still exists, but it's only used
   for configuring different Ruby interpreters in different contexts. Please
   refer to the manual for more information.
 * We now provide GPG digital signatures for all file releases by Phusion.
   More information can be found in the manual.
 * `passenger-status` now displays process memory usage and time when it
   was last used. The latter fixes issue #853.
 * Exceptions in Rack application objects are now caught to prevent
   application processes from exiting.
 * The `passenger-config` tool now supports the `--ruby-command` argument,
   which helps the user with figuring out the correct Ruby command to use
   in case s/he wants to use multiple Ruby interpreters. The manual has
   also been updated to mention this tool.
 * Fixed streaming responses on Apache.
 * Worked around an OS X Unix domain socket bug. Fixes issue #854.
 * Out-of-Band Garbage Collection now works properly when the application
   has disabled garbage collection. Fixes issue #859.
 * Fixed support for /usr/bin/python on OS X. Fixes issue #855.
 * Fixed looping-without-sleeping in the ApplicationPool garbage collector
   if PassengerPoolIdleTime is set to 0. Fixes issue #858.
 * Fixed some process memory usage measurement bugs.
 * Fixed process memory usage measurement on NetBSD. Fixes issue #736.
 * Fixed a file descriptor leak in the Out-of-Band Work feature. Fixes issue #864.
 * The PassengerPreStart helper script now uses the default Ruby
   interpreter specified in the web server configuration, and no longer
   requires a `ruby` command to be in `$PATH`.
 * Updated preferred PCRE version to 8.32.
 * Worked around some RVM bugs.
 * The ngx_http_stub_status_module is now enabled by default.
 * Performance optimizations.


Release 4.0.0 release candidate 4
---------------------------------

 * Fixed compilation on systems where /tmp is mounted noexec.
 * Fixed some memory corruption bugs.
 * Improved debugging messages.
 * Phusion Passenger Standalone now sets underscores_in_headers.
   Fixes issue #708.
 * Fixed some process spawning compatibility problems, as
   reported in issue #842.
 * The Python WSGI loader now correctly shuts down client sockets
   even when there are child processes that keep the socket open.
 * A new configuration option PassengerPython (Apache) and
   passenger_python (Nginx) has been added so that users can
   customize the Python interpreter on a per-application basis.
   Fixes issue #852.
 * The Apache module now supports file uploads larger than 2 GB
   when on 32-bit systems. Fixes issue #838.
 * The Nginx version now supports the `passenger_temp_dir` option.
 * Environment variables set in the Nginx configuration file
   (through the `env` config option) are now correctly passed to
   all application processes. Fixes issue #371.
 * Fixed support for RVM mixed mode installations. Fixes issue #828.
 * Phusion Passenger now outputs the Date HTTP header in case the
   application didn't already do that (and was violating the HTTP spec).
   Fixes issue #485.
 * Phusion Passenger now checks whether /dev/urandom isn't broken.
   Fixes issue #516.


Release 3.9.5 (4.0.0 release candidate 3)
-----------------------------------------

 * Fixed Rake autodetection.


Release 3.9.4 (4.0.0 release candidate 2)
-----------------------------------------

 * More bug fixes.
 * More documentation updates.
 * Better crash diagnostics.


Release 3.9.3 (4.0.0 release candidate 1)
-----------------------------------------

 * The Nginx version now supports the `passenger_app_root` configuration option.
 * The Enterprise memory limiting feature has been extended to work with non-Ruby applications as well.
 * Application processes that have been killed are now automatically detected within 5 seconds. Previously Phusion Passenger needed to send a request to the process before detecting that it's gone. This change means that when you kill a process by sending it a signal, Phusion Passenger will automatically respawn it within 5 seconds (provided that the process limit settings allow respawning).
 * Phusion Passenger Standalone's HTTP client body limit has been raised from 50 MB to 1 GB.
 * Python 3 support has been added.
 * The build system has been made compatible with JRuby and Ruby 2.0.
 * The installers now print a lot more information about detected system settings so that the user can see  whether something has been wrongly detected.
 * Some performance optimizations. These involve further extending the zero-copy architecture, and the use of hash table maps instead of binary tree maps.
 * Many potential crasher and freezer bugs have been fixed.
 * Error diagnostics have been further improved.
 * Many documentation improvements.


Release 3.9.2 (4.0.0 beta 2)
----------------------------

 * New feature: JRuby and Rubinius support.
 * New feature: Out of Band Work.
 * Sending SIGBART to a Ruby process will now trigger the same behavior
   as SIGQUIT - that is, it will print a backtrace. This is necessary
   for proper JRuby support because JRuby cannot catch SIGQUIT.
 * Rolling restarts and depoyment error resistance are now also available
   in Phusion Passenger Standalone in the Enterprise version.
 * System call failure simulation framework.
 * Improved crash reporting.
 * Many documentation improvements.
 * Many bug fixes.


Release 3.9.1 (4.0.0 beta 1)
----------------------------

This is the first beta of Phusion Passenger 4. The changes are numerous.

 * Support for multiple Ruby versions.
 * The internals now use evented I/O.
 * Real-time response buffering.
 * Improved zero-copy architecture.
 * Rewritten ApplicationPool and process spawning subsystem.
 * Multithreading within Ruby apps (Phusion Passenger Enterprise only).
 * Python WSGI support lifted to "beta" status.
 * More protection against stuck processes.
 * Automatically picks up environment variables from your bashrc.
 * Allows setting environment variables directly in Apache.
 * Automatic asset pipeline support in Standalone.
 * Deleting restart.txt no longer triggers a restart.
 * More stable Union Station support.
 * Many internal robustness improvements.
 * Better relocatability without wasting space.


Release 3.0.21
--------------

 * Rebootstrapped the libev configure to fix compilation problems on Solaris 11.
 * Fixed support for RVM mixed mode installations. Fixes issue #828.
 * Fixed encoding problems in Phusion Passenger Standalone.
 * Changed preferred Nginx version to 1.2.9.
 * Catch exceptions raised by Rack application objects.
 * Fix for CVE-2013-2119. Details can be found in the announcement for version 4.0.5.
 * Version 3.0.20 was pulled because its fixes were incomplete.


Release 3.0.19
--------------

 * Nginx security fix: do not display Nginx version when
   server_tokens are off.
 * Fixed compilation problems on some systems.
 * Fixed some Union Station-related bugs.


Release 3.0.18
--------------

 * Fixed compilation problems on Fedora 17.
 * Fixed Union Station compatibility with Rails 3.2.
 * Phusion Passenger Enterprise Standalone now supports rolling
   restarts and deployment error resistance.


Release 3.0.17
--------------

 * Fixed a Ruby 1.9 encoding-related bug in the memory measurer.
   (Phusion Passenger Enterprise)
 * Fixed OOM adjustment bugs on Linux.
 * Fixed compilation problems on Fedora 18 and 19.
 * Fixed compilation problems on SunOS.
 * Fixed compilation problems on AIX. Contribution by Perry Smith.
 * Fixed various compilation warnings.
 * Upgraded preferred Nginx version to 1.2.3.

3.0.16 was an unofficial hotfix release, and so its announcement had been skipped.


Release 3.0.15
--------------

 * Updated documentation.
 * Updated website links.


Release 3.0.14
--------------

 * [Apache] Fixed a long-standing mod_rewrite-related problem.
   Some mod_rewrite rules would not work, but it depends on the exact
   mod_rewrite configuration so it would work for some people but not
   for others. Issue #563. Thanks a lot to cedricmaion for providing
   information on the nature of the bug and to peter.nash55 for
   providing a VM that allowed us to reproduce the problem.
 * [Nginx] Preferred Nginx version to 1.2.2.
   The previously preferred version was 1.2.1.
 * Cleared some confusing terminology in the documentation.
 * Fixed some Ruby 1.9 encoding problems.


Release 3.0.13
--------------

 * [Nginx] Preferred Nginx version upgraded to 1.2.1.
 * Fixed compilation problems on FreeBSD 6.4. Fixes issue #766.
 * Fixed compilation problems on GCC >= 4.6.
 * Fixed compilation problems on OpenIndiana and Solaris 11. Fixes issue #742.
 * Union Station-related bug fixes.
 * Sending the soft termination signal twice to application processes no longer makes them crash. Patch contributed by Ian Ehlert.


Release 3.0.12
--------------

 * [Apache] Support Apache 2.4. The event MPM is now also supported.
 * [Nginx] Preferred Nginx version upgraded to 1.0.15.
 * [Nginx] Preferred PCRE version upgraded to 8.30.
 * [Nginx] Fixed compatibility with Nginx < 1.0.10.
 * [Nginx] Nginx is now installed with http_gzip_static_module by default.
 * [Nginx] Fixed a memory disclosure security problem.
   The issue is documented at http://www.nginx.org/en/security_advisories.html
   and affects more modules than just Phusion Passenger. Users are advised
   to upgrade as soon as possible. Patch submitted by Gregory Potamianos.
 * [Nginx] passenger_show_version_in_header now hides the Phusion Passenger version number from the 'Server:' header too.
   Patch submitted by Gregory Potamianos.
 * Fixed a /proc deprecation warning on Linux kernel >= 3.0.


Release 3.0.11
--------------

 * Fixed a compilation problem on platforms without alloca.h, such as FreeBSD 7.
 * Improved performance and solved some warnings on Xen systems by compiling
   with `-mno-tls-direct-seg-refs`. Patch contributed by Michał Pokrywka.


Release 3.0.10
--------------

 * [Nginx] Dropped support for Nginx versions older than 1.0.0
 * [Nginx] Fixed support for Nginx 1.1.4+
 * [Nginx, Standalone] Upgraded default Nginx version to 1.0.10
   The previously default version was 1.0.5.
 * [Nginx] New option passenger_max_requests
   This is equivalent to the PassengerMaxRequests option in the Apache
   version: Phusion Passenger will automatically shutdown a worker process
   once it has processed the specified number of requests.
   Contributed by Paul Kmiec.
 * [Apache] New option PassengerBufferResponse
   The Apache version did not buffer responses. This could block the Ruby
   worker process in case of slow clients. We now enable response buffering
   by default. It can be turned off through this option. Feature contributed
   by Ryo Onodera.
 * Fixed remaining Ruby 1.9.3 compatibility problems
   We already supported Ruby 1.9.3 since 3.0.8, but due to bugs in Ruby
   1.9.3's build system Phusion Passenger would fail to detect Ruby 1.9.3
   features on some systems. Fixes issue #714.
 * Fixed a bug in PassengerPreStart
   A regression was introduced in 3.0.8, causing the prespawn script to
   connect to the host name instead of to 127.0.0.1. Fix contributed by
   Andy Allan.
 * Fixed compatibility with GCC 4.6
   Affected systems include Ubuntu 11.10.
 * Fixed various compilation problems.
 * Fixed some Ruby 1.9 encoding problems.
 * Fixed some Ruby 1.9.3 deprecation warnings.


Release 3.0.9
-------------

 * [Nginx] Fixed a NULL pointer crash that occurs on HTTP/1.0 requests
   when the Host header isn't given.
 * Fixed deprecation warnings on RubyGems >= 1.6.
 * Improved Union Station support stability.


Release 3.0.8
-------------

 * [Nginx] Upgraded preferred Nginx version to 1.0.5.
 * [Nginx] Fixed various compilation problems on various platforms.
 * [Nginx] We now ensure that SERVER_NAME is equal to HTTP_HOST without the port part.
   This is needed for Rack compliance. By default Nginx sets SERVER_NAME to
   whatever is specified in the server_name directive, but that's not necessarily
   the correct value. This fixes, for example, the use of the 'map' statement
   in config.ru.
 * [Nginx] Added the options passenger_buffer_size, passenger_buffers and passenger_busy_buffers_size.
   These options are similar to proxy_module's similarly named options. You can
   use these to e.g. increase the maximum header size limit.
 * [Nginx] passenger_pre_start now supports virtual hosts that listen on Unix domain sockets.
 * [Apache] Fixed the pcre.h compilation problem.
 * [Standalone] Fixed 'passenger stop'.
   It didn't work properly because it kept waiting for 'tail' to exit.
   We now properly terminate 'tail' as well.
 * Fixed compatibility with Rake 0.9.
 * Fixed various Ruby 1.9 compatibility issues.
 * Various documentation improvements.
 * New Union Station filter language features.
   It now supports status codes and response times.
   Please refer to https://engage.unionstationapp.com/help#filtering
   for more information.


Release 3.0.7
-------------

 * Fixed a bug passenger-install-apache2-module. It could crash on
   some systems due to a typo in the code.
 * Upgraded preferred Nginx version to 1.0.0.
 * Phusion Passenger Standalone now pre-starts application processes
   at startup instead of doing that at the first request.
 * When sending data to Union Station, the HTTP status code is now also
   logged.
 * Various Union Station-related stability improvements.
 * The Linux OOM killer was previously erroneously disabled for all
   Phusion Passenger processes, including application processes. The
   intention was to only disable it for the Watchdog. This has been
   fixed, and the Watchdog is now the only process for which the OOM
   killer is disabled.
 * Fixed some compilation problems on OpenBSD.
 * Due to a typo, the dependency on file-tail was not entirely removed
   in 3.0.6. This has now been fixed.


Release 3.0.6
-------------

 * Fixed various compilation problems such as XCode 4 support and OpenBSD support.
 * Fixed various Union Station-related stability issues.
 * Fixed an issue with host name detection on certain platforms.
 * Improved error logging in various parts.
 * The dependency on the file-tail library has been removed.
 * During installation, check whether /tmp is mounted with 'noexec'.
   Phusion Passenger's installer relies on /tmp *not* being mounted
   with 'noexec'. If it is then the installer will now show a helpful
   error message instead of bailing out in a confusing manner. Users
   can now tell the installer to use a different directory for storing
   temporary files by customizing the $TMPDIR environment variable.
 * Phusion Passenger Standalone can now run Rackup files that are not named 'config.ru'.
   The filename can be passed through the command line using the -R option.


Release 3.0.5
-------------

 * [Apache] Fixed Union Station process statistics collection
   Union Station users that are using Apache may notice that no process
   information show up in Union Station. This is because of a bug in
   Phusion Passenger's Apache version, which has now been fixed.
 * [Apache] PassengerAnalytics has been renamed to UnionStationSupport
   This option has been renamed for consistency reasons.
 * [Nginx] passenger_analytics has been renamed to union_station_support
   This option has been renamed for consistency reasons.
 * Fixed Union Station data sending on older libcurl versions
   Some Union Station users have reported that their data don't show up.
   Upon investigation this turned out to be a compatibility with older
   libcurl versions. Affected systems include all RHEL 5 based systems,
   such as RHEL 5.5 and CentOS 5.5. We've now fixed compatibility
   with older libcurl versions.
 * Added support for the Union Station filter language
   This language can be used to limit the kind of data that's sent to
   Union Station. Please read
   https://engage.unionstationapp.com/help#filtering for details.
 * Fixed a PassengerMaxPoolSize/passenger_max_pool_size violation bug
   People who host a lot of different applications on Phusion Passenger
   may notice that it sometimes spawns more processes than is allowed
   by PassengerMaxPoolSize/passenger_max_pool_size. This has been fixed.


Release 3.0.4
-------------

 * [Apache] Changed mod_dir workaround hook priority
   Phusion Passenger temporarily disables mod_dir on all Phusion
   Passenger-handled requests in order to avoid conflicts. In order to do this
   it registers some Apache hooks with the APR_HOOK_MIDDLE priority, but it
   turned out that this breaks some other modules like mod_python. The hook
   priority has been changed to APR_HOOK_LAST to match mod_dir's hook
   priorities. Issue reported by Jay Freeman.
 * Added support for Union Station: http://www.unionstationapp.com/
 * Some error messages have been improved.


Release 3.0.3
-------------

 * [Nginx] Preferred Nginx version upgraded to 0.8.54
   The previous preferred version was 0.8.53.
 * PATH_INFO and REQUEST_URI now contain the original escaped URI
   Phusion Passenger passes the URI, as reported by Apache/Nginx, to
   application processes through the PATH_INFO and REQUEST_URI variables.
   These variables are supposed to contain the original, unescaped URI, e.g.
   /clubs/%C3%BC. Both Apache and Nginx thought that it would be a good idea
   to unescape the URI before passing it to modules like Phusion Passenger,
   thereby causing PATH_INFO and REQUEST_URI to contain the unescaped URI,
   e.g. /clubs/ü. This causes all sorts of encoding problems. We now manually
   re-escape the URI when setting PATH_INFO and REQUEST_URI. Issue #404.
 * The installer no longer detects directories as potential commands
   Previously the installer would look in $PATH for everything that's
   executable, including directories. If one has /usr/lib in $PATH
   and a directory /usr/lib/gcc exists then the installer would recognize
   /usr/lib/gcc as the compiler. We now explicitly check whether the item
   is also a file.
 * PseudoIO now responds to #to_io
   Phusion Passenger sets STDERR to a PseudoIO object in order to capture
   anything written to STDERR during application startup. This breaks
   some libraries which expect STDERR to respond to #to_io. This has now
   been fixed. Issue #607.
 * Fixed various other minor bugs
   See the git commit log for details.


Release 3.0.2
-------------

 * [Nginx] Fixed compilation problems
   The Nginx compilation process was broken due to not correctly reverting
   the working directory of the Nginx configure script. This has been fixed:
   issue #595.
 * [Nginx] Fixed crash if passenger_root refers to a nonexistant directory
   Issue #599.
 * Fixed compilation problems on NetBSD
   There was a typo in a NetBSD-specific fcntl() call. It also turns out that
   NetBSD doesn't support some ISO C99 math functions like llroundl(); this
   has been worked around by using other functions. Issue #593.
 * Fixed file descriptor closing issues on FreeBSD
   Phusion Passenger child processes didn't correct close file descriptors
   on FreeBSD because it queries /dev/fd to do that. On FreeBSD /dev/fd
   only returns meaningful results if fdescfs is mounted, which it isn't
   by default. Issue #597.


Release 3.0.1
-------------

 * MUCH faster compilation
   We've applied code aggregation techniques, allowing Phusion Passenger
   to be compiled much quicker now. For example, compiling the Nginx
   component (not Nginx itself) on a MacBook Pro now takes only 29
   seconds instead of 51 seconds, an improvement of 75%! Compiling the
   Apache module on a slower Dell Inspiron now takes 39 seconds instead of
   1 minute 22 seconds, or 110% faster!
 * Fixed malfunction after web server restart
   On Linux systems that have a non-standard filesystem on /tmp, Phusion
   Passenger could malfunction after restarting the web server because of
   a bug that's only triggered on certain filesystems. Issue #569.
 * Boost upgraded to version 1.44.0.
   We were on 1.42.0.
 * Much improved startup error messages
   Phusion Passenger performs many extensive checks during startup to ensure
   integrity. However the error message in some situation could be vague.
   These startup error messages have now been improved dramatically, so that
   if something goes wrong during startup you will now more likely know why.
 * Curl < 7.12.1 is now supported
   The previous version fails to compile with Curl versions earlier than
   7.12.1. Issue #556.
 * passenger-make-enterprisey fixed
   This is the command that people can run after donating. It allows people
   to slightly modify Phusion Passenger's display name as a joke. In 3.0.0 it
   was broken because of a typo. This has been fixed.
 * Removed passenger-stress-test
   This tool was used during the early life of Phusion Passenger for stress
   testing websites. Its performance has never been very good and there are
   much better tools for stress testing, so this tool has now been removed.
 * [Apache] RailsEnv and RackEnv configuration options are now equivalent
   In previous versions, RailsEnv only had effect on Rails 1 and Rails 2 apps
   while RackEnv only had effect on Rack apps. Because Rails 3 apps are
   considered Rack apps, setting RailsEnv had no effect on Rails 3 apps.
   Because this is confusing to users, we've now made RailsEnv and RackEnv
   equivalent. Issue #579.
 * [Nginx] Fixed compilation problems on systems with unpowerful shells
   Most notably Solaris. Its default shell does not support some basic
   constructs that we used in the Nginx configure script.
 * [Nginx] Upgraded default Nginx version to to 0.8.53
   The previous default was 0.8.52.
 * [Nginx] passenger_enabled now only accepts 'on' or 'off' values
   Previously it would recognize any value not equal to 'on' as meaning
   'off'. This caused confusion among users who thought they could also
   specify 'true', so we now throw a proper error if the value is
   unrecognized. Fixes issue #583.


Release 3.0.0
-------------

This is a major release with many changes. Please read our blog for details.


Release 2.2.15
--------------

 * [Apache] Fixed incorrect temp dir cleanup by passenger-status
   On some systems, running passenger-status could print the following
   message:
   
      *** Cleaning stale folder /tmp/passenger.1234
   
   ...after which Phusion Passenger breaks because that directory is
   necessary for it to function properly. The cause of this problem
   has been found and has been fixed.
 * [Apache] Fixed some upload handling problems
   Previous versions of Phusion Passenger check whether the size of
   the received upload data matches the contents of the Content-Length
   header as received by the client. It turns out that there could
   be a mismatch e.g. because of mod_deflate input compression, so
   we can't trust Content-Length anyway and we're being too strict.
   The check has now been removed.
 * [Nginx] Fixed compilation issues with Nginx >= 0.7.66
   Thanks to Potamianos Gregory for reporting this issue. Issue #500.
 * [Nginx] Default Nginx version changed to 0.7.67
   The previous default version was 0.7.65.
 * Fixed more Bundler problems
   Previous versions of Phusion Passenger would preload some popular
   libraries such as mysql and sqlite3 in order to utilize copy-on-write
   optimizations better. However this behavior conflicts with Bundler
   so we've removed it.


Release 2.2.14
--------------

 * Added support for Rubinius
   Patch contributed by Evan Phoenix.
 * Fixed a mistake in the SIGQUIT backtrace message.
   Patch contributed by Christoffer Sawicki.
 * [Nginx] Fix a localtime() crash on FreeBSD
   This was caused by insufficient stack space for threads. Issue #499.


Release 2.2.13
--------------

 * Fixed some Rails 3 compatibility issues that were recently introduced.
 * Fixed a typo that causes config/setup_load_paths.rb not to be loaded
   correctly.


Release 2.2.12
--------------

 * Improved Bundler support.
   Previous versions might not be able to correctly load gems bundled
   by Bundler. We've also documented how our Bundler support works and
   how to override our support if you need special behavior.
   Please refer to the Phusion Passenger Users Guide, section
   "Bundler support".
 * Worked around some user account handling bugs in Ruby. Issue #192.
 * Fixed some Ruby 1.9 tempfile.rb compatibility problems.
 * Fixed some compilation problems on some ARM Linux platforms.
 * [Apache] Suppress bogus mod_xsendfile-related error messages.
   When mod_xsendfile is being used, Phusion Passenger might print
   bogus error messages like "EPIPE" or "Apache stopped forwarding
   the backend's response" to the log file. These messages are
   normal, are harmless and can be safely ignored, but they pollute
   the log file. So in this release we've added code to suppress
   these messages when mod_xsendfile is being used. Issue #474.
 * [Nginx] Fixed "passenger_user_switching off" permission problems
   If Nginx is running as root and passenger_user_switching is turned
   off, then Phusion Passenger would fail to initialize because of
   a permission problem. This has been fixed. Issue #458.
 * [Nginx] Nginx >= 0.8.38 is now supported.
   Thanks to Sergey A. Osokin for reporting the problem.
 * [Nginx] passenger-install-nginx-module upgraded
    It now defaults to installing Nginx 0.7.65 instead of 0.7.64.


Release 2.2.11
--------------

 * This release fixes a regression that appeared in 2.2.10 which only
   affects Apache. When under high load, Apache might freeze and stop
   responding to requests. It is caused by a race condition which is
   why it escaped our last release testing.
   
   This problem does not affect Nginx; you only have to upgrade if
   you're using Apache.
   
   http://groups.google.com/group/phusion-passenger/t/d5bb2f17c8446ea0


Release 2.2.10
--------------

 * Fixed some Bundler compatibility problems.
 * Fixed some file descriptor passing problems, which previously
   could lead to mysterious crashes.
 * Fixed some compilation problems on newer GCC versions. Issue #430.
 * Support #size method in rack.input.



Release 2.2.9
-------------

 * Fixed compatibility with Rails 3.
   Actually, previous Phusion Passenger releases were already compatible
   with Rails 3, depending on the spawn method that would be invoked. Here's
   the story:
   
   Since Phusion Passenger 2.2.8, when the file config.ru exists, Phusion
   Passenger will treat the app as a Rack app, not as a Rails app. This is
   in contrast to earlier versions which gave Rails detection more priority
   than Rack detection. Phusion Passenger loads Rack apps and Rails apps in
   different ways. The Rails loader was not compatible with Rails 3, which
   is what we've fixed in this release.
   
   That said, a Rails 3 app would have worked out-of-the-box on Phusion
   Passenger 2.2.8 as well because Rails 3 apps include a config.ru file
   by default, causing Phusion Passenger 2.2.8 to use the Rack loader.
   Earlier versions of Phusion Passenger would just completely bail out
   because they'd use the Rails loader.
   
   That said, with 2.2.9 there are still some caveats:
   - Smart spawning (the mechanism with which REE's 33% memory reduction
     is implemented) is *not* supported for Rack apps. This means that if
     you want to utilize smart spawning with Rails 3, then you should
     remove your config.ru file.
   - Rails 3 depends on Rack 1.1.0. You must have Rack 1.1.0 installed as
     a gem, even if you've bundled it with the gem bundler. This is because
     Phusion Passenger itself depends on Rack.
   
   Both of these caveats are temporary. We have plans to solve both of these
   properly in the future.
 * What's up with the Gem Bundler?
   There has been some reports that Phusion Passenger is not compatible with
   Yehuda Katz's gem bundler (http://github.com/wycats/bundler). This might
   have been true for an earlier version of the gem bundler, but the latest
   version seems to work fine. Please note that you need to insert the
   following snippet in config/preinitializer.rb, as instructed by the gem
   bundler's README:
   
     require "#{RAILS_ROOT}/vendor/gems/environment"
   
   The Rails::Boot monkey patching code as posted at
   http://yehudakatz.com/2009/11/03/using-the-new-gem-bundler-today/
   does not seem to be required anymore.
 * Fixed support for ActiveRecord subclasses that connect to another database.
   ActiveRecord subclasses that connect to a database other than the default
   one did not have their connection correctly cleared after forking.
   This can result in weird errors along the lines of "Lost connection to
   MySQL server during query". Issue #429.
 * [Nginx] Fixed PCRE URL.
   passenger-install-nginx-module downloads PCRE 7.8 if PCRE is not already
   installed. However PCRE 7.8 has been removed from their FTP server,
   so we've updated the URL to point to the latest version, 8.0.


Release 2.2.8
-------------

 * [Nginx] Fixed some signal handling problems.
   Restarting Nginx on OS X with SIGHUP can sometimes take a long time or
   even fail completely. This is because of some signal handling problems,
   which have now been fixed.
 * [Nginx] Added OpenSSL as dependency.
   OpenSSL is required in order to install Nginx, but this was not checked
   by passenger-install-nginx-module. As a result,
   passenger-install-nginx-module fails on e.g. out-of-the-box Ubuntu
   installations until the user manually installs OpenSSL. Issue #422.
 * [Nginx] Fixed support for internal redirects and subrequests.
   It is now possible to, for example, point X-Accel-Redirects to Phusion
   Passenger-served URLs. Patch contributed by W. Andrew Loe III: issue #433.
 * [Apache] Fixed a GnuTLS compatibility issue.
   mod_gnutls can cause Phusion Passenger to crash because of an unchecked
   NULL pointer. This problem has now been fixed: issue #391.
 * Fixed thread creation issue on Intel Itanium platforms.
   This fixes issue #427.
 * Fixed compilation problems on Linux running on the Renesas SH4 CPU.
   Patch contributed by iwamatsu: issue #428.
 * The Rack library has been unvendored.
   The original reason for vendoring was to work around broken Rails
   applications that explicitly specify Rack as a gem dependency. We've
   found a better workaround that does not require vendoring Rack.
   This also fixes a compatibility problem with Rails 3, because Rails
   3 depends on a newer Rack version than the one we had vendored.
   Issue #432.
 * Fixed compatibility with Ruby 1.9.1 patchlevel >= 152
   Ruby 1.9.1 patchlevel >= 152 has a bug in its tempfile library. If you've
   seen an error message along the lines of

      *** Exception IOError in Passenger RequestHandler (closed stream)
   
   then this is a Ruby bug at work. This bug has been fixed in Ruby 1.9.2,
   but Ruby 1.9.1 still contains this bug. We've added a workaround so that
   the bug is not triggered with this Ruby version. Issue #432.


Release 2.2.7
-------------

 * Removed forgotten debugging code in passenger-install-apache2-module,
   which caused it not to compile anything.


Release 2.2.6
-------------

 * Some /tmp cleaner programs such as tmpwatch try to remove subdirectories
   in /tmp/passenger.xxx after a while because they think those
   subdirectories are unused. This could cause Phusion Passenger to
   malfunction, requiring a web server restart. Measures have now been
   taken to prevent those tmp cleaner programs from removing anything
   in /tmp/passenger.xxx. Issue #365.
 * When autodetecting the application type, Rack is now given more priority
   than Rails. This allows one to drop a config.ru file in a Rails directory
   and have it detected as a Rack application instead of a Rails application.
   Patch contributed by Sam Pohlenz: issue #338.
 * The default socket backlog has been increased from 'SOMAXCONN' (which
   is 128 on most platforms) to 1024. This should fix most
   'helper_server.sock failed: Resource temporarily unavailable'
   errors.
 * Fixed compilation problems on Solaris. Issue #369 and issue #379.
 * Fixed crashes on PowerPC.
 * Some Ruby 1.9 compatibility fixes. Issue #398.
 * The installer now displays correct dependency installation instructions
   for Mandriva Linux.
 * [Apache] The location of the 'apxs' and 'apr-config' commands can now
   also be passed to the installer through the --apxs-path and
   --apr-config-path parameters, in addition to the $APXS2 and $APR_CONFIG
   environment variables. Issue #3.
 * [Nginx] Various problems that only occur on 64-bit platforms have been fixed.
 * [Nginx] The installer now installs Nginx 0.7.64 by default.


Release 2.2.5
-------------

 * [Apache] Small file uploads are now buffered; fixes potential DoS attack
   Phusion Passenger buffers large file uploads to temp files so that it
   doesn't block applications while an upload is in progress, but it sent
   small uploads directly to the application without buffering it. This could
   result in a potential DoS attack: the client can send many small, incomplete
   file uploads to the server, and this would block all application processes
   until a timeout occurs. In order to solve this problem, Phusion Passenger
   now buffers small file uploads in memory. Bug #356.

 * [Apache] Fixed support for mod_rewrite passthrough rules
   Mod_rewrite passthrough rules were not properly supported because of a bug
   fix for supporting encoded slashes (%2f) in URLs. Unfortunately, due to
   bugs/limitations in Apache, we can support either encoded slashes or
   mod_rewrite passthrough rules, but not both; supporting one will break the
   other.

   Support for mod_rewrite passthrough rules is now enabled by default; that
   is, support for encoded slashes is disabled by default. A new configuration
   option, "PassengerAllowEncodedSlashes", has been added. Turning this option
   on will enable support for encoded slashes and disable support for
   mod_rewrite passthrough rules.

   Issue #113 and issue #230.

 * [Apache] Added a configuration option for resolving symlinks in the document root path
   Phusion Passenger 2.2.0 and higher no longer resolves symlinks in
   the document root path in order to properly support Capistrano-style
   directory structures. The exact behavior is documented in the Users Guide,
   section "How Phusion Passenger detects whether a virtual host is a web
   application".

   However, some people relied on the old behavior. A new configuration option,
   PassengerResolveSymlinksInDocumentRoot, has been added to allow reverting
   back to the old behavior.

   Patch contributed by Locaweb (http://www.locaweb.com.br/).

 * [Apache] mod_env variables are now also passed through CGI environment headers
   Prior to version 2.2.3, environment variables set by mod_env are passed to
   the application as CGI environment headers, not through Ruby's ENV variable.
   In the last release we introduced support for setting ENV environment
   variables with mod_env, and got rid of the code for setting CGI environment
   headers. It turns out that some people relied on the old behavior, we so now
   environment variables set with mod_env are set in both ENV and in the CGI
   environment.
   
   Fixes bug #335.

 * [Apache] Fixed compilation problems on some Linux systems with older versions of Apache
   If you used to see compilation errors like this:

       ext/apache2/Configuration.cpp:554: error: expected primary-expression before '.' token

   then this version should compile properly.

 * [Apache] Fixed I/O timeouts for communication with backend processes
   Got rid of the code for enforcing I/O timeouts when reading from or writing to
   a backend process. This caused more problems than it solved.

 * [Nginx] Support for streaming responses (e.g. Comet or HTTP push)
   Buffering of backend responses is now disabled. This fixes support for
   streaming responses, something which the Apache version has supported
   for a while now. One can generate streaming responses in Ruby on Rails
   like this:

       render :text => lambda { |response, output|
           10_000.times do |i|
               output.write("hello #{i}!\n")
           end
       }

 * [Nginx] Installer now installs Nginx 0.7.61 by default
   Previously it installed 0.6.37 by default.

 * [Nginx] Fixed the installer's --extra-configure-flags flag when combined with --auto-download
   Arguments passed to --extra-configure-flags were not being passed to the
   Nginx configure script when --auto-download is given. This has been
   fixed: bug #349.

 * [Nginx] Fixed unnecessary download of PCRE
   The installer now checks whether PCRE is installed in /opt/local (e.g.
   MacPorts) as well before concluding that it isn't installed and going ahead
   with downloading PCRE.

 * Fixed STDERR capturing
   While spawning an application, Phusion Passenger captures any output written
   to STDERR so that it can show them later if the application failed to start.
   This turns out to be much more difficult than expected, with all kinds of
   corner cases that can mess up this feature.

   For example, if the Rails log file is not writable, then this can cause
   Rails to crash with a bizarre and unhelpful error message whenever it tries
   to write to STDERR:

       /!\ FAILSAFE /!\  Thu Aug 20 14:58:39 +1000 2009
       Status: 500 Internal Server Error
       undefined method `[]' for nil:NilClass

   Some applications reopen STDERR to a log file. This didn't work.

   Of all of these problems have been fixed now. (Bug #332)

 * Fixed some bugs in application sources preloading
   Rails >= 2.2 already preloads the application sources, in which case Phusion
   Passenger wasn't supposed to perform it's own preloading, but the Rails
   >= 2.2 detection code was bugged. This has been fixed.

   Rails < 2.2 doesn't preload the application sources by itself, but there
   should be a certain order with which the sources are preloaded, otherwise
   preloading could fail in some applications. We now enforce a specific load
   order: first models, then controllers, then helpers.

   Bug #359.
 
 * Fixed a few bugs in WSGI compliance
   PATH_INFO is supposed to be set to the request URI, but without the query
   string and without the base URI. This has been fixed: bug #360.

 * Fixed some Ruby 1.9-specific crashes caused by encoding issues. Bug #354.
 * Fixed loading of config/environment.rb on Ruby 1.9.2, because Ruby 1.9.2
   no longer has "." in the default load path. Patch by metaljastix, issue #368.
 * The Users Guide for Apache now mentions something about correct permissions
   for application directories.
 * Fixed compilation problems on IA-64 (bug #118). We also reduced the stack
   sizes for the threads by half, so Phusion Passenger should use even less
   virtual memory now.
 * Fixed compilation problems on Linux systems with ARM CPU.
 * Fixed a few compatibility problems with 64-bit OpenBSD.
 * Fixed a few typos and minor bugs.


Older releases
--------------
Please consult the blog posts on http://blog.phusion.nl/ for the information about older releases.<|MERGE_RESOLUTION|>--- conflicted
+++ resolved
@@ -1,17 +1,14 @@
 Release 5.0.6
 -------------
 
-<<<<<<< HEAD
  * The turbocache no longer caches responses for which the Cache-Control header contains "no-cache". Please note that "no-cache" does not mean "do not cache this response". Instead, it means "any caching servers may only serve the cached response after validating it". Since the turbocache does not support validation, we've chosen to skip caching instead.
 
    Coincidentally, this change "fixes" problems with applications that erroneously use "no-cache" as a flag for "do not cache this response". What these applications should actually use is "no-store". We recommend the developers of such applications to change their caching headers in this manner, because even if Passenger doesn't unintentionally cache the response, any intermediate proxies that visitors are behind may still cache the response.
+  * Fixes a number of memory leaks. Memory was leaked upon processing a request with multiple headers, upon processing a response with multiple headers, and upon processing a response with Set-Cookie headers. Every time such a request or response was processed, 512 bytes of memory was leaked due to improperly dereferencing relevant memory buffers. Closes GH-1455.
  * Fixes various bugs related to Union Station data collection.
 
    Union Station is our upcoming application analytics and performance monitoring SaaS platform. It is opt-in: no data is collected unless you turn the feature on.
  * Fixes a Union Station-related file descriptor leak. Closes GH-1439.
-=======
- * Fixes a number of memory leaks. Memory was leaked upon processing a request with multiple headers, upon processing a response with multiple headers, and upon processing a response with Set-Cookie headers. Every time such a request or response was processed, 512 bytes of memory was leaked due to improperly dereferencing relevant memory buffers. Closes GH-1455.
->>>>>>> c4f099d1
 
 
 Release 5.0.5
