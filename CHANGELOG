--- conflicted
+++ resolved
@@ -2,14 +2,11 @@
 --------------
 
  * Fixes an encoding crash in `passenger-memory-stats` on OS X in case one or more processes are running on the system with names containing UTF-8 characters. Closes GH-1603.
-<<<<<<< HEAD
+ * [Ruby] Fixes handling of HTTP 205 responses, which would cause client connections to freeze.
  * Improves Union Station data collection: more Rack I/O events are now logged. The time taken to write out and to close the Rack response body are now logged.
  * Improves Union Station data sending: errors are now logged more clearly, and DNS errors are now handled more robustly.
  * Improves Union Station troubleshooting: errors can now be diagnosed by running `passenger-status --show=union_station`.
  * Refactors the Union Station Ruby hook code. They have been extracted to external gems. However, they are still bundled with Passenger for ease of use.
-=======
- * [Ruby] Fixes handling of HTTP 205 responses, which would cause client connections to freeze.
->>>>>>> 2056e386
 
 
 Release 5.0.18
