--- conflicted
+++ resolved
@@ -1,11 +1,8 @@
 Release 5.0.5
 -------------
 
-<<<<<<< HEAD
  * Fixes a crash due to improper initialization of some request data structures. Closes GH-1431.
-=======
  * Fixed a connection stall in the Apache module. Closes GH-1425.
->>>>>>> 01d5ed25
 
 
 Release 5.0.4
