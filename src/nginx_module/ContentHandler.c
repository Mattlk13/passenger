--- conflicted
+++ resolved
@@ -221,24 +221,16 @@
      */
     if (address->name.data == pp_placeholder_upstream_address.data) {
         sockaddr = (struct sockaddr_un *) address->sockaddr;
-<<<<<<< HEAD
         if (passenger_main_conf.fly_with.len != 0) {
             core_address = (const char *) passenger_main_conf.fly_with.data;
             core_address_len = passenger_main_conf.fly_with.len;
         } else {
             core_address =
-                pp_agents_starter_get_core_address(pp_agents_starter,
-                                                   &core_address_len);
+                psg_watchdog_launcher_get_core_address(psg_watchdog_launcher,
+                                                       &core_address_len);
             core_address += sizeof("unix:") - 1;
             core_address_len -= sizeof("unix:") - 1;
         }
-=======
-        core_address =
-            psg_watchdog_launcher_get_core_address(psg_watchdog_launcher,
-                                                   &core_address_len);
-        core_address += sizeof("unix:") - 1;
-        core_address_len -= sizeof("unix:") - 1;
->>>>>>> 7e547f40
 
         address->name.data = (u_char *) core_address;
         address->name.len  = core_address_len;
@@ -270,21 +262,15 @@
 
     rrp        = r->upstream->peer.data;
     peers      = rrp->peers;
-<<<<<<< HEAD
 
     if (passenger_main_conf.fly_with.len != 0) {
         core_address = (const char *) passenger_main_conf.fly_with.data;
         core_address_len = passenger_main_conf.fly_with.len;
     } else {
         core_address =
-            pp_agents_starter_get_core_address(pp_agents_starter,
-                                                 &core_address_len);
-    }
-=======
-    core_address =
-        psg_watchdog_launcher_get_core_address(psg_watchdog_launcher,
-                                               &core_address_len);
->>>>>>> 7e547f40
+            psg_watchdog_launcher_get_core_address(psg_watchdog_launcher,
+                                                   &core_address_len);
+    }
 
     while (peers != NULL) {
         if (peers->name) {
@@ -473,20 +459,14 @@
             - state->content_length.data;
     }
 
-<<<<<<< HEAD
     if (passenger_main_conf.fly_with.len != 0) {
         state->core_password.data = (u_char *) "";
         state->core_password.len  = 0;
     } else {
-        state->core_password.data = (u_char *) pp_agents_starter_get_core_password(
-            pp_agents_starter, &len);
+        state->core_password.data = (u_char *) psg_watchdog_launcher_get_core_password(
+            psg_watchdog_launcher, &len);
         state->core_password.len  = len;
     }
-=======
-    state->core_password.data = (u_char *) psg_watchdog_launcher_get_core_password(
-        psg_watchdog_launcher, &len);
-    state->core_password.len  = len;
->>>>>>> 7e547f40
 
     switch (r->connection->sockaddr->sa_family) {
     #if (NGX_HAVE_INET6)
