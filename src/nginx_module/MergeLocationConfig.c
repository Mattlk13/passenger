/*
 * Phusion Passenger - https://www.phusionpassenger.com/
 * Copyright (c) 2010-2016 Phusion Holding B.V.
 *
 * "Passenger", "Phusion Passenger" and "Union Station" are registered
 * trademarks of Phusion Holding B.V.
 *
<<<<<<< HEAD
 *  See LICENSE file for license information.
=======
 * Permission is hereby granted, free of charge, to any person obtaining a copy
 * of this software and associated documentation files (the "Software"), to deal
 * in the Software without restriction, including without limitation the rights
 * to use, copy, modify, merge, publish, distribute, sublicense, and/or sell
 * copies of the Software, and to permit persons to whom the Software is
 * furnished to do so, subject to the following conditions:
 *
 * The above copyright notice and this permission notice shall be included in
 * all copies or substantial portions of the Software.
 *
 * THE SOFTWARE IS PROVIDED "AS IS", WITHOUT WARRANTY OF ANY KIND, EXPRESS OR
 * IMPLIED, INCLUDING BUT NOT LIMITED TO THE WARRANTIES OF MERCHANTABILITY,
 * FITNESS FOR A PARTICULAR PURPOSE AND NONINFRINGEMENT. IN NO EVENT SHALL THE
 * AUTHORS OR COPYRIGHT HOLDERS BE LIABLE FOR ANY CLAIM, DAMAGES OR OTHER
 * LIABILITY, WHETHER IN AN ACTION OF CONTRACT, TORT OR OTHERWISE, ARISING FROM,
 * OUT OF OR IN CONNECTION WITH THE SOFTWARE OR THE USE OR OTHER DEALINGS IN
 * THE SOFTWARE.
>>>>>>> faabad1a
 */

/*
 * MergeLocationConfig.c is automatically generated from MergeLocationConfig.c.cxxcodebuilder,
 * using definitions from src/ruby_supportlib/phusion_passenger/nginx/config_options.rb.
 * Edits to MergeLocationConfig.c will be lost.
 *
 * To update MergeLocationConfig.c:
 *   rake nginx
 *
 * To force regeneration of MergeLocationConfig.c:
 *   rm -f src/nginx_module/MergeLocationConfig.c
 *   rake src/nginx_module/MergeLocationConfig.c
 */

<<<<<<< HEAD
/* 0: NGX_CONF_ERROR, 1: OK */
int generated_merge_part(passenger_loc_conf_t *conf, passenger_loc_conf_t *prev, ngx_conf_t *cf) {



	
		ngx_conf_merge_value(conf->socket_backlog,
			prev->socket_backlog,
			NGX_CONF_UNSET);
	

	
		ngx_conf_merge_uint_value(conf->core_file_descriptor_ulimit,
			prev->core_file_descriptor_ulimit,
			NGX_CONF_UNSET_UINT);
	

	
		ngx_conf_merge_uint_value(conf->app_file_descriptor_ulimit,
			prev->app_file_descriptor_ulimit,
			NGX_CONF_UNSET_UINT);
	

	
		ngx_conf_merge_value(conf->enabled,
			prev->enabled,
			NGX_CONF_UNSET);
	

	
		ngx_conf_merge_str_value(conf->ruby,
			prev->ruby,
			NULL);
	

	
		ngx_conf_merge_str_value(conf->python,
			prev->python,
			NULL);
	

	
		ngx_conf_merge_str_value(conf->nodejs,
			prev->nodejs,
			NULL);
	

	
		ngx_conf_merge_str_value(conf->meteor_app_settings,
			prev->meteor_app_settings,
			NULL);
	

	
		ngx_conf_merge_str_value(conf->environment,
			prev->environment,
			NULL);
	

	
		ngx_conf_merge_value(conf->friendly_error_pages,
			prev->friendly_error_pages,
			NGX_CONF_UNSET);
	

	
		ngx_conf_merge_value(conf->min_instances,
			prev->min_instances,
			NGX_CONF_UNSET);
	

	
		ngx_conf_merge_value(conf->max_instances_per_app,
			prev->max_instances_per_app,
			NGX_CONF_UNSET);
	

	
		ngx_conf_merge_value(conf->max_requests,
			prev->max_requests,
			NGX_CONF_UNSET);
	

	
		ngx_conf_merge_value(conf->start_timeout,
			prev->start_timeout,
			NGX_CONF_UNSET);
	

	
		if (merge_string_array(cf, &prev->base_uris, &conf->base_uris) != NGX_OK) {
			ngx_conf_log_error(NGX_LOG_EMERG, cf, 0,
				"cannot merge \"passenger_base_uri\" configurations");
			return 0;
		}
	

	
		ngx_conf_merge_str_value(conf->document_root,
			prev->document_root,
			NULL);
	

	
		ngx_conf_merge_str_value(conf->user,
			prev->user,
			NULL);
	

	
		ngx_conf_merge_str_value(conf->group,
			prev->group,
			NULL);
	

	
		ngx_conf_merge_str_value(conf->app_group_name,
			prev->app_group_name,
			NULL);
	

	
		ngx_conf_merge_str_value(conf->app_root,
			prev->app_root,
			NULL);
	

	
		ngx_conf_merge_str_value(conf->app_rights,
			prev->app_rights,
			NULL);
	

	
		ngx_conf_merge_value(conf->union_station_support,
			prev->union_station_support,
			NGX_CONF_UNSET);
	

	
		if (merge_string_array(cf, &prev->union_station_filters, &conf->union_station_filters) != NGX_OK) {
			ngx_conf_log_error(NGX_LOG_EMERG, cf, 0,
				"cannot merge \"union_station_filter\" configurations");
			return 0;
		}
	

	
		ngx_conf_merge_value(conf->debugger,
			prev->debugger,
			NGX_CONF_UNSET);
	

	
		ngx_conf_merge_value(conf->max_preloader_idle_time,
			prev->max_preloader_idle_time,
			NGX_CONF_UNSET);
	

	
		if (merge_string_keyval_table(cf, &prev->env_vars, &conf->env_vars) != NGX_OK) {
			ngx_conf_log_error(NGX_LOG_EMERG, cf, 0,
				"cannot merge \"passenger_env_var\" configurations");
			return 0;
		}
	

	
		ngx_conf_merge_uint_value(conf->headers_hash_max_size,
			prev->headers_hash_max_size,
			512);
	

	
		ngx_conf_merge_uint_value(conf->headers_hash_bucket_size,
			prev->headers_hash_bucket_size,
			64);
	

	
		ngx_conf_merge_str_value(conf->spawn_method,
			prev->spawn_method,
			NULL);
	

	
		ngx_conf_merge_value(conf->load_shell_envvars,
			prev->load_shell_envvars,
			NGX_CONF_UNSET);
	

	
		ngx_conf_merge_str_value(conf->union_station_key,
			prev->union_station_key,
			NULL);
	

	
		ngx_conf_merge_value(conf->max_request_queue_size,
			prev->max_request_queue_size,
			NGX_CONF_UNSET);
	

	
		ngx_conf_merge_value(conf->request_queue_overflow_status_code,
			prev->request_queue_overflow_status_code,
			NGX_CONF_UNSET);
	

	
		ngx_conf_merge_str_value(conf->restart_dir,
			prev->restart_dir,
			NULL);
	

	
		ngx_conf_merge_str_value(conf->app_type,
			prev->app_type,
			NULL);
	

	
		ngx_conf_merge_str_value(conf->startup_file,
			prev->startup_file,
			NULL);
	

	
		ngx_conf_merge_value(conf->sticky_sessions,
			prev->sticky_sessions,
			NGX_CONF_UNSET);
	

	
		ngx_conf_merge_str_value(conf->sticky_sessions_cookie_name,
			prev->sticky_sessions_cookie_name,
			NULL);
	

	
		ngx_conf_merge_str_value(conf->vary_turbocache_by_cookie,
			prev->vary_turbocache_by_cookie,
			NULL);
	

	
		ngx_conf_merge_value(conf->abort_websockets_on_process_shutdown,
			prev->abort_websockets_on_process_shutdown,
			NGX_CONF_UNSET);
	

	
		ngx_conf_merge_value(conf->force_max_concurrent_requests_per_process,
			prev->force_max_concurrent_requests_per_process,
			NGX_CONF_UNSET);
	

	
		ngx_conf_merge_str_value(conf->fly_with,
			prev->fly_with,
			NULL);
	

	
		ngx_conf_merge_value(conf->max_instances,
			prev->max_instances,
			NGX_CONF_UNSET);
	

	
		ngx_conf_merge_value(conf->max_request_time,
			prev->max_request_time,
			NGX_CONF_UNSET);
	

	
		ngx_conf_merge_value(conf->memory_limit,
			prev->memory_limit,
			NGX_CONF_UNSET);
	

	
		ngx_conf_merge_str_value(conf->concurrency_model,
			prev->concurrency_model,
			NULL);
	

	
		ngx_conf_merge_value(conf->thread_count,
			prev->thread_count,
			NGX_CONF_UNSET);
	

	
		ngx_conf_merge_value(conf->rolling_restarts,
			prev->rolling_restarts,
			NGX_CONF_UNSET);
	

	
		ngx_conf_merge_value(conf->resist_deployment_errors,
			prev->resist_deployment_errors,
			NGX_CONF_UNSET);
	

	return 1;
}
=======
/*
 * 0: NGX_CONF_ERROR, 1: OK
 */
int
generated_merge_part(passenger_loc_conf_t *conf, passenger_loc_conf_t *prev, ngx_conf_t *cf) {
    ngx_conf_merge_value(conf->socket_backlog,
        prev->socket_backlog,
        NGX_CONF_UNSET);
    ngx_conf_merge_uint_value(conf->core_file_descriptor_ulimit,
        prev->core_file_descriptor_ulimit,
        NGX_CONF_UNSET_UINT);
    ngx_conf_merge_uint_value(conf->app_file_descriptor_ulimit,
        prev->app_file_descriptor_ulimit,
        NGX_CONF_UNSET_UINT);
    ngx_conf_merge_value(conf->enabled,
        prev->enabled,
        NGX_CONF_UNSET);
    ngx_conf_merge_str_value(conf->ruby,
        prev->ruby,
        NULL);
    ngx_conf_merge_str_value(conf->python,
        prev->python,
        NULL);
    ngx_conf_merge_str_value(conf->nodejs,
        prev->nodejs,
        NULL);
    ngx_conf_merge_str_value(conf->meteor_app_settings,
        prev->meteor_app_settings,
        NULL);
    ngx_conf_merge_str_value(conf->environment,
        prev->environment,
        NULL);
    ngx_conf_merge_value(conf->friendly_error_pages,
        prev->friendly_error_pages,
        NGX_CONF_UNSET);
    ngx_conf_merge_value(conf->min_instances,
        prev->min_instances,
        NGX_CONF_UNSET);
    ngx_conf_merge_value(conf->max_instances_per_app,
        prev->max_instances_per_app,
        NGX_CONF_UNSET);
    ngx_conf_merge_value(conf->max_requests,
        prev->max_requests,
        NGX_CONF_UNSET);
    ngx_conf_merge_value(conf->start_timeout,
        prev->start_timeout,
        NGX_CONF_UNSET);
    if (merge_string_array(cf, &prev->base_uris, &conf->base_uris) != NGX_OK) {
        ngx_conf_log_error(NGX_LOG_EMERG, cf, 0,
            "cannot merge \"passenger_base_uri\" configurations");
        return 0;
    }
    ngx_conf_merge_str_value(conf->document_root,
        prev->document_root,
        NULL);
    ngx_conf_merge_str_value(conf->user,
        prev->user,
        NULL);
    ngx_conf_merge_str_value(conf->group,
        prev->group,
        NULL);
    ngx_conf_merge_str_value(conf->app_group_name,
        prev->app_group_name,
        NULL);
    ngx_conf_merge_str_value(conf->app_root,
        prev->app_root,
        NULL);
    ngx_conf_merge_str_value(conf->app_rights,
        prev->app_rights,
        NULL);
    ngx_conf_merge_value(conf->union_station_support,
        prev->union_station_support,
        NGX_CONF_UNSET);
    if (merge_string_array(cf, &prev->union_station_filters, &conf->union_station_filters) != NGX_OK) {
        ngx_conf_log_error(NGX_LOG_EMERG, cf, 0,
            "cannot merge \"union_station_filter\" configurations");
        return 0;
    }
    ngx_conf_merge_value(conf->debugger,
        prev->debugger,
        NGX_CONF_UNSET);
    ngx_conf_merge_value(conf->max_preloader_idle_time,
        prev->max_preloader_idle_time,
        NGX_CONF_UNSET);
    if (merge_string_keyval_table(cf, &prev->env_vars, &conf->env_vars) != NGX_OK) {
        ngx_conf_log_error(NGX_LOG_EMERG, cf, 0,
            "cannot merge \"passenger_env_var\" configurations");
        return 0;
    }
    ngx_conf_merge_uint_value(conf->headers_hash_max_size,
        prev->headers_hash_max_size,
        512);
    ngx_conf_merge_uint_value(conf->headers_hash_bucket_size,
        prev->headers_hash_bucket_size,
        64);
    ngx_conf_merge_str_value(conf->spawn_method,
        prev->spawn_method,
        NULL);
    ngx_conf_merge_value(conf->load_shell_envvars,
        prev->load_shell_envvars,
        NGX_CONF_UNSET);
    ngx_conf_merge_str_value(conf->union_station_key,
        prev->union_station_key,
        NULL);
    ngx_conf_merge_value(conf->max_request_queue_size,
        prev->max_request_queue_size,
        NGX_CONF_UNSET);
    ngx_conf_merge_value(conf->request_queue_overflow_status_code,
        prev->request_queue_overflow_status_code,
        NGX_CONF_UNSET);
    ngx_conf_merge_str_value(conf->restart_dir,
        prev->restart_dir,
        NULL);
    ngx_conf_merge_str_value(conf->app_type,
        prev->app_type,
        NULL);
    ngx_conf_merge_str_value(conf->startup_file,
        prev->startup_file,
        NULL);
    ngx_conf_merge_value(conf->sticky_sessions,
        prev->sticky_sessions,
        NGX_CONF_UNSET);
    ngx_conf_merge_str_value(conf->sticky_sessions_cookie_name,
        prev->sticky_sessions_cookie_name,
        NULL);
    ngx_conf_merge_str_value(conf->vary_turbocache_by_cookie,
        prev->vary_turbocache_by_cookie,
        NULL);
    ngx_conf_merge_value(conf->abort_websockets_on_process_shutdown,
        prev->abort_websockets_on_process_shutdown,
        NGX_CONF_UNSET);
    ngx_conf_merge_value(conf->force_max_concurrent_requests_per_process,
        prev->force_max_concurrent_requests_per_process,
        NGX_CONF_UNSET);

    return 1;
}
>>>>>>> faabad1a
<|MERGE_RESOLUTION|>--- conflicted
+++ resolved
@@ -5,27 +5,7 @@
  * "Passenger", "Phusion Passenger" and "Union Station" are registered
  * trademarks of Phusion Holding B.V.
  *
-<<<<<<< HEAD
- *  See LICENSE file for license information.
-=======
- * Permission is hereby granted, free of charge, to any person obtaining a copy
- * of this software and associated documentation files (the "Software"), to deal
- * in the Software without restriction, including without limitation the rights
- * to use, copy, modify, merge, publish, distribute, sublicense, and/or sell
- * copies of the Software, and to permit persons to whom the Software is
- * furnished to do so, subject to the following conditions:
- *
- * The above copyright notice and this permission notice shall be included in
- * all copies or substantial portions of the Software.
- *
- * THE SOFTWARE IS PROVIDED "AS IS", WITHOUT WARRANTY OF ANY KIND, EXPRESS OR
- * IMPLIED, INCLUDING BUT NOT LIMITED TO THE WARRANTIES OF MERCHANTABILITY,
- * FITNESS FOR A PARTICULAR PURPOSE AND NONINFRINGEMENT. IN NO EVENT SHALL THE
- * AUTHORS OR COPYRIGHT HOLDERS BE LIABLE FOR ANY CLAIM, DAMAGES OR OTHER
- * LIABILITY, WHETHER IN AN ACTION OF CONTRACT, TORT OR OTHERWISE, ARISING FROM,
- * OUT OF OR IN CONNECTION WITH THE SOFTWARE OR THE USE OR OTHER DEALINGS IN
- * THE SOFTWARE.
->>>>>>> faabad1a
+ * See LICENSE file for license information.
  */
 
 /*
@@ -41,315 +21,6 @@
  *   rake src/nginx_module/MergeLocationConfig.c
  */
 
-<<<<<<< HEAD
-/* 0: NGX_CONF_ERROR, 1: OK */
-int generated_merge_part(passenger_loc_conf_t *conf, passenger_loc_conf_t *prev, ngx_conf_t *cf) {
-
-
-
-	
-		ngx_conf_merge_value(conf->socket_backlog,
-			prev->socket_backlog,
-			NGX_CONF_UNSET);
-	
-
-	
-		ngx_conf_merge_uint_value(conf->core_file_descriptor_ulimit,
-			prev->core_file_descriptor_ulimit,
-			NGX_CONF_UNSET_UINT);
-	
-
-	
-		ngx_conf_merge_uint_value(conf->app_file_descriptor_ulimit,
-			prev->app_file_descriptor_ulimit,
-			NGX_CONF_UNSET_UINT);
-	
-
-	
-		ngx_conf_merge_value(conf->enabled,
-			prev->enabled,
-			NGX_CONF_UNSET);
-	
-
-	
-		ngx_conf_merge_str_value(conf->ruby,
-			prev->ruby,
-			NULL);
-	
-
-	
-		ngx_conf_merge_str_value(conf->python,
-			prev->python,
-			NULL);
-	
-
-	
-		ngx_conf_merge_str_value(conf->nodejs,
-			prev->nodejs,
-			NULL);
-	
-
-	
-		ngx_conf_merge_str_value(conf->meteor_app_settings,
-			prev->meteor_app_settings,
-			NULL);
-	
-
-	
-		ngx_conf_merge_str_value(conf->environment,
-			prev->environment,
-			NULL);
-	
-
-	
-		ngx_conf_merge_value(conf->friendly_error_pages,
-			prev->friendly_error_pages,
-			NGX_CONF_UNSET);
-	
-
-	
-		ngx_conf_merge_value(conf->min_instances,
-			prev->min_instances,
-			NGX_CONF_UNSET);
-	
-
-	
-		ngx_conf_merge_value(conf->max_instances_per_app,
-			prev->max_instances_per_app,
-			NGX_CONF_UNSET);
-	
-
-	
-		ngx_conf_merge_value(conf->max_requests,
-			prev->max_requests,
-			NGX_CONF_UNSET);
-	
-
-	
-		ngx_conf_merge_value(conf->start_timeout,
-			prev->start_timeout,
-			NGX_CONF_UNSET);
-	
-
-	
-		if (merge_string_array(cf, &prev->base_uris, &conf->base_uris) != NGX_OK) {
-			ngx_conf_log_error(NGX_LOG_EMERG, cf, 0,
-				"cannot merge \"passenger_base_uri\" configurations");
-			return 0;
-		}
-	
-
-	
-		ngx_conf_merge_str_value(conf->document_root,
-			prev->document_root,
-			NULL);
-	
-
-	
-		ngx_conf_merge_str_value(conf->user,
-			prev->user,
-			NULL);
-	
-
-	
-		ngx_conf_merge_str_value(conf->group,
-			prev->group,
-			NULL);
-	
-
-	
-		ngx_conf_merge_str_value(conf->app_group_name,
-			prev->app_group_name,
-			NULL);
-	
-
-	
-		ngx_conf_merge_str_value(conf->app_root,
-			prev->app_root,
-			NULL);
-	
-
-	
-		ngx_conf_merge_str_value(conf->app_rights,
-			prev->app_rights,
-			NULL);
-	
-
-	
-		ngx_conf_merge_value(conf->union_station_support,
-			prev->union_station_support,
-			NGX_CONF_UNSET);
-	
-
-	
-		if (merge_string_array(cf, &prev->union_station_filters, &conf->union_station_filters) != NGX_OK) {
-			ngx_conf_log_error(NGX_LOG_EMERG, cf, 0,
-				"cannot merge \"union_station_filter\" configurations");
-			return 0;
-		}
-	
-
-	
-		ngx_conf_merge_value(conf->debugger,
-			prev->debugger,
-			NGX_CONF_UNSET);
-	
-
-	
-		ngx_conf_merge_value(conf->max_preloader_idle_time,
-			prev->max_preloader_idle_time,
-			NGX_CONF_UNSET);
-	
-
-	
-		if (merge_string_keyval_table(cf, &prev->env_vars, &conf->env_vars) != NGX_OK) {
-			ngx_conf_log_error(NGX_LOG_EMERG, cf, 0,
-				"cannot merge \"passenger_env_var\" configurations");
-			return 0;
-		}
-	
-
-	
-		ngx_conf_merge_uint_value(conf->headers_hash_max_size,
-			prev->headers_hash_max_size,
-			512);
-	
-
-	
-		ngx_conf_merge_uint_value(conf->headers_hash_bucket_size,
-			prev->headers_hash_bucket_size,
-			64);
-	
-
-	
-		ngx_conf_merge_str_value(conf->spawn_method,
-			prev->spawn_method,
-			NULL);
-	
-
-	
-		ngx_conf_merge_value(conf->load_shell_envvars,
-			prev->load_shell_envvars,
-			NGX_CONF_UNSET);
-	
-
-	
-		ngx_conf_merge_str_value(conf->union_station_key,
-			prev->union_station_key,
-			NULL);
-	
-
-	
-		ngx_conf_merge_value(conf->max_request_queue_size,
-			prev->max_request_queue_size,
-			NGX_CONF_UNSET);
-	
-
-	
-		ngx_conf_merge_value(conf->request_queue_overflow_status_code,
-			prev->request_queue_overflow_status_code,
-			NGX_CONF_UNSET);
-	
-
-	
-		ngx_conf_merge_str_value(conf->restart_dir,
-			prev->restart_dir,
-			NULL);
-	
-
-	
-		ngx_conf_merge_str_value(conf->app_type,
-			prev->app_type,
-			NULL);
-	
-
-	
-		ngx_conf_merge_str_value(conf->startup_file,
-			prev->startup_file,
-			NULL);
-	
-
-	
-		ngx_conf_merge_value(conf->sticky_sessions,
-			prev->sticky_sessions,
-			NGX_CONF_UNSET);
-	
-
-	
-		ngx_conf_merge_str_value(conf->sticky_sessions_cookie_name,
-			prev->sticky_sessions_cookie_name,
-			NULL);
-	
-
-	
-		ngx_conf_merge_str_value(conf->vary_turbocache_by_cookie,
-			prev->vary_turbocache_by_cookie,
-			NULL);
-	
-
-	
-		ngx_conf_merge_value(conf->abort_websockets_on_process_shutdown,
-			prev->abort_websockets_on_process_shutdown,
-			NGX_CONF_UNSET);
-	
-
-	
-		ngx_conf_merge_value(conf->force_max_concurrent_requests_per_process,
-			prev->force_max_concurrent_requests_per_process,
-			NGX_CONF_UNSET);
-	
-
-	
-		ngx_conf_merge_str_value(conf->fly_with,
-			prev->fly_with,
-			NULL);
-	
-
-	
-		ngx_conf_merge_value(conf->max_instances,
-			prev->max_instances,
-			NGX_CONF_UNSET);
-	
-
-	
-		ngx_conf_merge_value(conf->max_request_time,
-			prev->max_request_time,
-			NGX_CONF_UNSET);
-	
-
-	
-		ngx_conf_merge_value(conf->memory_limit,
-			prev->memory_limit,
-			NGX_CONF_UNSET);
-	
-
-	
-		ngx_conf_merge_str_value(conf->concurrency_model,
-			prev->concurrency_model,
-			NULL);
-	
-
-	
-		ngx_conf_merge_value(conf->thread_count,
-			prev->thread_count,
-			NGX_CONF_UNSET);
-	
-
-	
-		ngx_conf_merge_value(conf->rolling_restarts,
-			prev->rolling_restarts,
-			NGX_CONF_UNSET);
-	
-
-	
-		ngx_conf_merge_value(conf->resist_deployment_errors,
-			prev->resist_deployment_errors,
-			NGX_CONF_UNSET);
-	
-
-	return 1;
-}
-=======
 /*
  * 0: NGX_CONF_ERROR, 1: OK
  */
@@ -484,7 +155,30 @@
     ngx_conf_merge_value(conf->force_max_concurrent_requests_per_process,
         prev->force_max_concurrent_requests_per_process,
         NGX_CONF_UNSET);
+    ngx_conf_merge_str_value(conf->fly_with,
+        prev->fly_with,
+        NULL);
+    ngx_conf_merge_value(conf->max_instances,
+        prev->max_instances,
+        NGX_CONF_UNSET);
+    ngx_conf_merge_value(conf->max_request_time,
+        prev->max_request_time,
+        NGX_CONF_UNSET);
+    ngx_conf_merge_value(conf->memory_limit,
+        prev->memory_limit,
+        NGX_CONF_UNSET);
+    ngx_conf_merge_str_value(conf->concurrency_model,
+        prev->concurrency_model,
+        NULL);
+    ngx_conf_merge_value(conf->thread_count,
+        prev->thread_count,
+        NGX_CONF_UNSET);
+    ngx_conf_merge_value(conf->rolling_restarts,
+        prev->rolling_restarts,
+        NGX_CONF_UNSET);
+    ngx_conf_merge_value(conf->resist_deployment_errors,
+        prev->resist_deployment_errors,
+        NGX_CONF_UNSET);
 
     return 1;
 }
->>>>>>> faabad1a
