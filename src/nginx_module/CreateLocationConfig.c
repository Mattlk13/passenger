--- conflicted
+++ resolved
@@ -188,7 +188,14 @@
 	
 
 	
-<<<<<<< HEAD
+		conf->abort_websockets_on_process_shutdown = NGX_CONF_UNSET;
+	
+
+	
+		conf->force_max_concurrent_requests_per_process = NGX_CONF_UNSET;
+	
+
+	
 		conf->fly_with.data = NULL;
 		conf->fly_with.len  = 0;
 	
@@ -220,13 +227,6 @@
 
 	
 		conf->resist_deployment_errors = NGX_CONF_UNSET;
-=======
-		conf->abort_websockets_on_process_shutdown = NGX_CONF_UNSET;
-	
-
-	
-		conf->force_max_concurrent_requests_per_process = NGX_CONF_UNSET;
->>>>>>> 988af70b
 	
 
 }