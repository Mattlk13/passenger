--- conflicted
+++ resolved
@@ -7,12 +7,9 @@
    is enabled in Nginx. This allows you to deploy Nginx binaries, that have
    Phusion Passenger Enterprise compiled in, to servers that are not
    actually running Phusion Passenger Enterprise.
-<<<<<<< HEAD
-=======
  * `passenger-status --show=union_station` now displays all clients that
    are connected to the LoggingAgent.
  * Fixed backtraces in the Apache module.
->>>>>>> 906eff76
 
 
 Release 4.0.17
