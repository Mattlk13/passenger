Release 3.1.0
-------------

 * Rewritten evented request handler.
 * Rewritten application pool.
 * Rewritten spawner.
 * More stable Union Station support.
 * More stable Python WSGI support.
 * Many internal robustness improvements.
 * Better relocatability without wasting space.
 * Support multiple Ruby versions.
 * [Apache] Environment variables can now be set with SetEnv. Wrapper scripts are no longer necessary.
 * Apps are now started through bash so that environment variable settings in bashrc are respected.
<<<<<<< HEAD
=======
 * [Standalone] Automatic asset pipeline expiry headers support.
>>>>>>> 3e0338aa


Release 3.0.12
--------------

 * [Apache] Support Apache 2.4. The event MPM is now also supported.
 * [Nginx] Preferred Nginx version upgraded to 1.0.15.
 * [Nginx] Preferred PCRE version upgraded to 8.30.
 * [Nginx] Fixed compatibility with Nginx < 1.0.10.
 * [Nginx] Nginx is now installed with http_gzip_static_module by default.
 * [Nginx] Fixed a memory disclosure security problem.
   The issue is documented at http://www.nginx.org/en/security_advisories.html
   and affects more modules than just Phusion Passenger. Users are advised
   to upgrade as soon as possible. Patch submitted by Gregory Potamianos.
 * [Nginx] passenger_show_version_in_header now hides the Phusion Passenger version number from the 'Server:' header too.
   Patch submitted by Gregory Potamianos.
 * Fixed a /proc deprecation warning on Linux kernel >= 3.0.


Release 3.0.11
--------------

 * Fixed a compilation problem on platforms without alloca.h, such as FreeBSD 7.
 * Improved performance and solved some warnings on Xen systems by compiling
   with `-mno-tls-direct-seg-refs`. Patch contributed by Michał Pokrywka.


Release 3.0.10
--------------

 * [Nginx] Dropped support for Nginx versions older than 1.0.0
 * [Nginx] Fixed support for Nginx 1.1.4+
 * [Nginx, Standalone] Upgraded default Nginx version to 1.0.10
   The previously default version was 1.0.5.
 * [Nginx] New option passenger_max_requests
   This is equivalent to the PassengerMaxRequests option in the Apache
   version: Phusion Passenger will automatically shutdown a worker process
   once it has processed the specified number of requests.
   Contributed by Paul Kmiec.
 * [Apache] New option PassengerBufferResponse
   The Apache version did not buffer responses. This could block the Ruby
   worker process in case of slow clients. We now enable response buffering
   by default. It can be turned off through this option. Feature contributed
   by Ryo Onodera.
 * Fixed remaining Ruby 1.9.3 compatibility problems
   We already supported Ruby 1.9.3 since 3.0.8, but due to bugs in Ruby
   1.9.3's build system Phusion Passenger would fail to detect Ruby 1.9.3
   features on some systems. Fixes issue #714.
 * Fixed a bug in PassengerPreStart
   A regression was introduced in 3.0.8, causing the prespawn script to
   connect to the host name instead of to 127.0.0.1. Fix contributed by
   Andy Allan.
 * Fixed compatibility with GCC 4.6
   Affected systems include Ubuntu 11.10.
 * Fixed various compilation problems.
 * Fixed some Ruby 1.9 encoding problems.
 * Fixed some Ruby 1.9.3 deprecation warnings.


Release 3.0.9
-------------

 * [Nginx] Fixed a NULL pointer crash that occurs on HTTP/1.0 requests
   when the Host header isn't given.
 * Fixed deprecation warnings on RubyGems >= 1.6.
 * Improved Union Station support stability.


Release 3.0.8
-------------

 * [Nginx] Upgraded preferred Nginx version to 1.0.5.
 * [Nginx] Fixed various compilation problems on various platforms.
 * [Nginx] We now ensure that SERVER_NAME is equal to HTTP_HOST without the port part.
   This is needed for Rack compliance. By default Nginx sets SERVER_NAME to
   whatever is specified in the server_name directive, but that's not necessarily
   the correct value. This fixes, for example, the use of the 'map' statement
   in config.ru.
 * [Nginx] Added the options passenger_buffer_size, passenger_buffers and passenger_busy_buffers_size.
   These options are similar to proxy_module's similarly named options. You can
   use these to e.g. increase the maximum header size limit.
 * [Nginx] passenger_pre_start now supports virtual hosts that listen on Unix domain sockets.
 * [Apache] Fixed the pcre.h compilation problem.
 * [Standalone] Fixed 'passenger stop'.
   It didn't work properly because it kept waiting for 'tail' to exit.
   We now properly terminate 'tail' as well.
 * Fixed compatibility with Rake 0.9.
 * Fixed various Ruby 1.9 compatibility issues.
 * Various documentation improvements.
 * New Union Station filter language features.
   It now supports status codes and response times.
   Please refer to https://engage.unionstationapp.com/help#filtering
   for more information.


Release 3.0.7
-------------

 * Fixed a bug passenger-install-apache2-module. It could crash on
   some systems due to a typo in the code.
 * Upgraded preferred Nginx version to 1.0.0.
 * Phusion Passenger Standalone now pre-starts application processes
   at startup instead of doing that at the first request.
 * When sending data to Union Station, the HTTP status code is now also
   logged.
 * Various Union Station-related stability improvements.
 * The Linux OOM killer was previously erroneously disabled for all
   Phusion Passenger processes, including application processes. The
   intention was to only disable it for the Watchdog. This has been
   fixed, and the Watchdog is now the only process for which the OOM
   killer is disabled.
 * Fixed some compilation problems on OpenBSD.
 * Due to a typo, the dependency on file-tail was not entirely removed
   in 3.0.6. This has now been fixed.


Release 3.0.6
-------------

 * Fixed various compilation problems such as XCode 4 support and OpenBSD support.
 * Fixed various Union Station-related stability issues.
 * Fixed an issue with host name detection on certain platforms.
 * Improved error logging in various parts.
 * The dependency on the file-tail library has been removed.
 * During installation, check whether /tmp is mounted with 'noexec'.
   Phusion Passenger's installer relies on /tmp *not* being mounted
   with 'noexec'. If it is then the installer will now show a helpful
   error message instead of bailing out in a confusing manner. Users
   can now tell the installer to use a different directory for storing
   temporary files by customizing the $TMPDIR environment variable.
 * Phusion Passenger Standalone can now run Rackup files that are not named 'config.ru'.
   The filename can be passed through the command line using the -R option.


Release 3.0.5
-------------

 * [Apache] Fixed Union Station process statistics collection
   Union Station users that are using Apache may notice that no process
   information show up in Union Station. This is because of a bug in
   Phusion Passenger's Apache version, which has now been fixed.
 * [Apache] PassengerAnalytics has been renamed to UnionStationSupport
   This option has been renamed for consistency reasons.
 * [Nginx] passenger_analytics has been renamed to union_station_support
   This option has been renamed for consistency reasons.
 * Fixed Union Station data sending on older libcurl versions
   Some Union Station users have reported that their data don't show up.
   Upon investigation this turned out to be a compatibility with older
   libcurl versions. Affected systems include all RHEL 5 based systems,
   such as RHEL 5.5 and CentOS 5.5. We've now fixed compatibility
   with older libcurl versions.
 * Added support for the Union Station filter language
   This language can be used to limit the kind of data that's sent to
   Union Station. Please read
   https://engage.unionstationapp.com/help#filtering for details.
 * Fixed a PassengerMaxPoolSize/passenger_max_pool_size violation bug
   People who host a lot of different applications on Phusion Passenger
   may notice that it sometimes spawns more processes than is allowed
   by PassengerMaxPoolSize/passenger_max_pool_size. This has been fixed.


Release 3.0.4
-------------

 * [Apache] Changed mod_dir workaround hook priority
   Phusion Passenger temporarily disables mod_dir on all Phusion
   Passenger-handled requests in order to avoid conflicts. In order to do this
   it registers some Apache hooks with the APR_HOOK_MIDDLE priority, but it
   turned out that this breaks some other modules like mod_python. The hook
   priority has been changed to APR_HOOK_LAST to match mod_dir's hook
   priorities. Issue reported by Jay Freeman.
 * Added support for Union Station: http://www.unionstationapp.com/
 * Some error messages have been improved.


Release 3.0.3
-------------

 * [Nginx] Preferred Nginx version upgraded to 0.8.54
   The previous preferred version was 0.8.53.
 * PATH_INFO and REQUEST_URI now contain the original escaped URI
   Phusion Passenger passes the URI, as reported by Apache/Nginx, to
   application processes through the PATH_INFO and REQUEST_URI variables.
   These variables are supposed to contain the original, unescaped URI, e.g.
   /clubs/%C3%BC. Both Apache and Nginx thought that it would be a good idea
   to unescape the URI before passing it to modules like Phusion Passenger,
   thereby causing PATH_INFO and REQUEST_URI to contain the unescaped URI,
   e.g. /clubs/ü. This causes all sorts of encoding problems. We now manually
   re-escape the URI when setting PATH_INFO and REQUEST_URI. Issue #404.
 * The installer no longer detects directories as potential commands
   Previously the installer would look in $PATH for everything that's
   executable, including directories. If one has /usr/lib in $PATH
   and a directory /usr/lib/gcc exists then the installer would recognize
   /usr/lib/gcc as the compiler. We now explicitly check whether the item
   is also a file.
 * PseudoIO now responds to #to_io
   Phusion Passenger sets STDERR to a PseudoIO object in order to capture
   anything written to STDERR during application startup. This breaks
   some libraries which expect STDERR to respond to #to_io. This has now
   been fixed. Issue #607.
 * Fixed various other minor bugs
   See the git commit log for details.


Release 3.0.2
-------------

 * [Nginx] Fixed compilation problems
   The Nginx compilation process was broken due to not correctly reverting
   the working directory of the Nginx configure script. This has been fixed:
   issue #595.
 * [Nginx] Fixed crash if passenger_root refers to a nonexistant directory
   Issue #599.
 * Fixed compilation problems on NetBSD
   There was a typo in a NetBSD-specific fcntl() call. It also turns out that
   NetBSD doesn't support some ISO C99 math functions like llroundl(); this
   has been worked around by using other functions. Issue #593.
 * Fixed file descriptor closing issues on FreeBSD
   Phusion Passenger child processes didn't correct close file descriptors
   on FreeBSD because it queries /dev/fd to do that. On FreeBSD /dev/fd
   only returns meaningful results if fdescfs is mounted, which it isn't
   by default. Issue #597.


Release 3.0.1
-------------

 * MUCH faster compilation
   We've applied code aggregation techniques, allowing Phusion Passenger
   to be compiled much quicker now. For example, compiling the Nginx
   component (not Nginx itself) on a MacBook Pro now takes only 29
   seconds instead of 51 seconds, an improvement of 75%! Compiling the
   Apache module on a slower Dell Inspiron now takes 39 seconds instead of
   1 minute 22 seconds, or 110% faster!
 * Fixed malfunction after web server restart
   On Linux systems that have a non-standard filesystem on /tmp, Phusion
   Passenger could malfunction after restarting the web server because of
   a bug that's only triggered on certain filesystems. Issue #569.
 * Boost upgraded to version 1.44.0.
   We were on 1.42.0.
 * Much improved startup error messages
   Phusion Passenger performs many extensive checks during startup to ensure
   integrity. However the error message in some situation could be vague.
   These startup error messages have now been improved dramatically, so that
   if something goes wrong during startup you will now more likely know why.
 * Curl < 7.12.1 is now supported
   The previous version fails to compile with Curl versions earlier than
   7.12.1. Issue #556.
 * passenger-make-enterprisey fixed
   This is the command that people can run after donating. It allows people
   to slightly modify Phusion Passenger's display name as a joke. In 3.0.0 it
   was broken because of a typo. This has been fixed.
 * Removed passenger-stress-test
   This tool was used during the early life of Phusion Passenger for stress
   testing websites. Its performance has never been very good and there are
   much better tools for stress testing, so this tool has now been removed.
 * [Apache] RailsEnv and RackEnv configuration options are now equivalent
   In previous versions, RailsEnv only had effect on Rails 1 and Rails 2 apps
   while RackEnv only had effect on Rack apps. Because Rails 3 apps are
   considered Rack apps, setting RailsEnv had no effect on Rails 3 apps.
   Because this is confusing to users, we've now made RailsEnv and RackEnv
   equivalent. Issue #579.
 * [Nginx] Fixed compilation problems on systems with unpowerful shells
   Most notably Solaris. Its default shell does not support some basic
   constructs that we used in the Nginx configure script.
 * [Nginx] Upgraded default Nginx version to to 0.8.53
   The previous default was 0.8.52.
 * [Nginx] passenger_enabled now only accepts 'on' or 'off' values
   Previously it would recognize any value not equal to 'on' as meaning
   'off'. This caused confusion among users who thought they could also
   specify 'true', so we now throw a proper error if the value is
   unrecognized. Fixes issue #583.


Release 3.0.0
-------------

This is a major release with many changes. Please read our blog for details.


Release 2.2.15
--------------

 * [Apache] Fixed incorrect temp dir cleanup by passenger-status
   On some systems, running passenger-status could print the following
   message:
   
      *** Cleaning stale folder /tmp/passenger.1234
   
   ...after which Phusion Passenger breaks because that directory is
   necessary for it to function properly. The cause of this problem
   has been found and has been fixed.
 * [Apache] Fixed some upload handling problems
   Previous versions of Phusion Passenger check whether the size of
   the received upload data matches the contents of the Content-Length
   header as received by the client. It turns out that there could
   be a mismatch e.g. because of mod_deflate input compression, so
   we can't trust Content-Length anyway and we're being too strict.
   The check has now been removed.
 * [Nginx] Fixed compilation issues with Nginx >= 0.7.66
   Thanks to Potamianos Gregory for reporting this issue. Issue #500.
 * [Nginx] Default Nginx version changed to 0.7.67
   The previous default version was 0.7.65.
 * Fixed more Bundler problems
   Previous versions of Phusion Passenger would preload some popular
   libraries such as mysql and sqlite3 in order to utilize copy-on-write
   optimizations better. However this behavior conflicts with Bundler
   so we've removed it.


Release 2.2.14
--------------

 * Added support for Rubinius
   Patch contributed by Evan Phoenix.
 * Fixed a mistake in the SIGQUIT backtrace message.
   Patch contributed by Christoffer Sawicki.
 * [Nginx] Fix a localtime() crash on FreeBSD
   This was caused by insufficient stack space for threads. Issue #499.


Release 2.2.13
--------------

 * Fixed some Rails 3 compatibility issues that were recently introduced.
 * Fixed a typo that causes config/setup_load_paths.rb not to be loaded
   correctly.


Release 2.2.12
--------------

 * Improved Bundler support.
   Previous versions might not be able to correctly load gems bundled
   by Bundler. We've also documented how our Bundler support works and
   how to override our support if you need special behavior.
   Please refer to the Phusion Passenger Users Guide, section
   "Bundler support".
 * Worked around some user account handling bugs in Ruby. Issue #192.
 * Fixed some Ruby 1.9 tempfile.rb compatibility problems.
 * Fixed some compilation problems on some ARM Linux platforms.
 * [Apache] Suppress bogus mod_xsendfile-related error messages.
   When mod_xsendfile is being used, Phusion Passenger might print
   bogus error messages like "EPIPE" or "Apache stopped forwarding
   the backend's response" to the log file. These messages are
   normal, are harmless and can be safely ignored, but they pollute
   the log file. So in this release we've added code to suppress
   these messages when mod_xsendfile is being used. Issue #474.
 * [Nginx] Fixed "passenger_user_switching off" permission problems
   If Nginx is running as root and passenger_user_switching is turned
   off, then Phusion Passenger would fail to initialize because of
   a permission problem. This has been fixed. Issue #458.
 * [Nginx] Nginx >= 0.8.38 is now supported.
   Thanks to Sergey A. Osokin for reporting the problem.
 * [Nginx] passenger-install-nginx-module upgraded
    It now defaults to installing Nginx 0.7.65 instead of 0.7.64.


Release 2.2.11
--------------

 * This release fixes a regression that appeared in 2.2.10 which only
   affects Apache. When under high load, Apache might freeze and stop
   responding to requests. It is caused by a race condition which is
   why it escaped our last release testing.
   
   This problem does not affect Nginx; you only have to upgrade if
   you're using Apache.
   
   http://groups.google.com/group/phusion-passenger/t/d5bb2f17c8446ea0


Release 2.2.10
--------------

 * Fixed some Bundler compatibility problems.
 * Fixed some file descriptor passing problems, which previously
   could lead to mysterious crashes.
 * Fixed some compilation problems on newer GCC versions. Issue #430.
 * Support #size method in rack.input.



Release 2.2.9
-------------

 * Fixed compatibility with Rails 3.
   Actually, previous Phusion Passenger releases were already compatible
   with Rails 3, depending on the spawn method that would be invoked. Here's
   the story:
   
   Since Phusion Passenger 2.2.8, when the file config.ru exists, Phusion
   Passenger will treat the app as a Rack app, not as a Rails app. This is
   in contrast to earlier versions which gave Rails detection more priority
   than Rack detection. Phusion Passenger loads Rack apps and Rails apps in
   different ways. The Rails loader was not compatible with Rails 3, which
   is what we've fixed in this release.
   
   That said, a Rails 3 app would have worked out-of-the-box on Phusion
   Passenger 2.2.8 as well because Rails 3 apps include a config.ru file
   by default, causing Phusion Passenger 2.2.8 to use the Rack loader.
   Earlier versions of Phusion Passenger would just completely bail out
   because they'd use the Rails loader.
   
   That said, with 2.2.9 there are still some caveats:
   - Smart spawning (the mechanism with which REE's 33% memory reduction
     is implemented) is *not* supported for Rack apps. This means that if
     you want to utilize smart spawning with Rails 3, then you should
     remove your config.ru file.
   - Rails 3 depends on Rack 1.1.0. You must have Rack 1.1.0 installed as
     a gem, even if you've bundled it with the gem bundler. This is because
     Phusion Passenger itself depends on Rack.
   
   Both of these caveats are temporary. We have plans to solve both of these
   properly in the future.
 * What's up with the Gem Bundler?
   There has been some reports that Phusion Passenger is not compatible with
   Yehuda Katz's gem bundler (http://github.com/wycats/bundler). This might
   have been true for an earlier version of the gem bundler, but the latest
   version seems to work fine. Please note that you need to insert the
   following snippet in config/preinitializer.rb, as instructed by the gem
   bundler's README:
   
     require "#{RAILS_ROOT}/vendor/gems/environment"
   
   The Rails::Boot monkey patching code as posted at
   http://yehudakatz.com/2009/11/03/using-the-new-gem-bundler-today/
   does not seem to be required anymore.
 * Fixed support for ActiveRecord subclasses that connect to another database.
   ActiveRecord subclasses that connect to a database other than the default
   one did not have their connection correctly cleared after forking.
   This can result in weird errors along the lines of "Lost connection to
   MySQL server during query". Issue #429.
 * [Nginx] Fixed PCRE URL.
   passenger-install-nginx-module downloads PCRE 7.8 if PCRE is not already
   installed. However PCRE 7.8 has been removed from their FTP server,
   so we've updated the URL to point to the latest version, 8.0.


Release 2.2.8
-------------

 * [Nginx] Fixed some signal handling problems.
   Restarting Nginx on OS X with SIGHUP can sometimes take a long time or
   even fail completely. This is because of some signal handling problems,
   which have now been fixed.
 * [Nginx] Added OpenSSL as dependency.
   OpenSSL is required in order to install Nginx, but this was not checked
   by passenger-install-nginx-module. As a result,
   passenger-install-nginx-module fails on e.g. out-of-the-box Ubuntu
   installations until the user manually installs OpenSSL. Issue #422.
 * [Nginx] Fixed support for internal redirects and subrequests.
   It is now possible to, for example, point X-Accel-Redirects to Phusion
   Passenger-served URLs. Patch contributed by W. Andrew Loe III: issue #433.
 * [Apache] Fixed a GnuTLS compatibility issue.
   mod_gnutls can cause Phusion Passenger to crash because of an unchecked
   NULL pointer. This problem has now been fixed: issue #391.
 * Fixed thread creation issue on Intel Itanium platforms.
   This fixes issue #427.
 * Fixed compilation problems on Linux running on the Renesas SH4 CPU.
   Patch contributed by iwamatsu: issue #428.
 * The Rack library has been unvendored.
   The original reason for vendoring was to work around broken Rails
   applications that explicitly specify Rack as a gem dependency. We've
   found a better workaround that does not require vendoring Rack.
   This also fixes a compatibility problem with Rails 3, because Rails
   3 depends on a newer Rack version than the one we had vendored.
   Issue #432.
 * Fixed compatibility with Ruby 1.9.1 patchlevel >= 152
   Ruby 1.9.1 patchlevel >= 152 has a bug in its tempfile library. If you've
   seen an error message along the lines of

      *** Exception IOError in Passenger RequestHandler (closed stream)
   
   then this is a Ruby bug at work. This bug has been fixed in Ruby 1.9.2,
   but Ruby 1.9.1 still contains this bug. We've added a workaround so that
   the bug is not triggered with this Ruby version. Issue #432.


Release 2.2.7
-------------

 * Removed forgotten debugging code in passenger-install-apache2-module,
   which caused it not to compile anything.


Release 2.2.6
-------------

 * Some /tmp cleaner programs such as tmpwatch try to remove subdirectories
   in /tmp/passenger.xxx after a while because they think those
   subdirectories are unused. This could cause Phusion Passenger to
   malfunction, requiring a web server restart. Measures have now been
   taken to prevent those tmp cleaner programs from removing anything
   in /tmp/passenger.xxx. Issue #365.
 * When autodetecting the application type, Rack is now given more priority
   than Rails. This allows one to drop a config.ru file in a Rails directory
   and have it detected as a Rack application instead of a Rails application.
   Patch contributed by Sam Pohlenz: issue #338.
 * The default socket backlog has been increased from 'SOMAXCONN' (which
   is 128 on most platforms) to 1024. This should fix most
   'helper_server.sock failed: Resource temporarily unavailable'
   errors.
 * Fixed compilation problems on Solaris. Issue #369 and issue #379.
 * Fixed crashes on PowerPC.
 * Some Ruby 1.9 compatibility fixes. Issue #398.
 * The installer now displays correct dependency installation instructions
   for Mandriva Linux.
 * [Apache] The location of the 'apxs' and 'apr-config' commands can now
   also be passed to the installer through the --apxs-path and
   --apr-config-path parameters, in addition to the $APXS2 and $APR_CONFIG
   environment variables. Issue #3.
 * [Nginx] Various problems that only occur on 64-bit platforms have been fixed.
 * [Nginx] The installer now installs Nginx 0.7.64 by default.


Release 2.2.5
-------------

 * [Apache] Small file uploads are now buffered; fixes potential DoS attack
   Phusion Passenger buffers large file uploads to temp files so that it
   doesn't block applications while an upload is in progress, but it sent
   small uploads directly to the application without buffering it. This could
   result in a potential DoS attack: the client can send many small, incomplete
   file uploads to the server, and this would block all application processes
   until a timeout occurs. In order to solve this problem, Phusion Passenger
   now buffers small file uploads in memory. Bug #356.

 * [Apache] Fixed support for mod_rewrite passthrough rules
   Mod_rewrite passthrough rules were not properly supported because of a bug
   fix for supporting encoded slashes (%2f) in URLs. Unfortunately, due to
   bugs/limitations in Apache, we can support either encoded slashes or
   mod_rewrite passthrough rules, but not both; supporting one will break the
   other.

   Support for mod_rewrite passthrough rules is now enabled by default; that
   is, support for encoded slashes is disabled by default. A new configuration
   option, "PassengerAllowEncodedSlashes", has been added. Turning this option
   on will enable support for encoded slashes and disable support for
   mod_rewrite passthrough rules.

   Issue #113 and issue #230.

 * [Apache] Added a configuration option for resolving symlinks in the document root path
   Phusion Passenger 2.2.0 and higher no longer resolves symlinks in
   the document root path in order to properly support Capistrano-style
   directory structures. The exact behavior is documented in the Users Guide,
   section "How Phusion Passenger detects whether a virtual host is a web
   application".

   However, some people relied on the old behavior. A new configuration option,
   PassengerResolveSymlinksInDocumentRoot, has been added to allow reverting
   back to the old behavior.

   Patch contributed by Locaweb (http://www.locaweb.com.br/).

 * [Apache] mod_env variables are now also passed through CGI environment headers
   Prior to version 2.2.3, environment variables set by mod_env are passed to
   the application as CGI environment headers, not through Ruby's ENV variable.
   In the last release we introduced support for setting ENV environment
   variables with mod_env, and got rid of the code for setting CGI environment
   headers. It turns out that some people relied on the old behavior, we so now
   environment variables set with mod_env are set in both ENV and in the CGI
   environment.
   
   Fixes bug #335.

 * [Apache] Fixed compilation problems on some Linux systems with older versions of Apache
   If you used to see compilation errors like this:

       ext/apache2/Configuration.cpp:554: error: expected primary-expression before '.' token

   then this version should compile properly.

 * [Apache] Fixed I/O timeouts for communication with backend processes
   Got rid of the code for enforcing I/O timeouts when reading from or writing to
   a backend process. This caused more problems than it solved.

 * [Nginx] Support for streaming responses (e.g. Comet or HTTP push)
   Buffering of backend responses is now disabled. This fixes support for
   streaming responses, something which the Apache version has supported
   for a while now. One can generate streaming responses in Ruby on Rails
   like this:

       render :text => lambda { |response, output|
           10_000.times do |i|
               output.write("hello #{i}!\n")
           end
       }

 * [Nginx] Installer now installs Nginx 0.7.61 by default
   Previously it installed 0.6.37 by default.

 * [Nginx] Fixed the installer's --extra-configure-flags flag when combined with --auto-download
   Arguments passed to --extra-configure-flags were not being passed to the
   Nginx configure script when --auto-download is given. This has been
   fixed: bug #349.

 * [Nginx] Fixed unnecessary download of PCRE
   The installer now checks whether PCRE is installed in /opt/local (e.g.
   MacPorts) as well before concluding that it isn't installed and going ahead
   with downloading PCRE.

 * Fixed STDERR capturing
   While spawning an application, Phusion Passenger captures any output written
   to STDERR so that it can show them later if the application failed to start.
   This turns out to be much more difficult than expected, with all kinds of
   corner cases that can mess up this feature.

   For example, if the Rails log file is not writable, then this can cause
   Rails to crash with a bizarre and unhelpful error message whenever it tries
   to write to STDERR:

       /!\ FAILSAFE /!\  Thu Aug 20 14:58:39 +1000 2009
       Status: 500 Internal Server Error
       undefined method `[]' for nil:NilClass

   Some applications reopen STDERR to a log file. This didn't work.

   Of all of these problems have been fixed now. (Bug #332)

 * Fixed some bugs in application sources preloading
   Rails >= 2.2 already preloads the application sources, in which case Phusion
   Passenger wasn't supposed to perform it's own preloading, but the Rails
   >= 2.2 detection code was bugged. This has been fixed.

   Rails < 2.2 doesn't preload the application sources by itself, but there
   should be a certain order with which the sources are preloaded, otherwise
   preloading could fail in some applications. We now enforce a specific load
   order: first models, then controllers, then helpers.

   Bug #359.
 
 * Fixed a few bugs in WSGI compliance
   PATH_INFO is supposed to be set to the request URI, but without the query
   string and without the base URI. This has been fixed: bug #360.

 * Fixed some Ruby 1.9-specific crashes caused by encoding issues. Bug #354.
 * Fixed loading of config/environment.rb on Ruby 1.9.2, because Ruby 1.9.2
   no longer has "." in the default load path. Patch by metaljastix, issue #368.
 * The Users Guide for Apache now mentions something about correct permissions
   for application directories.
 * Fixed compilation problems on IA-64 (bug #118). We also reduced the stack
   sizes for the threads by half, so Phusion Passenger should use even less
   virtual memory now.
 * Fixed compilation problems on Linux systems with ARM CPU.
 * Fixed a few compatibility problems with 64-bit OpenBSD.
 * Fixed a few typos and minor bugs.


Older releases
--------------
Please consult the blog posts on http://blog.phusion.nl/ for the information about older releases.<|MERGE_RESOLUTION|>--- conflicted
+++ resolved
@@ -11,10 +11,7 @@
  * Support multiple Ruby versions.
  * [Apache] Environment variables can now be set with SetEnv. Wrapper scripts are no longer necessary.
  * Apps are now started through bash so that environment variable settings in bashrc are respected.
-<<<<<<< HEAD
-=======
  * [Standalone] Automatic asset pipeline expiry headers support.
->>>>>>> 3e0338aa
 
 
 Release 3.0.12
