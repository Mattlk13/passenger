--- conflicted
+++ resolved
@@ -4,106 +4,6 @@
 require File.expand_path(File.dirname(__FILE__) + "/library")
 
 app = lambda do |env|
-<<<<<<< HEAD
-	case env['PATH_INFO']
-	when '/'
-		if File.exist?("front_page.txt")
-			text_response(File.read("front_page.txt"))
-		else
-			text_response("front page")
-		end
-	when '/parameters'
-		req = Rack::Request.new(env)
-		method = env["REQUEST_METHOD"]
-		first = req.params["first"]
-		second = req.params["second"]
-		text_response("Method: #{method}\nFirst: #{first}\nSecond: #{second}\n")
-	when '/chunked'
-		chunks = ["7\r\nchunk1\n\r\n", "7\r\nchunk2\n\r\n", "7\r\nchunk3\n\r\n", "0\r\n\r\n"]
-		[200, { "Content-Type" => "text/html", "Transfer-Encoding" => "chunked" }, chunks]
-	when '/pid'
-		text_response(Process.pid)
-	when /^\/env/
-		body = ''
-		env.sort.each do |key, value|
-			body << "#{key} = #{value}\n"
-		end
-		text_response(body)
-	when '/system_env'
-		body = ''
-		ENV.sort.each do |key, value|
-			body << "#{key} = #{value}\n"
-		end
-		text_response(body)
-	when '/touch_file'
-		req = Rack::Request.new(env)
-		filename = req.params["file"]
-		File.open(filename, "w").close
-		text_response("ok")
-	when '/extra_header'
-		[200, { "Content-Type" => "text/html", "X-Foo" => "Bar" }, ["ok"]]
-	when '/cached'
-		text_response("This is the uncached version of /cached")
-	when '/upload_with_params'
-		req = Rack::Request.new(env)
-		name1 = binary_string(req.params["name1"])
-		name2 = binary_string(req.params["name2"])
-		file = req.params["data"][:tempfile]
-		file.binmode
-		text_response(
-			"name 1 = #{name1}\n" <<
-			"name 2 = #{name2}\n" <<
-			"data = #{file.read}")
-	when '/raw_upload_to_file'
-		File.open(env['HTTP_X_OUTPUT'], 'w') do |f|
-			while line = env['rack.input'].gets
-				f.write(line)
-				f.flush
-			end
-		end
-		text_response("ok")
-	when '/print_stderr'
-		STDERR.puts "hello world!"
-		text_response("ok")
-	when '/print_stdout_and_stderr'
-		STDOUT.puts "hello stdout!"
-		sleep 0.1  # Give HelperAgent the time to process stdout first.
-		STDERR.puts "hello stderr!"
-		text_response("ok")
-	when '/switch_protocol'
-		if env['HTTP_UPGRADE'] != 'raw' || env['HTTP_CONNECTION'].downcase != 'upgrade'
-			return [500, { "Content-Type" => "text/plain" }, ["Invalid headers"]]
-		end
-		env['rack.hijack'].call
-		io = env['rack.hijack_io']
-		begin
-			io.write("Status: 101 Switching Protocols\r\n")
-			io.write("Upgrade: raw\r\n")
-			io.write("Connection: Upgrade\r\n")
-			io.write("\r\n")
-			while !io.eof?
-				line = io.readline
-				io.write("Echo: #{line}")
-				io.flush
-			end
-		ensure
-			io.close
-		end
-	when '/allocate_memory'
-		$global_variable = " " * (1024 * 1024 * 125)
-		text_response("ok")
-	when '/sleep_until_exists'
-		params = CGI.parse(env['QUERY_STRING'])
-		name = params['name'][0]
-		File.open("waiting_#{name}", 'w')
-		while !File.exist?(name)
-			sleep 0.1
-		end
-		text_response("ok")
-	else
-		[404, { "Content-Type" => "text/plain" }, ["Unknown URI"]]
-	end
-=======
   case env['PATH_INFO']
   when '/'
     if File.exist?("front_page.txt")
@@ -188,10 +88,20 @@
     ensure
       io.close
     end
+  when '/allocate_memory'
+    $global_variable = " " * (1024 * 1024 * 125)
+    text_response("ok")
+  when '/sleep_until_exists'
+    params = CGI.parse(env['QUERY_STRING'])
+    name = params['name'][0]
+    File.open("waiting_#{name}", 'w')
+    while !File.exist?(name)
+      sleep 0.1
+    end
+    text_response("ok")
   else
     [404, { "Content-Type" => "text/plain" }, ["Unknown URI"]]
   end
->>>>>>> 92cd18e2
 end
 
 run app