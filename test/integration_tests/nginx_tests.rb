require File.expand_path(File.dirname(__FILE__) + "/spec_helper")
require 'support/nginx_controller'

WEB_SERVER_DECHUNKS_REQUESTS = true

require 'integration_tests/shared/example_webapp_tests'

describe "Phusion Passenger for Nginx" do
<<<<<<< HEAD
	before :all do
		if !CONFIG['nginx']
			STDERR.puts "*** ERROR: You must set the 'nginx' config option in test/config.json."
			exit!(1)
		end

		check_hosts_configuration
		FileUtils.mkdir_p("tmp.nginx")
	end

	after :all do
		begin
			@nginx.stop if @nginx
		ensure
			FileUtils.rm_rf("tmp.nginx")
		end
	end

	before :each do
		File.open("test.log", "a") do |f|
			# Make sure that all Nginx log output is prepended by the test description
			# so that we know which messages are associated with which tests.
			f.puts "\n#### #{Time.now}: #{example.full_description}"
			@test_log_pos = f.pos
		end
	end

	after :each do
		log "End of test"
		if example.exception
			puts "\t---------------- Begin logs -------------------"
			File.open("test.log", "r") do |f|
				f.seek(@test_log_pos)
				puts f.read.split("\n").map{ |line| "\t#{line}" }.join("\n")
			end
			puts "\t---------------- End logs -------------------"
			puts "\tThe following test failed. The web server logs are printed above."
		end
	end

	def create_nginx_controller(options = {})
		@nginx = NginxController.new("tmp.nginx")
		if Process.uid == 0
			@nginx.set({
				:www_user => CONFIG['normal_user_1'],
				:www_group => Etc.getgrgid(Etc.getpwnam(CONFIG['normal_user_1']).gid).name
			}.merge(options))
		end
	end

	def log(message)
		File.open("test.log", "a") do |f|
			f.puts "[#{Time.now}] Spec: #{message}"
		end
	end

	describe "a Ruby app running on the root URI" do
		before :all do
			create_nginx_controller
			@server = "http://1.passenger.test:#{@nginx.port}"
			@stub = RackStub.new('rack')
			@nginx.add_server do |server|
				server[:server_name] = "1.passenger.test"
				server[:root]        = "#{@stub.full_app_root}/public"
			end
			@nginx.start
		end

		after :all do
			@stub.destroy
			@nginx.stop if @nginx
		end

		before :each do
			@stub.reset
		end

		it_should_behave_like "an example web app"
	end

	describe "a Ruby app running in a sub-URI" do
		before :all do
			create_nginx_controller
			@server = "http://1.passenger.test:#{@nginx.port}/subapp"
			@stub = RackStub.new('rack')
			@nginx.add_server do |server|
				server[:server_name] = "1.passenger.test"
				server[:root]        = File.expand_path("stub")
				server << %Q{
					location ~ ^/subapp(/.*|$) {
						alias #{@stub.full_app_root}/public$1;
						passenger_base_uri /subapp;
						passenger_document_root #{@stub.full_app_root}/public;
						passenger_app_root #{@stub.full_app_root};
						passenger_enabled on;
					}
				}
			end
			@nginx.start
		end

		after :all do
			@stub.destroy
			@nginx.stop if @nginx
		end

		before :each do
			@stub.reset
		end

		it_should_behave_like "an example web app"

		it "does not interfere with the root website" do
			@server = "http://1.passenger.test:#{@nginx.port}"
			get('/').should == "This is the stub directory."
		end
	end

	describe "a Python app running on the root URI" do
		before :all do
			create_nginx_controller
			@server = "http://1.passenger.test:#{@nginx.port}"
			@stub = PythonStub.new('wsgi')
			@nginx.add_server do |server|
				server[:server_name] = "1.passenger.test"
				server[:root]        = "#{@stub.full_app_root}/public"
			end
			@nginx.start
		end

		after :all do
			@stub.destroy
			@nginx.stop if @nginx
		end

		before :each do
			@stub.reset
		end

		it_should_behave_like "an example web app"
	end

	describe "a Python app running in a sub-URI" do
		before :all do
			create_nginx_controller
			@server = "http://1.passenger.test:#{@nginx.port}/subapp"
			@stub = PythonStub.new('wsgi')
			@nginx.add_server do |server|
				server[:server_name] = "1.passenger.test"
				server[:root]        = File.expand_path("stub")
				server << %Q{
					location ~ ^/subapp(/.*|$) {
						alias #{@stub.full_app_root}/public$1;
						passenger_base_uri /subapp;
						passenger_app_root #{@stub.full_app_root};
						passenger_document_root #{@stub.full_app_root}/public;
						passenger_enabled on;
					}
				}
			end
			@nginx.start
		end

		after :all do
			@stub.destroy
			@nginx.stop if @nginx
		end

		before :each do
			@stub.reset
		end

		it_should_behave_like "an example web app"

		it "does not interfere with the root website" do
			@server = "http://1.passenger.test:#{@nginx.port}"
			get('/').should == "This is the stub directory."
		end
	end

	describe "a Node.js app running on the root URI" do
		before :all do
			create_nginx_controller
			@server = "http://1.passenger.test:#{@nginx.port}"
			@stub = NodejsStub.new('node')
			@nginx.add_server do |server|
				server[:server_name] = "1.passenger.test"
				server[:root]        = "#{@stub.full_app_root}/public"
			end
			@nginx.start
		end

		after :all do
			@stub.destroy
			@nginx.stop if @nginx
		end

		before :each do
			@stub.reset
		end

		it_should_behave_like "an example web app"
	end

	describe "a Node.js app running in a sub-URI" do
		before :all do
			create_nginx_controller
			@server = "http://1.passenger.test:#{@nginx.port}/subapp"
			@stub = NodejsStub.new('node')
			@nginx.add_server do |server|
				server[:server_name] = "1.passenger.test"
				server[:root]        = File.expand_path("stub")
				server[:passenger_friendly_error_pages] = 'on'
				server << %Q{
					location ~ ^/subapp(/.*|$) {
						alias #{@stub.full_app_root}/public$1;
						passenger_base_uri /subapp;
						passenger_document_root #{@stub.full_app_root}/public;
						passenger_app_root #{@stub.full_app_root};
						passenger_enabled on;
					}
				}
			end
			@nginx.start
		end

		after :all do
			@stub.destroy
			@nginx.stop if @nginx
		end

		before :each do
			@stub.reset
		end

		it_should_behave_like "an example web app"

		it "does not interfere with the root website" do
			@server = "http://1.passenger.test:#{@nginx.port}"
			get('/').should == "This is the stub directory."
		end
	end

	describe "various features" do
		before :all do
			create_nginx_controller
			@server = "http://1.passenger.test:#{@nginx.port}"
			@stub = RackStub.new('rack')
			@nginx.set(:stat_throttle_rate => 0)
			@nginx.add_server do |server|
				server[:server_name] = "1.passenger.test"
				server[:root]        = "#{@stub.full_app_root}/public"
				server[:passenger_load_shell_envvars] = "off"
				server[:passenger_friendly_error_pages] = "on"
				server << %q{
					location /crash_without_friendly_error_page {
						passenger_enabled on;
						passenger_friendly_error_pages off;
					}
				}
			end
			@nginx.add_server do |server|
				server[:server_name] = "2.passenger.test"
				server[:root]        = "#{@stub.full_app_root}/public"
				server[:passenger_app_group_name] = "secondary"
				server[:passenger_load_shell_envvars] = "off"
			end
			@nginx.add_server do |server|
				server[:server_name] = "3.passenger.test"
				server[:passenger_app_group_name] = "tertiary"
				server[:root]        = "#{@stub.full_app_root}/public"
				server[:passenger_load_shell_envvars] = "off"
				server[:passenger_max_requests] = 3
			end
			@nginx.start
		end

		after :all do
			@stub.destroy
			@nginx.stop if @nginx
		end

		before :each do
			@stub.reset
			@error_page_signature = /<meta name="generator" content="Phusion Passenger">/
			File.touch("#{@stub.app_root}/tmp/restart.txt", 1 + rand(100000))
		end

		it "sets ENV['SERVER_SOFTWARE']" do
			File.write("#{@stub.app_root}/config.ru", %q{
				server_software = ENV['SERVER_SOFTWARE']
				app = lambda do |env|
					[200, { "Content-Type" => "text/plain" }, [server_software]]
				end
				run app
			})
			get('/').should =~ /nginx/i
		end

		it "displays a friendly error page if the application fails to spawn" do
			File.write("#{@stub.app_root}/config.ru", %q{
				raise "my error"
			})
			data = get('/')
			data.should =~ /#{@error_page_signature}/
			data.should =~ /my error/
		end

		it "doesn't display a friendly error page if the application fails to spawn but passenger_friendly_error_pages is off" do
			File.write("#{@stub.app_root}/config.ru", %q{
				raise "my error"
			})
			data = get('/crash_without_friendly_error_page')
			data.should_not =~ /#{@error_page_signature}/
			data.should_not =~ /my error/
		end

		it "appends an X-Powered-By header containing the Phusion Passenger version number" do
			response = get_response('/')
			response["X-Powered-By"].should include("Phusion Passenger")
			response["X-Powered-By"].should include(PhusionPassenger::VERSION_STRING)
		end

		it "respawns the app after handling max_requests requests" do
			@server = "http://3.passenger.test:#{@nginx.port}/"
			pid = get("/pid")
			get("/pid").should == pid
			get("/pid").should == pid
			get("/pid").should_not == pid
		end
	end

	describe "oob work" do
		before :all do
			create_nginx_controller
			@server = "http://passenger.test:#{@nginx.port}"
			@stub = RackStub.new('rack')
			@nginx.set(:max_pool_size => 2)
			@nginx.add_server do |server|
				server[:server_name] = "passenger.test"
				server[:root]        = "#{@stub.full_app_root}/public"
			end
		end

		after :all do
			@stub.destroy
			@nginx.stop if @nginx
		end

		before :each do
			@stub.reset

			File.write("#{@stub.app_root}/config.ru", <<-RUBY)
				PhusionPassenger.on_event(:oob_work) do
					f = File.open("#{@stub.full_app_root}/oob_work.\#{$$}", 'w')
					f.close
					sleep 1
				end
				app = lambda do |env|
					if env['PATH_INFO'] == '/oobw'
						[200, { "Content-Type" => "text/html", "!~Request-OOB-Work" => 'true' }, [$$]]
					else
						[200, { "Content-Type" => "text/html" }, [$$]]
					end
				end
				run app
			RUBY

			@nginx.start
		end

		it "invokes oobw when requested by the app process" do
			pid = get("/oobw")
			sleep 0.5 # wait for oobw callback to be invoked
			File.exists?("#{@stub.app_root}/oob_work.#{pid}").should == true
		end

		it "does not block client while invoking oob work" do
			get("/") # ensure there are spawned app processes
			t0 = Time.now
			get("/oobw")
			secs = Time.now - t0
			secs.should <= 0.1
		end
	end

	describe "enterprise features" do
		before :all do
			create_nginx_controller
			@foobar = RackStub.new('rack')
			@nginx.set(:passenger_load_shell_envvars => 'off')
			@nginx.add_server do |server|
				server[:server_name] = "1.passenger.test"
				server[:root]        = @foobar.full_app_root + "/public"
				server << %q{
					passenger_app_group_name one;
					passenger_memory_limit 75;
				}
			end
			@nginx.add_server do |server|
				server[:server_name] = "2.passenger.test"
				server[:root]        = @foobar.full_app_root + "/public"
				server << %q{
					passenger_app_group_name two;
					passenger_max_request_time 3;
				}
			end
			@nginx.start
		end

		after :all do
			@foobar.destroy
			@nginx.stop if @nginx
		end

		before :each do
			@foobar.reset
		end

		specify "if the application's memory usage exceeds passenger_memory_limit, then it will be restarted after it's done with the current request" do
			@server = "http://1.passenger.test:#{@nginx.port}"
			pid = get('/pid')
			get('/allocate_memory').should == 'ok'

			# Application should eventually be restarted.
			eventually(6) do
				get('/pid') != pid
			end
		end

		specify "passenger_max_request_time works" do
			@server = "http://2.passenger.test:#{@nginx.port}"

			pid = get('/pid')

			start_time = Time.now
			get('/sleep_until_exists?name=nonexistant.txt')
			time_taken = Time.now - start_time

			new_pid = get('/pid')

			time_taken.should be_between(3, 5)
			new_pid.should_not == pid
		end
	end

	##### Helper methods #####

	def start_web_server_if_necessary
		if !@nginx.running?
			@nginx.start
		end
	end
=======
  before :all do
    if !CONFIG['nginx']
      STDERR.puts "*** ERROR: You must set the 'nginx' config option in test/config.json."
      exit!(1)
    end

    check_hosts_configuration
    FileUtils.mkdir_p("tmp.nginx")
  end

  after :all do
    begin
      @nginx.stop if @nginx
    ensure
      FileUtils.rm_rf("tmp.nginx")
    end
  end

  before :each do
    File.open("test.log", "a") do |f|
      # Make sure that all Nginx log output is prepended by the test description
      # so that we know which messages are associated with which tests.
      f.puts "\n#### #{Time.now}: #{example.full_description}"
      @test_log_pos = f.pos
    end
  end

  after :each do
    log "End of test"
    if example.exception
      puts "\t---------------- Begin logs -------------------"
      File.open("test.log", "r") do |f|
        f.seek(@test_log_pos)
        puts f.read.split("\n").map{ |line| "\t#{line}" }.join("\n")
      end
      puts "\t---------------- End logs -------------------"
      puts "\tThe following test failed. The web server logs are printed above."
    end
  end

  def create_nginx_controller(options = {})
    @nginx = NginxController.new("tmp.nginx")
    if Process.uid == 0
      @nginx.set({
        :www_user => CONFIG['normal_user_1'],
        :www_group => Etc.getgrgid(Etc.getpwnam(CONFIG['normal_user_1']).gid).name
      }.merge(options))
    end
  end

  def log(message)
    File.open("test.log", "a") do |f|
      f.puts "[#{Time.now}] Spec: #{message}"
    end
  end

  describe "a Ruby app running on the root URI" do
    before :all do
      create_nginx_controller
      @server = "http://1.passenger.test:#{@nginx.port}"
      @stub = RackStub.new('rack')
      @nginx.add_server do |server|
        server[:server_name] = "1.passenger.test"
        server[:root]        = "#{@stub.full_app_root}/public"
      end
      @nginx.start
    end

    after :all do
      @stub.destroy
      @nginx.stop if @nginx
    end

    before :each do
      @stub.reset
    end

    it_should_behave_like "an example web app"
  end

  describe "a Ruby app running in a sub-URI" do
    before :all do
      create_nginx_controller
      @server = "http://1.passenger.test:#{@nginx.port}/subapp"
      @stub = RackStub.new('rack')
      @nginx.add_server do |server|
        server[:server_name] = "1.passenger.test"
        server[:root]        = File.expand_path("stub")
        server << %Q{
          location ~ ^/subapp(/.*|$) {
            alias #{@stub.full_app_root}/public$1;
            passenger_base_uri /subapp;
            passenger_document_root #{@stub.full_app_root}/public;
            passenger_app_root #{@stub.full_app_root};
            passenger_enabled on;
          }
        }
      end
      @nginx.start
    end

    after :all do
      @stub.destroy
      @nginx.stop if @nginx
    end

    before :each do
      @stub.reset
    end

    it_should_behave_like "an example web app"

    it "does not interfere with the root website" do
      @server = "http://1.passenger.test:#{@nginx.port}"
      get('/').should == "This is the stub directory."
    end
  end

  describe "a Python app running on the root URI" do
    before :all do
      create_nginx_controller
      @server = "http://1.passenger.test:#{@nginx.port}"
      @stub = PythonStub.new('wsgi')
      @nginx.add_server do |server|
        server[:server_name] = "1.passenger.test"
        server[:root]        = "#{@stub.full_app_root}/public"
      end
      @nginx.start
    end

    after :all do
      @stub.destroy
      @nginx.stop if @nginx
    end

    before :each do
      @stub.reset
    end

    it_should_behave_like "an example web app"
  end

  describe "a Python app running in a sub-URI" do
    before :all do
      create_nginx_controller
      @server = "http://1.passenger.test:#{@nginx.port}/subapp"
      @stub = PythonStub.new('wsgi')
      @nginx.add_server do |server|
        server[:server_name] = "1.passenger.test"
        server[:root]        = File.expand_path("stub")
        server << %Q{
          location ~ ^/subapp(/.*|$) {
            alias #{@stub.full_app_root}/public$1;
            passenger_base_uri /subapp;
            passenger_app_root #{@stub.full_app_root};
            passenger_document_root #{@stub.full_app_root}/public;
            passenger_enabled on;
          }
        }
      end
      @nginx.start
    end

    after :all do
      @stub.destroy
      @nginx.stop if @nginx
    end

    before :each do
      @stub.reset
    end

    it_should_behave_like "an example web app"

    it "does not interfere with the root website" do
      @server = "http://1.passenger.test:#{@nginx.port}"
      get('/').should == "This is the stub directory."
    end
  end

  describe "a Node.js app running on the root URI" do
    before :all do
      create_nginx_controller
      @server = "http://1.passenger.test:#{@nginx.port}"
      @stub = NodejsStub.new('node')
      @nginx.add_server do |server|
        server[:server_name] = "1.passenger.test"
        server[:root]        = "#{@stub.full_app_root}/public"
      end
      @nginx.start
    end

    after :all do
      @stub.destroy
      @nginx.stop if @nginx
    end

    before :each do
      @stub.reset
    end

    it_should_behave_like "an example web app"
  end

  describe "a Node.js app running in a sub-URI" do
    before :all do
      create_nginx_controller
      @server = "http://1.passenger.test:#{@nginx.port}/subapp"
      @stub = NodejsStub.new('node')
      @nginx.add_server do |server|
        server[:server_name] = "1.passenger.test"
        server[:root]        = File.expand_path("stub")
        server[:passenger_friendly_error_pages] = 'on'
        server << %Q{
          location ~ ^/subapp(/.*|$) {
            alias #{@stub.full_app_root}/public$1;
            passenger_base_uri /subapp;
            passenger_document_root #{@stub.full_app_root}/public;
            passenger_app_root #{@stub.full_app_root};
            passenger_enabled on;
          }
        }
      end
      @nginx.start
    end

    after :all do
      @stub.destroy
      @nginx.stop if @nginx
    end

    before :each do
      @stub.reset
    end

    it_should_behave_like "an example web app"

    it "does not interfere with the root website" do
      @server = "http://1.passenger.test:#{@nginx.port}"
      get('/').should == "This is the stub directory."
    end
  end

  describe "various features" do
    before :all do
      create_nginx_controller
      @server = "http://1.passenger.test:#{@nginx.port}"
      @stub = RackStub.new('rack')
      @nginx.set(:stat_throttle_rate => 0)
      @nginx.add_server do |server|
        server[:server_name] = "1.passenger.test"
        server[:root]        = "#{@stub.full_app_root}/public"
        server[:passenger_load_shell_envvars] = "off"
        server[:passenger_friendly_error_pages] = "on"
        server << %q{
          location /crash_without_friendly_error_page {
            passenger_enabled on;
            passenger_friendly_error_pages off;
          }
        }
      end
      @nginx.add_server do |server|
        server[:server_name] = "2.passenger.test"
        server[:root]        = "#{@stub.full_app_root}/public"
        server[:passenger_app_group_name] = "secondary"
        server[:passenger_load_shell_envvars] = "off"
      end
      @nginx.add_server do |server|
        server[:server_name] = "3.passenger.test"
        server[:passenger_app_group_name] = "tertiary"
        server[:root]        = "#{@stub.full_app_root}/public"
        server[:passenger_load_shell_envvars] = "off"
        server[:passenger_max_requests] = 3
      end
      @nginx.start
    end

    after :all do
      @stub.destroy
      @nginx.stop if @nginx
    end

    before :each do
      @stub.reset
      @error_page_signature = /<meta name="generator" content="Phusion Passenger">/
      File.touch("#{@stub.app_root}/tmp/restart.txt", 1 + rand(100000))
    end

    it "sets ENV['SERVER_SOFTWARE']" do
      File.write("#{@stub.app_root}/config.ru", %q{
        server_software = ENV['SERVER_SOFTWARE']
        app = lambda do |env|
          [200, { "Content-Type" => "text/plain" }, [server_software]]
        end
        run app
      })
      get('/').should =~ /nginx/i
    end

    it "displays a friendly error page if the application fails to spawn" do
      File.write("#{@stub.app_root}/config.ru", %q{
        raise "my error"
      })
      data = get('/')
      data.should =~ /#{@error_page_signature}/
      data.should =~ /my error/
    end

    it "doesn't display a friendly error page if the application fails to spawn but passenger_friendly_error_pages is off" do
      File.write("#{@stub.app_root}/config.ru", %q{
        raise "my error"
      })
      data = get('/crash_without_friendly_error_page')
      data.should_not =~ /#{@error_page_signature}/
      data.should_not =~ /my error/
    end

    it "appends an X-Powered-By header containing the Phusion Passenger version number" do
      response = get_response('/')
      response["X-Powered-By"].should include("Phusion Passenger")
      response["X-Powered-By"].should include(PhusionPassenger::VERSION_STRING)
    end

    it "respawns the app after handling max_requests requests" do
      @server = "http://3.passenger.test:#{@nginx.port}/"
      pid = get("/pid")
      get("/pid").should == pid
      get("/pid").should == pid
      get("/pid").should_not == pid
    end
  end

  describe "oob work" do
    before :all do
      create_nginx_controller
      @server = "http://passenger.test:#{@nginx.port}"
      @stub = RackStub.new('rack')
      @nginx.set(:max_pool_size => 2)
      @nginx.add_server do |server|
        server[:server_name] = "passenger.test"
        server[:root]        = "#{@stub.full_app_root}/public"
      end
    end

    after :all do
      @stub.destroy
      @nginx.stop if @nginx
    end

    before :each do
      @stub.reset

      File.write("#{@stub.app_root}/config.ru", <<-RUBY)
        PhusionPassenger.on_event(:oob_work) do
          f = File.open("#{@stub.full_app_root}/oob_work.\#{$$}", 'w')
          f.close
          sleep 1
        end
        app = lambda do |env|
          if env['PATH_INFO'] == '/oobw'
            [200, { "Content-Type" => "text/html", "!~Request-OOB-Work" => 'true' }, [$$]]
          else
            [200, { "Content-Type" => "text/html" }, [$$]]
          end
        end
        run app
      RUBY

      @nginx.start
    end

    it "invokes oobw when requested by the app process" do
      pid = get("/oobw")
      sleep 0.5 # wait for oobw callback to be invoked
      File.exists?("#{@stub.app_root}/oob_work.#{pid}").should == true
    end

    it "does not block client while invoking oob work" do
      get("/") # ensure there are spawned app processes
      t0 = Time.now
      get("/oobw")
      secs = Time.now - t0
      secs.should <= 0.1
    end
  end

  ##### Helper methods #####

  def start_web_server_if_necessary
    if !@nginx.running?
      @nginx.start
    end
  end
>>>>>>> 92cd18e2
end<|MERGE_RESOLUTION|>--- conflicted
+++ resolved
@@ -6,461 +6,6 @@
 require 'integration_tests/shared/example_webapp_tests'
 
 describe "Phusion Passenger for Nginx" do
-<<<<<<< HEAD
-	before :all do
-		if !CONFIG['nginx']
-			STDERR.puts "*** ERROR: You must set the 'nginx' config option in test/config.json."
-			exit!(1)
-		end
-
-		check_hosts_configuration
-		FileUtils.mkdir_p("tmp.nginx")
-	end
-
-	after :all do
-		begin
-			@nginx.stop if @nginx
-		ensure
-			FileUtils.rm_rf("tmp.nginx")
-		end
-	end
-
-	before :each do
-		File.open("test.log", "a") do |f|
-			# Make sure that all Nginx log output is prepended by the test description
-			# so that we know which messages are associated with which tests.
-			f.puts "\n#### #{Time.now}: #{example.full_description}"
-			@test_log_pos = f.pos
-		end
-	end
-
-	after :each do
-		log "End of test"
-		if example.exception
-			puts "\t---------------- Begin logs -------------------"
-			File.open("test.log", "r") do |f|
-				f.seek(@test_log_pos)
-				puts f.read.split("\n").map{ |line| "\t#{line}" }.join("\n")
-			end
-			puts "\t---------------- End logs -------------------"
-			puts "\tThe following test failed. The web server logs are printed above."
-		end
-	end
-
-	def create_nginx_controller(options = {})
-		@nginx = NginxController.new("tmp.nginx")
-		if Process.uid == 0
-			@nginx.set({
-				:www_user => CONFIG['normal_user_1'],
-				:www_group => Etc.getgrgid(Etc.getpwnam(CONFIG['normal_user_1']).gid).name
-			}.merge(options))
-		end
-	end
-
-	def log(message)
-		File.open("test.log", "a") do |f|
-			f.puts "[#{Time.now}] Spec: #{message}"
-		end
-	end
-
-	describe "a Ruby app running on the root URI" do
-		before :all do
-			create_nginx_controller
-			@server = "http://1.passenger.test:#{@nginx.port}"
-			@stub = RackStub.new('rack')
-			@nginx.add_server do |server|
-				server[:server_name] = "1.passenger.test"
-				server[:root]        = "#{@stub.full_app_root}/public"
-			end
-			@nginx.start
-		end
-
-		after :all do
-			@stub.destroy
-			@nginx.stop if @nginx
-		end
-
-		before :each do
-			@stub.reset
-		end
-
-		it_should_behave_like "an example web app"
-	end
-
-	describe "a Ruby app running in a sub-URI" do
-		before :all do
-			create_nginx_controller
-			@server = "http://1.passenger.test:#{@nginx.port}/subapp"
-			@stub = RackStub.new('rack')
-			@nginx.add_server do |server|
-				server[:server_name] = "1.passenger.test"
-				server[:root]        = File.expand_path("stub")
-				server << %Q{
-					location ~ ^/subapp(/.*|$) {
-						alias #{@stub.full_app_root}/public$1;
-						passenger_base_uri /subapp;
-						passenger_document_root #{@stub.full_app_root}/public;
-						passenger_app_root #{@stub.full_app_root};
-						passenger_enabled on;
-					}
-				}
-			end
-			@nginx.start
-		end
-
-		after :all do
-			@stub.destroy
-			@nginx.stop if @nginx
-		end
-
-		before :each do
-			@stub.reset
-		end
-
-		it_should_behave_like "an example web app"
-
-		it "does not interfere with the root website" do
-			@server = "http://1.passenger.test:#{@nginx.port}"
-			get('/').should == "This is the stub directory."
-		end
-	end
-
-	describe "a Python app running on the root URI" do
-		before :all do
-			create_nginx_controller
-			@server = "http://1.passenger.test:#{@nginx.port}"
-			@stub = PythonStub.new('wsgi')
-			@nginx.add_server do |server|
-				server[:server_name] = "1.passenger.test"
-				server[:root]        = "#{@stub.full_app_root}/public"
-			end
-			@nginx.start
-		end
-
-		after :all do
-			@stub.destroy
-			@nginx.stop if @nginx
-		end
-
-		before :each do
-			@stub.reset
-		end
-
-		it_should_behave_like "an example web app"
-	end
-
-	describe "a Python app running in a sub-URI" do
-		before :all do
-			create_nginx_controller
-			@server = "http://1.passenger.test:#{@nginx.port}/subapp"
-			@stub = PythonStub.new('wsgi')
-			@nginx.add_server do |server|
-				server[:server_name] = "1.passenger.test"
-				server[:root]        = File.expand_path("stub")
-				server << %Q{
-					location ~ ^/subapp(/.*|$) {
-						alias #{@stub.full_app_root}/public$1;
-						passenger_base_uri /subapp;
-						passenger_app_root #{@stub.full_app_root};
-						passenger_document_root #{@stub.full_app_root}/public;
-						passenger_enabled on;
-					}
-				}
-			end
-			@nginx.start
-		end
-
-		after :all do
-			@stub.destroy
-			@nginx.stop if @nginx
-		end
-
-		before :each do
-			@stub.reset
-		end
-
-		it_should_behave_like "an example web app"
-
-		it "does not interfere with the root website" do
-			@server = "http://1.passenger.test:#{@nginx.port}"
-			get('/').should == "This is the stub directory."
-		end
-	end
-
-	describe "a Node.js app running on the root URI" do
-		before :all do
-			create_nginx_controller
-			@server = "http://1.passenger.test:#{@nginx.port}"
-			@stub = NodejsStub.new('node')
-			@nginx.add_server do |server|
-				server[:server_name] = "1.passenger.test"
-				server[:root]        = "#{@stub.full_app_root}/public"
-			end
-			@nginx.start
-		end
-
-		after :all do
-			@stub.destroy
-			@nginx.stop if @nginx
-		end
-
-		before :each do
-			@stub.reset
-		end
-
-		it_should_behave_like "an example web app"
-	end
-
-	describe "a Node.js app running in a sub-URI" do
-		before :all do
-			create_nginx_controller
-			@server = "http://1.passenger.test:#{@nginx.port}/subapp"
-			@stub = NodejsStub.new('node')
-			@nginx.add_server do |server|
-				server[:server_name] = "1.passenger.test"
-				server[:root]        = File.expand_path("stub")
-				server[:passenger_friendly_error_pages] = 'on'
-				server << %Q{
-					location ~ ^/subapp(/.*|$) {
-						alias #{@stub.full_app_root}/public$1;
-						passenger_base_uri /subapp;
-						passenger_document_root #{@stub.full_app_root}/public;
-						passenger_app_root #{@stub.full_app_root};
-						passenger_enabled on;
-					}
-				}
-			end
-			@nginx.start
-		end
-
-		after :all do
-			@stub.destroy
-			@nginx.stop if @nginx
-		end
-
-		before :each do
-			@stub.reset
-		end
-
-		it_should_behave_like "an example web app"
-
-		it "does not interfere with the root website" do
-			@server = "http://1.passenger.test:#{@nginx.port}"
-			get('/').should == "This is the stub directory."
-		end
-	end
-
-	describe "various features" do
-		before :all do
-			create_nginx_controller
-			@server = "http://1.passenger.test:#{@nginx.port}"
-			@stub = RackStub.new('rack')
-			@nginx.set(:stat_throttle_rate => 0)
-			@nginx.add_server do |server|
-				server[:server_name] = "1.passenger.test"
-				server[:root]        = "#{@stub.full_app_root}/public"
-				server[:passenger_load_shell_envvars] = "off"
-				server[:passenger_friendly_error_pages] = "on"
-				server << %q{
-					location /crash_without_friendly_error_page {
-						passenger_enabled on;
-						passenger_friendly_error_pages off;
-					}
-				}
-			end
-			@nginx.add_server do |server|
-				server[:server_name] = "2.passenger.test"
-				server[:root]        = "#{@stub.full_app_root}/public"
-				server[:passenger_app_group_name] = "secondary"
-				server[:passenger_load_shell_envvars] = "off"
-			end
-			@nginx.add_server do |server|
-				server[:server_name] = "3.passenger.test"
-				server[:passenger_app_group_name] = "tertiary"
-				server[:root]        = "#{@stub.full_app_root}/public"
-				server[:passenger_load_shell_envvars] = "off"
-				server[:passenger_max_requests] = 3
-			end
-			@nginx.start
-		end
-
-		after :all do
-			@stub.destroy
-			@nginx.stop if @nginx
-		end
-
-		before :each do
-			@stub.reset
-			@error_page_signature = /<meta name="generator" content="Phusion Passenger">/
-			File.touch("#{@stub.app_root}/tmp/restart.txt", 1 + rand(100000))
-		end
-
-		it "sets ENV['SERVER_SOFTWARE']" do
-			File.write("#{@stub.app_root}/config.ru", %q{
-				server_software = ENV['SERVER_SOFTWARE']
-				app = lambda do |env|
-					[200, { "Content-Type" => "text/plain" }, [server_software]]
-				end
-				run app
-			})
-			get('/').should =~ /nginx/i
-		end
-
-		it "displays a friendly error page if the application fails to spawn" do
-			File.write("#{@stub.app_root}/config.ru", %q{
-				raise "my error"
-			})
-			data = get('/')
-			data.should =~ /#{@error_page_signature}/
-			data.should =~ /my error/
-		end
-
-		it "doesn't display a friendly error page if the application fails to spawn but passenger_friendly_error_pages is off" do
-			File.write("#{@stub.app_root}/config.ru", %q{
-				raise "my error"
-			})
-			data = get('/crash_without_friendly_error_page')
-			data.should_not =~ /#{@error_page_signature}/
-			data.should_not =~ /my error/
-		end
-
-		it "appends an X-Powered-By header containing the Phusion Passenger version number" do
-			response = get_response('/')
-			response["X-Powered-By"].should include("Phusion Passenger")
-			response["X-Powered-By"].should include(PhusionPassenger::VERSION_STRING)
-		end
-
-		it "respawns the app after handling max_requests requests" do
-			@server = "http://3.passenger.test:#{@nginx.port}/"
-			pid = get("/pid")
-			get("/pid").should == pid
-			get("/pid").should == pid
-			get("/pid").should_not == pid
-		end
-	end
-
-	describe "oob work" do
-		before :all do
-			create_nginx_controller
-			@server = "http://passenger.test:#{@nginx.port}"
-			@stub = RackStub.new('rack')
-			@nginx.set(:max_pool_size => 2)
-			@nginx.add_server do |server|
-				server[:server_name] = "passenger.test"
-				server[:root]        = "#{@stub.full_app_root}/public"
-			end
-		end
-
-		after :all do
-			@stub.destroy
-			@nginx.stop if @nginx
-		end
-
-		before :each do
-			@stub.reset
-
-			File.write("#{@stub.app_root}/config.ru", <<-RUBY)
-				PhusionPassenger.on_event(:oob_work) do
-					f = File.open("#{@stub.full_app_root}/oob_work.\#{$$}", 'w')
-					f.close
-					sleep 1
-				end
-				app = lambda do |env|
-					if env['PATH_INFO'] == '/oobw'
-						[200, { "Content-Type" => "text/html", "!~Request-OOB-Work" => 'true' }, [$$]]
-					else
-						[200, { "Content-Type" => "text/html" }, [$$]]
-					end
-				end
-				run app
-			RUBY
-
-			@nginx.start
-		end
-
-		it "invokes oobw when requested by the app process" do
-			pid = get("/oobw")
-			sleep 0.5 # wait for oobw callback to be invoked
-			File.exists?("#{@stub.app_root}/oob_work.#{pid}").should == true
-		end
-
-		it "does not block client while invoking oob work" do
-			get("/") # ensure there are spawned app processes
-			t0 = Time.now
-			get("/oobw")
-			secs = Time.now - t0
-			secs.should <= 0.1
-		end
-	end
-
-	describe "enterprise features" do
-		before :all do
-			create_nginx_controller
-			@foobar = RackStub.new('rack')
-			@nginx.set(:passenger_load_shell_envvars => 'off')
-			@nginx.add_server do |server|
-				server[:server_name] = "1.passenger.test"
-				server[:root]        = @foobar.full_app_root + "/public"
-				server << %q{
-					passenger_app_group_name one;
-					passenger_memory_limit 75;
-				}
-			end
-			@nginx.add_server do |server|
-				server[:server_name] = "2.passenger.test"
-				server[:root]        = @foobar.full_app_root + "/public"
-				server << %q{
-					passenger_app_group_name two;
-					passenger_max_request_time 3;
-				}
-			end
-			@nginx.start
-		end
-
-		after :all do
-			@foobar.destroy
-			@nginx.stop if @nginx
-		end
-
-		before :each do
-			@foobar.reset
-		end
-
-		specify "if the application's memory usage exceeds passenger_memory_limit, then it will be restarted after it's done with the current request" do
-			@server = "http://1.passenger.test:#{@nginx.port}"
-			pid = get('/pid')
-			get('/allocate_memory').should == 'ok'
-
-			# Application should eventually be restarted.
-			eventually(6) do
-				get('/pid') != pid
-			end
-		end
-
-		specify "passenger_max_request_time works" do
-			@server = "http://2.passenger.test:#{@nginx.port}"
-
-			pid = get('/pid')
-
-			start_time = Time.now
-			get('/sleep_until_exists?name=nonexistant.txt')
-			time_taken = Time.now - start_time
-
-			new_pid = get('/pid')
-
-			time_taken.should be_between(3, 5)
-			new_pid.should_not == pid
-		end
-	end
-
-	##### Helper methods #####
-
-	def start_web_server_if_necessary
-		if !@nginx.running?
-			@nginx.start
-		end
-	end
-=======
   before :all do
     if !CONFIG['nginx']
       STDERR.puts "*** ERROR: You must set the 'nginx' config option in test/config.json."
@@ -847,6 +392,66 @@
     end
   end
 
+  describe "enterprise features" do
+    before :all do
+      create_nginx_controller
+      @foobar = RackStub.new('rack')
+      @nginx.set(:passenger_load_shell_envvars => 'off')
+      @nginx.add_server do |server|
+        server[:server_name] = "1.passenger.test"
+        server[:root]        = @foobar.full_app_root + "/public"
+        server << %q{
+          passenger_app_group_name one;
+          passenger_memory_limit 75;
+        }
+      end
+      @nginx.add_server do |server|
+        server[:server_name] = "2.passenger.test"
+        server[:root]        = @foobar.full_app_root + "/public"
+        server << %q{
+          passenger_app_group_name two;
+          passenger_max_request_time 3;
+        }
+      end
+      @nginx.start
+    end
+
+    after :all do
+      @foobar.destroy
+      @nginx.stop if @nginx
+    end
+
+    before :each do
+      @foobar.reset
+    end
+
+    specify "if the application's memory usage exceeds passenger_memory_limit, then it will be restarted after it's done with the current request" do
+      @server = "http://1.passenger.test:#{@nginx.port}"
+      pid = get('/pid')
+      get('/allocate_memory').should == 'ok'
+
+      # Application should eventually be restarted.
+      eventually(6) do
+        get('/pid') != pid
+      end
+    end
+
+    specify "passenger_max_request_time works" do
+      @server = "http://2.passenger.test:#{@nginx.port}"
+
+      pid = get('/pid')
+
+      start_time = Time.now
+      get('/sleep_until_exists?name=nonexistant.txt')
+      time_taken = Time.now - start_time
+
+      new_pid = get('/pid')
+
+      time_taken.should be_between(3, 5)
+      new_pid.should_not == pid
+    end
+  end
+
   ##### Helper methods #####
 
   def start_web_server_if_necessary
@@ -854,5 +459,4 @@
       @nginx.start
     end
   end
->>>>>>> 92cd18e2
 end