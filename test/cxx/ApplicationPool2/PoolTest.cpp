--- conflicted
+++ resolved
@@ -185,15 +185,9 @@
 			*result = (int) pool->disableProcess(process->gupid);
 		}
 	};
-<<<<<<< HEAD
-	
+
 	DEFINE_TEST_GROUP_WITH_LIMIT(ApplicationPool2_PoolTest, 110);
-	
-=======
-
-	DEFINE_TEST_GROUP_WITH_LIMIT(ApplicationPool2_PoolTest, 100);
-
->>>>>>> bb065aaa
+
 	TEST_METHOD(1) {
 		// Test initial state.
 		ensure(!pool->atFullCapacity());
@@ -2053,13 +2047,13 @@
 		options.startupFile = "passenger_wsgi.py";
 		options.spawnMethod = "direct";
 		options.rollingRestart = true;
-		
+
 		// Spawn a process.
 		pool->setMax(1);
 		currentSession = pool->get(options, &ticket);
 		pid_t originalPid = currentSession->getPid();
 		currentSession.reset();
-		
+
 		touchFile("tmp.wsgi/tmp/restart.txt");
 		unlink("tmp.wsgi/passenger_wsgi.pyc");
 		writeFile("tmp.wsgi/passenger_wsgi.py",
@@ -2079,7 +2073,7 @@
 			"while not file_exist('continue.txt'):\n"
 			"  time.sleep(0.01)\n"
 		);
-		
+
 		// The new process won't finish spawning until we create continue.txt.
 		// In the mean time, all get() commands should immediately hit
 		// the old process without blocking on the restart.
@@ -2097,7 +2091,7 @@
 			usleep(10000);
 		}
 		ensure(timer.elapsed() < 600);
-		
+
 		touchFile("tmp.wsgi/continue.txt");
 		EVENTUALLY(1,
 			currentSession = pool->get(options, &ticket);
@@ -2168,7 +2162,7 @@
 		ensure(session2 != NULL);
 		sessions.clear();
 		currentSession.reset();
-		
+
 		// Cleanup.
 		debug->messages->send("Proceed with spawn loop iteration 2");
 		session1.reset();
@@ -2225,21 +2219,21 @@
 		debug->messages->send("Proceed with spawn loop iteration 1");
 		debug->messages->send("Proceed with spawn loop iteration 2");
 		debug->messages->send("Proceed with spawn loop iteration 3");
-		
+
 		// Spawn a process.
 		SessionPtr session1 = pool->get(options, &ticket);
 		pid_t session1Pid = session1->getPid();
-		
+
 		// Now fubar the app.
 		writeFile("tmp.wsgi/passenger_wsgi.py",
 			"import sys\n"
 			"sys.stderr.write('an error\\n')\n"
 			"sys.exit(1)\n");
-		
+
 		// The next asyncGet() will trigger the spawning of another process.
 		setLogLevel(-2);
 		pool->asyncGet(options, callback);
-		
+
 		// The pool will eventually notice that spawning has failed...
 		debug->debugger->recv("Spawn error 1");
 		// Now the asyncGet() is just waiting until the first process becomes available...
@@ -2262,7 +2256,7 @@
 		session1.reset();
 		currentSession.reset();
 		ensure_equals((int) number, 2);
-		
+
 		// Until the user explicitly restarts the app.
 		touchFile("tmp.wsgi/tmp/restart.txt");
 		debug->messages->send("Finish restarting");
@@ -2287,7 +2281,7 @@
 			"import sys\n"
 			"sys.stderr.write('an error\\n')\n"
 			"sys.exit(1)\n");
-		
+
 		try {
 			setLogLevel(LVL_CRIT);
 			pool->get(options, &ticket);
@@ -2315,28 +2309,28 @@
 		debug->messages->send("Proceed with spawn loop iteration 2");
 		debug->messages->send("Proceed with spawn loop iteration 3");
 		debug->messages->send("Finish restarting");
-		
+
 		// Spawn 3 processes.
 		Ticket ticket;
 		SessionPtr session1 = pool->get(options, &ticket);
 		SessionPtr session2 = pool->get(options, &ticket);
 		SessionPtr session3 = pool->get(options, &ticket);
 		ensure_equals(pool->getProcessCount(), 3u);
-		
+
 		pid_t orig_pid1 = session1->getPid();
 		pid_t orig_pid2 = session2->getPid();
 		pid_t orig_pid3 = session3->getPid();
 		session1.reset();
 		session2.reset();
 		session3.reset();
-		
+
 		// Now fubar the app and flag restart.
 		writeFile("tmp.wsgi/passenger_wsgi.py",
 			"import sys\n"
 			"sys.stderr.write('an error\\n')\n"
 			"sys.exit(1)\n");
 		touchFile("tmp.wsgi/tmp/restart.txt");
-		
+
 		// Let the pool attempt restart in the background.
 		// It will eventually fail.
 		setLogLevel(LVL_CRIT);
@@ -2389,7 +2383,7 @@
 		debug->messages->send("Proceed with spawn loop iteration 2");
 		debug->messages->send("Proceed with spawn loop iteration 3");
 		debug->messages->send("Finish restarting");
-		
+
 		// Spawn 3 processes.
 		Ticket ticket;
 		SessionPtr session1 = pool->get(options, &ticket);
@@ -2403,14 +2397,14 @@
 		session1.reset();
 		session2.reset();
 		session3.reset();
-		
+
 		// Now fubar the app and flag restart.
 		writeFile("tmp.wsgi/passenger_wsgi.py",
 			"import sys\n"
 			"sys.stderr.write('an error\\n')\n"
 			"sys.exit(1)\n");
 		touchFile("tmp.wsgi/tmp/restart.txt");
-		
+
 		// Let the pool attempt restart in the background.
 		// It will fail to restart anything.
 		setLogLevel(LVL_CRIT);
@@ -2465,7 +2459,7 @@
 			result = number == 2;
 		);
 		ensure_equals(pool->getProcessCount(), 1u);
-		
+
 		options.appRoot = "stub/wsgi";
 		pool->asyncGet(options, callback);
 		EVENTUALLY(5,
@@ -2517,7 +2511,7 @@
 
 		debug->messages->send("Proceed with starting detached processes checker");
 	}
-	
+
 	#if 0
 	TEST_METHOD(44) {
 		// Test sticky sessions.
@@ -2531,20 +2525,20 @@
 			"  ]\n"
 			"end\n"
 			"run app\n");
-		
+
 		PoolOptions options;
 		options.appRoot = "rackapp1.tmp";
 		options.appType = "rack";
 		options.spawnMethod = "conservative";
-		
+
 		// Setup 2 app process, one with sticky session ID 1234
 		// and another with 5678.
-		
+
 		writeFile("rackapp1.tmp/sticky_session_id.txt", "1234");
 		SessionPtr session1 = pool->get(options);
 		pid_t app1_pid = session1->getPid();
 		session1->setStickySessionId("1234");
-		
+
 		writeFile("rackapp1.tmp/sticky_session_id.txt", "5678");
 		SessionPtr session2 = pool2->get(options);
 		session2.reset();
@@ -2554,40 +2548,40 @@
 		session2 = pool2->get(options);
 		pid_t app2_pid = session2->getPid();
 		session2->setStickySessionId("5678");
-		
+
 		session1.reset();
 		session2.reset();
 		EVENTUALLY(5,
 			result = pool->getActive() == 0u;
 		);
-		
+
 		// Test that a request always goes to the process with
 		// the given sticky session ID.
-		
+
 		options.stickySessionId = "1234";
 		session1 = pool->get(options);
 		ensure_equals(session1->getPid(), app1_pid);
 		session2 = pool2->get(options);
 		ensure_equals(session2->getPid(), app1_pid);
-		
+
 		session1.reset();
 		session2.reset();
 		EVENTUALLY(5,
 			result = pool->getActive() == 0u;
 		);
-		
+
 		options.stickySessionId = "5678";
 		session1 = pool->get(options);
 		ensure_equals(session1->getPid(), app2_pid);
 		session2 = pool2->get(options);
 		ensure_equals(session2->getPid(), app2_pid);
-		
+
 		session1.reset();
 		session2.reset();
 		EVENTUALLY(5,
 			result = pool->getActive() == 0u;
 		);
-		
+
 		// If there's no process with the given sticky session ID
 		// then the normal process selection algorithm is used.
 		options.stickySessionId = "???";
